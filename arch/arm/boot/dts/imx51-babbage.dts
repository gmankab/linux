/*
 * Copyright 2011 Freescale Semiconductor, Inc.
 * Copyright 2011 Linaro Ltd.
 *
 * The code contained herein is licensed under the GNU General Public
 * License. You may obtain a copy of the GNU General Public License
 * Version 2 or later at the following locations:
 *
 * http://www.opensource.org/licenses/gpl-license.html
 * http://www.gnu.org/copyleft/gpl.html
 */

/dts-v1/;
#include "imx51.dtsi"

/ {
	model = "Freescale i.MX51 Babbage Board";
	compatible = "fsl,imx51-babbage", "fsl,imx51";

	chosen {
		stdout-path = &uart1;
	};

	memory {
		reg = <0x90000000 0x20000000>;
	};

	ckih1 {
		clock-frequency = <22579200>;
	};

	clk_osc: clk-osc {
		compatible = "fixed-clock";
		#clock-cells = <0>;
		clock-frequency = <26000000>;
	};

<<<<<<< HEAD
=======
	clk_osc_gate: clk-osc-gate {
		compatible = "gpio-gate-clock";
		pinctrl-names = "default";
		pinctrl-0 = <&pinctrl_clk26mhz_osc>;
		clocks = <&clk_osc>;
		#clock-cells = <0>;
		enable-gpios = <&gpio3 1 GPIO_ACTIVE_HIGH>;
	};

	clk_audio: clk-audio {
		compatible = "gpio-gate-clock";
		pinctrl-names = "default";
		pinctrl-0 = <&pinctrl_clk26mhz_audio>;
		clocks = <&clk_osc_gate>;
		#clock-cells = <0>;
		enable-gpios = <&gpio4 26 GPIO_ACTIVE_LOW>;
	};

	clk_usb: clk-usb {
		compatible = "gpio-gate-clock";
		pinctrl-names = "default";
		pinctrl-0 = <&pinctrl_clk26mhz_usb>;
		clocks = <&clk_osc_gate>;
		#clock-cells = <0>;
		enable-gpios = <&gpio2 1 GPIO_ACTIVE_LOW>;
	};

>>>>>>> 661e50bc
	display1: disp1 {
		compatible = "fsl,imx-parallel-display";
		interface-pix-fmt = "rgb24";
		pinctrl-names = "default";
		pinctrl-0 = <&pinctrl_ipu_disp1>;
		display-timings {
			native-mode = <&timing0>;
			timing0: dvi {
				clock-frequency = <65000000>;
				hactive = <1024>;
				vactive = <768>;
				hback-porch = <220>;
				hfront-porch = <40>;
				vback-porch = <21>;
				vfront-porch = <7>;
				hsync-len = <60>;
				vsync-len = <10>;
			};
		};

		port {
			display0_in: endpoint {
				remote-endpoint = <&ipu_di0_disp1>;
			};
		};
	};

	display2: disp2 {
		compatible = "fsl,imx-parallel-display";
		interface-pix-fmt = "rgb565";
		pinctrl-names = "default";
		pinctrl-0 = <&pinctrl_ipu_disp2>;
		status = "disabled";
		display-timings {
			native-mode = <&timing1>;
			timing1: claawvga {
				clock-frequency = <27000000>;
				hactive = <800>;
				vactive = <480>;
				hback-porch = <40>;
				hfront-porch = <60>;
				vback-porch = <10>;
				vfront-porch = <10>;
				hsync-len = <20>;
				vsync-len = <10>;
				hsync-active = <0>;
				vsync-active = <0>;
				de-active = <1>;
				pixelclk-active = <0>;
			};
		};

		port {
			display1_in: endpoint {
				remote-endpoint = <&ipu_di1_disp2>;
			};
		};
	};

	gpio-keys {
		compatible = "gpio-keys";
		pinctrl-names = "default";
		pinctrl-0 = <&pinctrl_gpio_keys>;

		power {
			label = "Power Button";
			gpios = <&gpio2 21 GPIO_ACTIVE_HIGH>;
			linux,code = <KEY_POWER>;
			wakeup-source;
		};
	};

	leds {
		compatible = "gpio-leds";
		pinctrl-names = "default";
		pinctrl-0 = <&pinctrl_gpio_leds>;

		led-diagnostic {
			label = "diagnostic";
			gpios = <&gpio2 6 GPIO_ACTIVE_HIGH>;
		};
	};

	regulators {
		compatible = "simple-bus";
		#address-cells = <1>;
		#size-cells = <0>;

		reg_hub_reset: regulator@0 {
			compatible = "regulator-fixed";
			pinctrl-names = "default";
			pinctrl-0 = <&pinctrl_usbotgreg>;
			reg = <0>;
			regulator-name = "hub_reset";
			regulator-min-microvolt = <5000000>;
			regulator-max-microvolt = <5000000>;
			gpio = <&gpio1 7 GPIO_ACTIVE_HIGH>;
			enable-active-high;
		};
	};

	sound {
		compatible = "fsl,imx51-babbage-sgtl5000",
			     "fsl,imx-audio-sgtl5000";
		model = "imx51-babbage-sgtl5000";
		ssi-controller = <&ssi2>;
		audio-codec = <&sgtl5000>;
		audio-routing =
			"MIC_IN", "Mic Jack",
			"Mic Jack", "Mic Bias",
			"Headphone Jack", "HP_OUT";
		mux-int-port = <2>;
		mux-ext-port = <3>;
	};

	usbphy {
		#address-cells = <1>;
		#size-cells = <0>;
		compatible = "simple-bus";

		usbh1phy: usbh1phy@0 {
			compatible = "usb-nop-xceiv";
			reg = <0>;
			clocks = <&clk_usb>;
			clock-names = "main_clk";
			reset-gpios = <&gpio2 5 GPIO_ACTIVE_LOW>;
			vcc-supply = <&vusb_reg>;
			#phy-cells = <0>;
		};
	};
};

&audmux {
	pinctrl-names = "default";
	pinctrl-0 = <&pinctrl_audmux>;
	status = "okay";
};

&ecspi1 {
	pinctrl-names = "default";
	pinctrl-0 = <&pinctrl_ecspi1>;
	cs-gpios = <&gpio4 24 GPIO_ACTIVE_HIGH>,
		   <&gpio4 25 GPIO_ACTIVE_LOW>;
	status = "okay";

	pmic: mc13892@0 {
		compatible = "fsl,mc13892";
		pinctrl-names = "default";
		pinctrl-0 = <&pinctrl_pmic>;
		spi-max-frequency = <6000000>;
		spi-cs-high;
		reg = <0>;
		interrupt-parent = <&gpio1>;
		interrupts = <8 IRQ_TYPE_LEVEL_HIGH>;
		fsl,mc13xxx-uses-rtc;

		regulators {
			sw1_reg: sw1 {
				regulator-min-microvolt = <600000>;
				regulator-max-microvolt = <1375000>;
				regulator-boot-on;
				regulator-always-on;
			};

			sw2_reg: sw2 {
				regulator-min-microvolt = <900000>;
				regulator-max-microvolt = <1850000>;
				regulator-boot-on;
				regulator-always-on;
			};

			sw3_reg: sw3 {
				regulator-min-microvolt = <1100000>;
				regulator-max-microvolt = <1850000>;
				regulator-boot-on;
				regulator-always-on;
			};

			sw4_reg: sw4 {
				regulator-min-microvolt = <1100000>;
				regulator-max-microvolt = <1850000>;
				regulator-boot-on;
				regulator-always-on;
			};

			vpll_reg: vpll {
				regulator-min-microvolt = <1050000>;
				regulator-max-microvolt = <1800000>;
				regulator-boot-on;
				regulator-always-on;
			};

			vdig_reg: vdig {
				regulator-min-microvolt = <1650000>;
				regulator-max-microvolt = <1650000>;
				regulator-boot-on;
			};

			vsd_reg: vsd {
				regulator-min-microvolt = <1800000>;
				regulator-max-microvolt = <3150000>;
			};

			vusb_reg: vusb {
				regulator-boot-on;
			};

			vusb2_reg: vusb2 {
				regulator-min-microvolt = <2400000>;
				regulator-max-microvolt = <2775000>;
				regulator-boot-on;
				regulator-always-on;
			};

			vvideo_reg: vvideo {
				regulator-min-microvolt = <2775000>;
				regulator-max-microvolt = <2775000>;
			};

			vaudio_reg: vaudio {
				regulator-min-microvolt = <2300000>;
				regulator-max-microvolt = <3000000>;
			};

			vcam_reg: vcam {
				regulator-min-microvolt = <2500000>;
				regulator-max-microvolt = <3000000>;
			};

			vgen1_reg: vgen1 {
				regulator-min-microvolt = <1200000>;
				regulator-max-microvolt = <1200000>;
			};

			vgen2_reg: vgen2 {
				regulator-min-microvolt = <1200000>;
				regulator-max-microvolt = <3150000>;
				regulator-always-on;
			};

			vgen3_reg: vgen3 {
				regulator-min-microvolt = <1800000>;
				regulator-max-microvolt = <2900000>;
				regulator-always-on;
			};
		};
	};

	flash: at45db321d@1 {
		#address-cells = <1>;
		#size-cells = <1>;
		compatible = "atmel,at45db321d", "atmel,at45", "atmel,dataflash";
		spi-max-frequency = <25000000>;
		reg = <1>;

		partition@0 {
			label = "U-Boot";
			reg = <0x0 0x40000>;
			read-only;
		};

		partition@40000 {
			label = "Kernel";
			reg = <0x40000 0x3c0000>;
		};
	};
};

&esdhc1 {
	pinctrl-names = "default";
	pinctrl-0 = <&pinctrl_esdhc1>;
	cd-gpios = <&gpio1 0 GPIO_ACTIVE_LOW>;
	wp-gpios = <&gpio1 1 GPIO_ACTIVE_HIGH>;
	status = "okay";
};

&esdhc2 {
	pinctrl-names = "default";
	pinctrl-0 = <&pinctrl_esdhc2>;
	cd-gpios = <&gpio1 6 GPIO_ACTIVE_LOW>;
	wp-gpios = <&gpio1 5 GPIO_ACTIVE_HIGH>;
	status = "okay";
};

&fec {
	pinctrl-names = "default";
	pinctrl-0 = <&pinctrl_fec>;
	phy-mode = "mii";
	phy-reset-gpios = <&gpio2 14 GPIO_ACTIVE_LOW>;
	phy-reset-duration = <1>;
	status = "okay";
};

&i2c1 {
	pinctrl-names = "default";
	pinctrl-0 = <&pinctrl_i2c1>;
	status = "okay";
};

&i2c2 {
	pinctrl-names = "default";
	pinctrl-0 = <&pinctrl_i2c2>;
	status = "okay";

	sgtl5000: codec@a {
		compatible = "fsl,sgtl5000";
		reg = <0x0a>;
		clocks = <&clk_audio>;
		VDDA-supply = <&vdig_reg>;
		VDDIO-supply = <&vvideo_reg>;
	};
};

&ipu_di0_disp1 {
	remote-endpoint = <&display0_in>;
};

&ipu_di1_disp2 {
	remote-endpoint = <&display1_in>;
};

&kpp {
	pinctrl-names = "default";
	pinctrl-0 = <&pinctrl_kpp>;
	linux,keymap = <
		MATRIX_KEY(0, 0, KEY_UP)
		MATRIX_KEY(0, 1, KEY_DOWN)
		MATRIX_KEY(0, 2, KEY_VOLUMEDOWN)
		MATRIX_KEY(0, 3, KEY_HOME)
		MATRIX_KEY(1, 0, KEY_RIGHT)
		MATRIX_KEY(1, 1, KEY_LEFT)
		MATRIX_KEY(1, 2, KEY_ENTER)
		MATRIX_KEY(1, 3, KEY_VOLUMEUP)
		MATRIX_KEY(2, 0, KEY_F6)
		MATRIX_KEY(2, 1, KEY_F8)
		MATRIX_KEY(2, 2, KEY_F9)
		MATRIX_KEY(2, 3, KEY_F10)
		MATRIX_KEY(3, 0, KEY_F1)
		MATRIX_KEY(3, 1, KEY_F2)
		MATRIX_KEY(3, 2, KEY_F3)
		MATRIX_KEY(3, 3, KEY_POWER)
	>;
	status = "okay";
};

&ssi2 {
	status = "okay";
};

&uart1 {
	pinctrl-names = "default";
	pinctrl-0 = <&pinctrl_uart1>;
	uart-has-rtscts;
	status = "okay";
};

&uart2 {
	pinctrl-names = "default";
	pinctrl-0 = <&pinctrl_uart2>;
	status = "okay";
};

&uart3 {
	pinctrl-names = "default";
	pinctrl-0 = <&pinctrl_uart3>;
	uart-has-rtscts;
	status = "okay";
};

&usbh1 {
	pinctrl-names = "default";
	pinctrl-0 = <&pinctrl_usbh1>;
	vbus-supply = <&reg_hub_reset>;
	fsl,usbphy = <&usbh1phy>;
	phy_type = "ulpi";
	status = "okay";
};

&usbphy0 {
	vcc-supply = <&vusb_reg>;
};

&usbotg {
	dr_mode = "otg";
	disable-over-current;
	phy_type = "utmi_wide";
	status = "okay";
};

&iomuxc {
	imx51-babbage {
		pinctrl_audmux: audmuxgrp {
			fsl,pins = <
				MX51_PAD_AUD3_BB_TXD__AUD3_TXD		0x80000000
				MX51_PAD_AUD3_BB_RXD__AUD3_RXD		0x80000000
				MX51_PAD_AUD3_BB_CK__AUD3_TXC		0x80000000
				MX51_PAD_AUD3_BB_FS__AUD3_TXFS		0x80000000
			>;
		};

		pinctrl_clk26mhz_audio: clk26mhzaudiocgrp {
			fsl,pins = <
				MX51_PAD_CSPI1_RDY__GPIO4_26		0x85
			>;
		};

		pinctrl_clk26mhz_osc: clk26mhzoscgrp {
			fsl,pins = <
				MX51_PAD_DI1_PIN12__GPIO3_1		0x85
			>;
		};

		pinctrl_clk26mhz_usb: clk26mhzusbgrp {
			fsl,pins = <
				MX51_PAD_EIM_D17__GPIO2_1		0x85
			>;
		};

		pinctrl_ecspi1: ecspi1grp {
			fsl,pins = <
				MX51_PAD_CSPI1_MISO__ECSPI1_MISO	0x185
				MX51_PAD_CSPI1_MOSI__ECSPI1_MOSI	0x185
				MX51_PAD_CSPI1_SCLK__ECSPI1_SCLK	0x185
				MX51_PAD_CSPI1_SS0__GPIO4_24		0x85 /* CS0 */
				MX51_PAD_CSPI1_SS1__GPIO4_25		0x85 /* CS1 */
			>;
		};

		pinctrl_esdhc1: esdhc1grp {
			fsl,pins = <
				MX51_PAD_SD1_CMD__SD1_CMD		0x400020d5
				MX51_PAD_SD1_CLK__SD1_CLK		0x20d5
				MX51_PAD_SD1_DATA0__SD1_DATA0		0x20d5
				MX51_PAD_SD1_DATA1__SD1_DATA1		0x20d5
				MX51_PAD_SD1_DATA2__SD1_DATA2		0x20d5
				MX51_PAD_SD1_DATA3__SD1_DATA3		0x20d5
				MX51_PAD_GPIO1_0__GPIO1_0		0x100
				MX51_PAD_GPIO1_1__GPIO1_1		0x100
			>;
		};

		pinctrl_esdhc2: esdhc2grp {
			fsl,pins = <
				MX51_PAD_SD2_CMD__SD2_CMD		0x400020d5
				MX51_PAD_SD2_CLK__SD2_CLK		0x20d5
				MX51_PAD_SD2_DATA0__SD2_DATA0		0x20d5
				MX51_PAD_SD2_DATA1__SD2_DATA1		0x20d5
				MX51_PAD_SD2_DATA2__SD2_DATA2		0x20d5
				MX51_PAD_SD2_DATA3__SD2_DATA3		0x20d5
				MX51_PAD_GPIO1_5__GPIO1_5		0x100 /* WP */
				MX51_PAD_GPIO1_6__GPIO1_6		0x100 /* CD */
			>;
		};

		pinctrl_fec: fecgrp {
			fsl,pins = <
				MX51_PAD_EIM_EB2__FEC_MDIO		0x000001f5
				MX51_PAD_EIM_EB3__FEC_RDATA1		0x00000085
				MX51_PAD_EIM_CS2__FEC_RDATA2		0x00000085
				MX51_PAD_EIM_CS3__FEC_RDATA3		0x00000085
				MX51_PAD_EIM_CS4__FEC_RX_ER		0x00000180
				MX51_PAD_EIM_CS5__FEC_CRS		0x00000180
				MX51_PAD_NANDF_RB2__FEC_COL		0x00000180
				MX51_PAD_NANDF_RB3__FEC_RX_CLK		0x00000180
				MX51_PAD_NANDF_D9__FEC_RDATA0		0x00002180
				MX51_PAD_NANDF_D8__FEC_TDATA0		0x00002004
				MX51_PAD_NANDF_CS2__FEC_TX_ER		0x00002004
				MX51_PAD_NANDF_CS3__FEC_MDC		0x00002004
				MX51_PAD_NANDF_CS4__FEC_TDATA1		0x00002004
				MX51_PAD_NANDF_CS5__FEC_TDATA2		0x00002004
				MX51_PAD_NANDF_CS6__FEC_TDATA3		0x00002004
				MX51_PAD_NANDF_CS7__FEC_TX_EN		0x00002004
				MX51_PAD_NANDF_RDY_INT__FEC_TX_CLK	0x00002180
				MX51_PAD_NANDF_D11__FEC_RX_DV		0x000020a4
				MX51_PAD_EIM_A20__GPIO2_14		0x00000085 /* Phy Reset */
			>;
		};

		pinctrl_gpio_keys: gpiokeysgrp {
			fsl,pins = <
				MX51_PAD_EIM_A27__GPIO2_21		0x5
			>;
		};

		pinctrl_gpio_leds: gpioledsgrp {
			fsl,pins = <
				MX51_PAD_EIM_D22__GPIO2_6		0x80000000
			>;
		};

		pinctrl_i2c1: i2c1grp {
			fsl,pins = <
				MX51_PAD_EIM_D19__I2C1_SCL		0x400001ed
				MX51_PAD_EIM_D16__I2C1_SDA		0x400001ed
			>;
		};

		pinctrl_i2c2: i2c2grp {
			fsl,pins = <
				MX51_PAD_KEY_COL4__I2C2_SCL		0x400001ed
				MX51_PAD_KEY_COL5__I2C2_SDA		0x400001ed
			>;
		};

		pinctrl_ipu_disp1: ipudisp1grp {
			fsl,pins = <
				MX51_PAD_DISP1_DAT0__DISP1_DAT0		0x5
				MX51_PAD_DISP1_DAT1__DISP1_DAT1		0x5
				MX51_PAD_DISP1_DAT2__DISP1_DAT2		0x5
				MX51_PAD_DISP1_DAT3__DISP1_DAT3		0x5
				MX51_PAD_DISP1_DAT4__DISP1_DAT4		0x5
				MX51_PAD_DISP1_DAT5__DISP1_DAT5		0x5
				MX51_PAD_DISP1_DAT6__DISP1_DAT6		0x5
				MX51_PAD_DISP1_DAT7__DISP1_DAT7		0x5
				MX51_PAD_DISP1_DAT8__DISP1_DAT8		0x5
				MX51_PAD_DISP1_DAT9__DISP1_DAT9		0x5
				MX51_PAD_DISP1_DAT10__DISP1_DAT10	0x5
				MX51_PAD_DISP1_DAT11__DISP1_DAT11	0x5
				MX51_PAD_DISP1_DAT12__DISP1_DAT12	0x5
				MX51_PAD_DISP1_DAT13__DISP1_DAT13	0x5
				MX51_PAD_DISP1_DAT14__DISP1_DAT14	0x5
				MX51_PAD_DISP1_DAT15__DISP1_DAT15	0x5
				MX51_PAD_DISP1_DAT16__DISP1_DAT16	0x5
				MX51_PAD_DISP1_DAT17__DISP1_DAT17	0x5
				MX51_PAD_DISP1_DAT18__DISP1_DAT18	0x5
				MX51_PAD_DISP1_DAT19__DISP1_DAT19	0x5
				MX51_PAD_DISP1_DAT20__DISP1_DAT20	0x5
				MX51_PAD_DISP1_DAT21__DISP1_DAT21	0x5
				MX51_PAD_DISP1_DAT22__DISP1_DAT22	0x5
				MX51_PAD_DISP1_DAT23__DISP1_DAT23	0x5
				MX51_PAD_DI1_PIN2__DI1_PIN2		0x5
				MX51_PAD_DI1_PIN3__DI1_PIN3		0x5
			>;
		};

		pinctrl_ipu_disp2: ipudisp2grp {
			fsl,pins = <
				MX51_PAD_DISP2_DAT0__DISP2_DAT0		0x5
				MX51_PAD_DISP2_DAT1__DISP2_DAT1		0x5
				MX51_PAD_DISP2_DAT2__DISP2_DAT2		0x5
				MX51_PAD_DISP2_DAT3__DISP2_DAT3		0x5
				MX51_PAD_DISP2_DAT4__DISP2_DAT4		0x5
				MX51_PAD_DISP2_DAT5__DISP2_DAT5		0x5
				MX51_PAD_DISP2_DAT6__DISP2_DAT6		0x5
				MX51_PAD_DISP2_DAT7__DISP2_DAT7		0x5
				MX51_PAD_DISP2_DAT8__DISP2_DAT8		0x5
				MX51_PAD_DISP2_DAT9__DISP2_DAT9		0x5
				MX51_PAD_DISP2_DAT10__DISP2_DAT10	0x5
				MX51_PAD_DISP2_DAT11__DISP2_DAT11	0x5
				MX51_PAD_DISP2_DAT12__DISP2_DAT12	0x5
				MX51_PAD_DISP2_DAT13__DISP2_DAT13	0x5
				MX51_PAD_DISP2_DAT14__DISP2_DAT14	0x5
				MX51_PAD_DISP2_DAT15__DISP2_DAT15	0x5
				MX51_PAD_DI2_PIN2__DI2_PIN2		0x5
				MX51_PAD_DI2_PIN3__DI2_PIN3		0x5
				MX51_PAD_DI2_DISP_CLK__DI2_DISP_CLK	0x5
				MX51_PAD_DI_GP4__DI2_PIN15		0x5
			>;
		};

		pinctrl_kpp: kppgrp {
			fsl,pins = <
				MX51_PAD_KEY_ROW0__KEY_ROW0		0xe0
				MX51_PAD_KEY_ROW1__KEY_ROW1		0xe0
				MX51_PAD_KEY_ROW2__KEY_ROW2		0xe0
				MX51_PAD_KEY_ROW3__KEY_ROW3		0xe0
				MX51_PAD_KEY_COL0__KEY_COL0		0xe8
				MX51_PAD_KEY_COL1__KEY_COL1		0xe8
				MX51_PAD_KEY_COL2__KEY_COL2		0xe8
				MX51_PAD_KEY_COL3__KEY_COL3		0xe8
			>;
		};

		pinctrl_pmic: pmicgrp {
			fsl,pins = <
				MX51_PAD_GPIO1_8__GPIO1_8		0xe5 /* IRQ */
			>;
		};

		pinctrl_uart1: uart1grp {
			fsl,pins = <
				MX51_PAD_UART1_RXD__UART1_RXD		0x1c5
				MX51_PAD_UART1_TXD__UART1_TXD		0x1c5
				MX51_PAD_UART1_RTS__UART1_RTS		0x1c5
				MX51_PAD_UART1_CTS__UART1_CTS		0x1c5
			>;
		};

		pinctrl_uart2: uart2grp {
			fsl,pins = <
				MX51_PAD_UART2_RXD__UART2_RXD		0x1c5
				MX51_PAD_UART2_TXD__UART2_TXD		0x1c5
			>;
		};

		pinctrl_uart3: uart3grp {
			fsl,pins = <
				MX51_PAD_EIM_D25__UART3_RXD		0x1c5
				MX51_PAD_EIM_D26__UART3_TXD		0x1c5
				MX51_PAD_EIM_D27__UART3_RTS		0x1c5
				MX51_PAD_EIM_D24__UART3_CTS		0x1c5
			>;
		};

		pinctrl_usbh1: usbh1grp {
			fsl,pins = <
				MX51_PAD_USBH1_CLK__USBH1_CLK		0x80000000
				MX51_PAD_USBH1_DIR__USBH1_DIR		0x80000000
				MX51_PAD_USBH1_NXT__USBH1_NXT		0x80000000
				MX51_PAD_USBH1_DATA0__USBH1_DATA0	0x80000000
				MX51_PAD_USBH1_DATA1__USBH1_DATA1	0x80000000
				MX51_PAD_USBH1_DATA2__USBH1_DATA2	0x80000000
				MX51_PAD_USBH1_DATA3__USBH1_DATA3	0x80000000
				MX51_PAD_USBH1_DATA4__USBH1_DATA4	0x80000000
				MX51_PAD_USBH1_DATA5__USBH1_DATA5	0x80000000
				MX51_PAD_USBH1_DATA6__USBH1_DATA6	0x80000000
				MX51_PAD_USBH1_DATA7__USBH1_DATA7	0x80000000
			>;
		};

		pinctrl_usbh1reg: usbh1reggrp {
			fsl,pins = <
				MX51_PAD_EIM_D21__GPIO2_5		0x85
			>;
		};

		pinctrl_usbotgreg: usbotgreggrp {
			fsl,pins = <
				MX51_PAD_GPIO1_7__GPIO1_7		0x85
			>;
		};
	};
};<|MERGE_RESOLUTION|>--- conflicted
+++ resolved
@@ -35,8 +35,6 @@
 		clock-frequency = <26000000>;
 	};
 
-<<<<<<< HEAD
-=======
 	clk_osc_gate: clk-osc-gate {
 		compatible = "gpio-gate-clock";
 		pinctrl-names = "default";
@@ -64,7 +62,6 @@
 		enable-gpios = <&gpio2 1 GPIO_ACTIVE_LOW>;
 	};
 
->>>>>>> 661e50bc
 	display1: disp1 {
 		compatible = "fsl,imx-parallel-display";
 		interface-pix-fmt = "rgb24";
