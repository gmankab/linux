--- conflicted
+++ resolved
@@ -1,387 +1,9 @@
 // SPDX-License-Identifier: GPL-2.0
-<<<<<<< HEAD
-#include "qcom-msm8974pro.dtsi"
-#include "pma8084.dtsi"
-#include <dt-bindings/input/input.h>
-#include <dt-bindings/pinctrl/qcom,pmic-gpio.h>
-#include <dt-bindings/leds/common.h>
-=======
 #include "qcom-msm8974pro-samsung-klte-common.dtsi"
->>>>>>> 0c383648
 
 / {
 	model = "Samsung Galaxy S5";
 	compatible = "samsung,klte", "qcom,msm8974pro", "qcom,msm8974";
-<<<<<<< HEAD
-	chassis-type = "handset";
-
-	aliases {
-		serial0 = &blsp1_uart1;
-		mmc0 = &sdhc_1; /* SDC1 eMMC slot */
-		mmc1 = &sdhc_3; /* SDC2 SD card slot */
-	};
-
-	chosen {
-		stdout-path = "serial0:115200n8";
-	};
-
-	gpio-keys {
-		compatible = "gpio-keys";
-
-		pinctrl-names = "default";
-		pinctrl-0 = <&gpio_keys_pin_a>;
-
-		key-volume-down {
-			label = "volume_down";
-			gpios = <&pma8084_gpios 2 GPIO_ACTIVE_LOW>;
-			linux,input-type = <1>;
-			linux,code = <KEY_VOLUMEDOWN>;
-			debounce-interval = <15>;
-		};
-
-		key-home {
-			label = "home_key";
-			gpios = <&pma8084_gpios 3 GPIO_ACTIVE_LOW>;
-			linux,input-type = <1>;
-			linux,code = <KEY_HOMEPAGE>;
-			wakeup-source;
-			debounce-interval = <15>;
-		};
-
-		key-volume-up {
-			label = "volume_up";
-			gpios = <&pma8084_gpios 5 GPIO_ACTIVE_LOW>;
-			linux,input-type = <1>;
-			linux,code = <KEY_VOLUMEUP>;
-			debounce-interval = <15>;
-		};
-	};
-
-	i2c-gpio-touchkey {
-		compatible = "i2c-gpio";
-		#address-cells = <1>;
-		#size-cells = <0>;
-		sda-gpios = <&tlmm 95 (GPIO_ACTIVE_HIGH | GPIO_OPEN_DRAIN)>;
-		scl-gpios = <&tlmm 96 (GPIO_ACTIVE_HIGH | GPIO_OPEN_DRAIN)>;
-		pinctrl-names = "default";
-		pinctrl-0 = <&i2c_touchkey_pins>;
-
-		touchkey@20 {
-			compatible = "cypress,tm2-touchkey";
-			reg = <0x20>;
-
-			interrupt-parent = <&pma8084_gpios>;
-			interrupts = <6 IRQ_TYPE_EDGE_FALLING>;
-			pinctrl-names = "default";
-			pinctrl-0 = <&touchkey_pin>;
-
-			vcc-supply = <&max77826_ldo15>;
-			vdd-supply = <&pma8084_l19>;
-
-			linux,keycodes = <KEY_APPSELECT KEY_BACK>;
-		};
-	};
-
-	i2c-gpio-led {
-		compatible = "i2c-gpio";
-		#address-cells = <1>;
-		#size-cells = <0>;
-		scl-gpios = <&tlmm 121 (GPIO_ACTIVE_HIGH | GPIO_OPEN_DRAIN)>;
-		sda-gpios = <&tlmm 120 (GPIO_ACTIVE_HIGH | GPIO_OPEN_DRAIN)>;
-		pinctrl-names = "default";
-		pinctrl-0 = <&i2c_led_gpioex_pins>;
-
-		i2c-gpio,delay-us = <2>;
-
-		gpio_expander: gpio@20 {
-			compatible = "nxp,pcal6416";
-			reg = <0x20>;
-
-			gpio-controller;
-			#gpio-cells = <2>;
-
-			vcc-supply = <&pma8084_s4>;
-
-			pinctrl-names = "default";
-			pinctrl-0 = <&gpioex_pin>;
-
-			reset-gpios = <&tlmm 145 GPIO_ACTIVE_LOW>;
-		};
-
-		led-controller@30 {
-			compatible = "panasonic,an30259a";
-			reg = <0x30>;
-
-			#address-cells = <1>;
-			#size-cells = <0>;
-
-			led@1 {
-				reg = <1>;
-				function = LED_FUNCTION_STATUS;
-				color = <LED_COLOR_ID_RED>;
-			};
-
-			led@2 {
-				reg = <2>;
-				function = LED_FUNCTION_STATUS;
-				color = <LED_COLOR_ID_GREEN>;
-			};
-
-			led@3 {
-				reg = <3>;
-				function = LED_FUNCTION_STATUS;
-				color = <LED_COLOR_ID_BLUE>;
-			};
-		};
-	};
-
-	vreg_wlan: wlan-regulator {
-		compatible = "regulator-fixed";
-
-		regulator-name = "wl-reg";
-		regulator-min-microvolt = <3300000>;
-		regulator-max-microvolt = <3300000>;
-
-		gpio = <&gpio_expander 8 GPIO_ACTIVE_HIGH>;
-		enable-active-high;
-	};
-
-	vreg_panel: panel-regulator {
-		compatible = "regulator-fixed";
-
-		pinctrl-names = "default";
-		pinctrl-0 = <&panel_en_pin>;
-
-		regulator-name = "panel-vddr-reg";
-		regulator-min-microvolt = <1500000>;
-		regulator-max-microvolt = <1500000>;
-
-		gpio = <&pma8084_gpios 14 GPIO_ACTIVE_HIGH>;
-		enable-active-high;
-	};
-
-	vreg_vph_pwr: vreg-vph-pwr {
-		compatible = "regulator-fixed";
-		regulator-name = "vph-pwr";
-
-		regulator-min-microvolt = <3600000>;
-		regulator-max-microvolt = <3600000>;
-
-		regulator-always-on;
-	};
-};
-
-&blsp1_i2c2 {
-	status = "okay";
-
-	touchscreen@20 {
-		compatible = "syna,rmi4-i2c";
-		reg = <0x20>;
-
-		interrupt-parent = <&pma8084_gpios>;
-		interrupts = <8 IRQ_TYPE_EDGE_FALLING>;
-
-		vdd-supply = <&max77826_ldo13>;
-		vio-supply = <&pma8084_lvs2>;
-
-		pinctrl-names = "default";
-		pinctrl-0 = <&touch_pin>;
-
-		syna,startup-delay-ms = <100>;
-
-		#address-cells = <1>;
-		#size-cells = <0>;
-
-		rmi4-f01@1 {
-			reg = <0x1>;
-			syna,nosleep-mode = <1>;
-		};
-
-		rmi4-f12@12 {
-			reg = <0x12>;
-			syna,sensor-type = <1>;
-		};
-	};
-};
-
-&blsp1_i2c6 {
-	status = "okay";
-
-	pmic@60 {
-		reg = <0x60>;
-		compatible = "maxim,max77826";
-
-		regulators {
-			max77826_ldo1: LDO1 {
-				regulator-min-microvolt = <1200000>;
-				regulator-max-microvolt = <1200000>;
-			};
-
-			max77826_ldo2: LDO2 {
-				regulator-min-microvolt = <1000000>;
-				regulator-max-microvolt = <1000000>;
-			};
-
-			max77826_ldo3: LDO3 {
-				regulator-min-microvolt = <1200000>;
-				regulator-max-microvolt = <1200000>;
-			};
-
-			max77826_ldo4: LDO4 {
-				regulator-min-microvolt = <1800000>;
-				regulator-max-microvolt = <1800000>;
-			};
-
-			max77826_ldo5: LDO5 {
-				regulator-min-microvolt = <1800000>;
-				regulator-max-microvolt = <1800000>;
-			};
-
-			max77826_ldo6: LDO6 {
-				regulator-min-microvolt = <1800000>;
-				regulator-max-microvolt = <3300000>;
-			};
-
-			max77826_ldo7: LDO7 {
-				regulator-min-microvolt = <1800000>;
-				regulator-max-microvolt = <1800000>;
-			};
-
-			max77826_ldo8: LDO8 {
-				regulator-min-microvolt = <1800000>;
-				regulator-max-microvolt = <3300000>;
-			};
-
-			max77826_ldo9: LDO9 {
-				regulator-min-microvolt = <1800000>;
-				regulator-max-microvolt = <1800000>;
-			};
-
-			max77826_ldo10: LDO10 {
-				regulator-min-microvolt = <2800000>;
-				regulator-max-microvolt = <2950000>;
-			};
-
-			max77826_ldo11: LDO11 {
-				regulator-min-microvolt = <2700000>;
-				regulator-max-microvolt = <2950000>;
-			};
-
-			max77826_ldo12: LDO12 {
-				regulator-min-microvolt = <2500000>;
-				regulator-max-microvolt = <3300000>;
-			};
-
-			max77826_ldo13: LDO13 {
-				regulator-min-microvolt = <3300000>;
-				regulator-max-microvolt = <3300000>;
-			};
-
-			max77826_ldo14: LDO14 {
-				regulator-min-microvolt = <3300000>;
-				regulator-max-microvolt = <3300000>;
-			};
-
-			max77826_ldo15: LDO15 {
-				regulator-min-microvolt = <1800000>;
-				regulator-max-microvolt = <1800000>;
-			};
-
-			max77826_buck: BUCK {
-				regulator-min-microvolt = <1225000>;
-				regulator-max-microvolt = <1225000>;
-			};
-
-			max77826_buckboost: BUCKBOOST {
-				regulator-min-microvolt = <3400000>;
-				regulator-max-microvolt = <3400000>;
-			};
-		};
-	};
-};
-
-&blsp1_uart2 {
-	status = "okay";
-};
-
-&blsp2_i2c6 {
-	status = "okay";
-
-	fuelgauge@36 {
-		compatible = "maxim,max17048";
-		reg = <0x36>;
-
-		maxim,double-soc;
-		maxim,rcomp = /bits/ 8 <0x56>;
-
-		interrupt-parent = <&pma8084_gpios>;
-		interrupts = <21 IRQ_TYPE_LEVEL_LOW>;
-
-		pinctrl-names = "default";
-		pinctrl-0 = <&fuelgauge_pin>;
-	};
-};
-
-&blsp2_uart2 {
-	status = "okay";
-
-	pinctrl-names = "default", "sleep";
-	pinctrl-0 = <&blsp2_uart2_pins_active>;
-	pinctrl-1 = <&blsp2_uart2_pins_sleep>;
-
-	bluetooth {
-		compatible = "brcm,bcm43540-bt";
-		max-speed = <3000000>;
-		pinctrl-names = "default";
-		pinctrl-0 = <&bt_pins>;
-		device-wakeup-gpios = <&tlmm 91 GPIO_ACTIVE_HIGH>;
-		shutdown-gpios = <&gpio_expander 9 GPIO_ACTIVE_HIGH>;
-		interrupt-parent = <&tlmm>;
-		interrupts = <75 IRQ_TYPE_LEVEL_HIGH>;
-		interrupt-names = "host-wakeup";
-	};
-};
-
-&gpu {
-	status = "okay";
-};
-
-&mdss {
-	status = "okay";
-};
-
-&mdss_dsi0 {
-	status = "okay";
-
-	vdda-supply = <&pma8084_l2>;
-	vdd-supply = <&pma8084_l22>;
-	vddio-supply = <&pma8084_l12>;
-
-	panel: panel@0 {
-		reg = <0>;
-		compatible = "samsung,s6e3fa2";
-
-		pinctrl-names = "default";
-		pinctrl-0 = <&panel_te_pin &panel_rst_pin>;
-
-		iovdd-supply = <&pma8084_lvs4>;
-		vddr-supply = <&vreg_panel>;
-
-		reset-gpios = <&pma8084_gpios 17 GPIO_ACTIVE_LOW>;
-
-		port {
-			panel_in: endpoint {
-				remote-endpoint = <&mdss_dsi0_out>;
-			};
-		};
-	};
-};
-
-&mdss_dsi0_out {
-	remote-endpoint = <&panel_in>;
-	data-lanes = <0 1 2 3>;
-=======
->>>>>>> 0c383648
 };
 
 &i2c_led_gpio {
