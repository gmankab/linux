--- conflicted
+++ resolved
@@ -66,8 +66,6 @@
 			default-state = "off";
 		};
 	};
-<<<<<<< HEAD
-=======
 
 	panel_backlight: panel-backlight {
 		compatible = "gpio-backlight";
@@ -108,7 +106,6 @@
 			};
 		};
 	};
->>>>>>> 0c383648
 };
 
 &adc_1 {
