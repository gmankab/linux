--- conflicted
+++ resolved
@@ -153,8 +153,6 @@
 			#interrupt-cells = <3>;
 			interrupt-controller;
 			power-domains = <&ps_aic>;
-<<<<<<< HEAD
-=======
 		};
 
 		dwi_bl: backlight@20e200010 {
@@ -162,7 +160,6 @@
 			reg = <0x2 0x0e200010 0x0 0x8>;
 			power-domains = <&ps_dwi>;
 			status = "disabled";
->>>>>>> 00a97a7f
 		};
 
 		pinctrl: pinctrl@20e300000 {
