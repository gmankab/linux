// SPDX-License-Identifier: GPL-2.0+ OR MIT
/*
 * Apple T8015 "A11" SoC
 *
 * Other names: H10, "Skye"
 *
 * Copyright (c) 2022, Konrad Dybcio <konradybcio@kernel.org>
 */

#include <dt-bindings/gpio/gpio.h>
#include <dt-bindings/interrupt-controller/apple-aic.h>
#include <dt-bindings/interrupt-controller/irq.h>
#include <dt-bindings/pinctrl/apple.h>

/ {
	interrupt-parent = <&aic>;
	#address-cells = <2>;
	#size-cells = <2>;

	clkref: clock-ref {
		compatible = "fixed-clock";
		#clock-cells = <0>;
		clock-frequency = <24000000>;
		clock-output-names = "clkref";
	};

	cpus {
		#address-cells = <2>;
		#size-cells = <0>;

		cpu-map {
			cluster0 {
				core0 {
					cpu = <&cpu_e0>;
				};
				core1 {
					cpu = <&cpu_e1>;
				};
				core2 {
					cpu = <&cpu_e2>;
				};
				core3 {
					cpu = <&cpu_e3>;
				};
			};

			cluster1 {
				core0 {
					cpu = <&cpu_p0>;
				};
				core1 {
					cpu = <&cpu_p1>;
				};
			};
		};

		cpu_e0: cpu@0 {
			compatible = "apple,mistral";
			reg = <0x0 0x0>;
			cpu-release-addr = <0 0>; /* To be filled by loader */
			performance-domains = <&cpufreq_e>;
			operating-points-v2 = <&mistral_opp>;
			capacity-dmips-mhz = <633>;
			enable-method = "spin-table";
			device_type = "cpu";
		};

		cpu_e1: cpu@1 {
			compatible = "apple,mistral";
			reg = <0x0 0x1>;
			cpu-release-addr = <0 0>; /* To be filled by loader */
			performance-domains = <&cpufreq_e>;
			operating-points-v2 = <&mistral_opp>;
			capacity-dmips-mhz = <633>;
			enable-method = "spin-table";
			device_type = "cpu";
		};

		cpu_e2: cpu@2 {
			compatible = "apple,mistral";
			reg = <0x0 0x2>;
			cpu-release-addr = <0 0>; /* To be filled by loader */
			performance-domains = <&cpufreq_e>;
			operating-points-v2 = <&mistral_opp>;
			capacity-dmips-mhz = <633>;
			enable-method = "spin-table";
			device_type = "cpu";
		};

		cpu_e3: cpu@3 {
			compatible = "apple,mistral";
			reg = <0x0 0x3>;
			cpu-release-addr = <0 0>; /* To be filled by loader */
			performance-domains = <&cpufreq_e>;
			operating-points-v2 = <&mistral_opp>;
			capacity-dmips-mhz = <633>;
			enable-method = "spin-table";
			device_type = "cpu";
		};

		cpu_p0: cpu@10004 {
			compatible = "apple,monsoon";
			reg = <0x0 0x10004>;
			cpu-release-addr = <0 0>; /* To be filled by loader */
			performance-domains = <&cpufreq_p>;
			operating-points-v2 = <&monsoon_opp>;
			capacity-dmips-mhz = <1024>;
			enable-method = "spin-table";
			device_type = "cpu";
		};

		cpu_p1: cpu@10005 {
			compatible = "apple,monsoon";
			reg = <0x0 0x10005>;
			cpu-release-addr = <0 0>; /* To be filled by loader */
			performance-domains = <&cpufreq_p>;
			operating-points-v2 = <&monsoon_opp>;
			capacity-dmips-mhz = <1024>;
			enable-method = "spin-table";
			device_type = "cpu";
		};
	};

	mistral_opp: opp-table-0 {
		compatible = "operating-points-v2";

		opp01 {
			opp-hz = /bits/ 64 <300000000>;
			opp-level = <1>;
			clock-latency-ns = <1800>;
		};
		opp02 {
			opp-hz = /bits/ 64 <453000000>;
			opp-level = <2>;
			clock-latency-ns = <140000>;
		};
		opp03 {
			opp-hz = /bits/ 64 <672000000>;
			opp-level = <3>;
			clock-latency-ns = <105000>;
		};
		opp04 {
			opp-hz = /bits/ 64 <972000000>;
			opp-level = <4>;
			clock-latency-ns = <115000>;
		};
		opp05 {
			opp-hz = /bits/ 64 <1272000000>;
			opp-level = <5>;
			clock-latency-ns = <125000>;
		};
		opp06 {
			opp-hz = /bits/ 64 <1572000000>;
			opp-level = <6>;
			clock-latency-ns = <135000>;
		};
#if 0
		/* Not available until CPU deep sleep is implemented */
		opp07 {
			opp-hz = /bits/ 64 <1680000000>;
			opp-level = <7>;
			clock-latency-ns = <135000>;
			turbo-mode;
		};
#endif
	};

	monsoon_opp: opp-table-1 {
		compatible = "operating-points-v2";

		opp01 {
			opp-hz = /bits/ 64 <300000000>;
			opp-level = <1>;
			clock-latency-ns = <1400>;
		};
		opp02 {
			opp-hz = /bits/ 64 <453000000>;
			opp-level = <2>;
			clock-latency-ns = <140000>;
		};
		opp03 {
			opp-hz = /bits/ 64 <853000000>;
			opp-level = <3>;
			clock-latency-ns = <110000>;
		};
		opp04 {
			opp-hz = /bits/ 64 <1332000000>;
			opp-level = <4>;
			clock-latency-ns = <110000>;
		};
		opp05 {
			opp-hz = /bits/ 64 <1812000000>;
			opp-level = <5>;
			clock-latency-ns = <125000>;
		};
		opp06 {
			opp-hz = /bits/ 64 <2064000000>;
			opp-level = <6>;
			clock-latency-ns = <130000>;
		};
		opp07 {
			opp-hz = /bits/ 64 <2304000000>;
			opp-level = <7>;
			clock-latency-ns = <140000>;
		};
#if 0
		/* Not available until CPU deep sleep is implemented */
		opp08 {
			opp-hz = /bits/ 64 <2376000000>;
			opp-level = <8>;
			clock-latency-ns = <140000>;
			turbo-mode;
		};
#endif
	};

	soc {
		compatible = "simple-bus";
		#address-cells = <2>;
		#size-cells = <2>;
		nonposted-mmio;
		ranges;

		cpufreq_e: performance-controller@208e20000 {
			compatible = "apple,t8015-cluster-cpufreq", "apple,t8103-cluster-cpufreq", "apple,cluster-cpufreq";
			reg = <0x2 0x08e20000 0 0x1000>;
			#performance-domain-cells = <0>;
		};

		cpufreq_p: performance-controller@208ea0000 {
			compatible = "apple,t8015-cluster-cpufreq", "apple,t8103-cluster-cpufreq", "apple,cluster-cpufreq";
			reg = <0x2 0x08ea0000 0 0x1000>;
			#performance-domain-cells = <0>;
		};

		serial0: serial@22e600000 {
			compatible = "apple,s5l-uart";
			reg = <0x2 0x2e600000 0x0 0x4000>;
			reg-io-width = <4>;
			interrupt-parent = <&aic>;
			interrupts = <AIC_IRQ 282 IRQ_TYPE_LEVEL_HIGH>;
			/* Use the bootloader-enabled clocks for now. */
			clocks = <&clkref>, <&clkref>;
			clock-names = "uart", "clk_uart_baud0";
			power-domains = <&ps_uart0>;
			status = "disabled";
		};

		aic: interrupt-controller@232100000 {
			compatible = "apple,t8015-aic", "apple,aic";
			reg = <0x2 0x32100000 0x0 0x8000>;
			#interrupt-cells = <3>;
			interrupt-controller;
			power-domains = <&ps_aic>;
		};

		pmgr: power-management@232000000 {
			compatible = "apple,t8015-pmgr", "apple,pmgr", "syscon", "simple-mfd";
			#address-cells = <1>;
			#size-cells = <1>;

			reg = <0x2 0x32000000 0 0x8c000>;
<<<<<<< HEAD
=======
		};

		dwi_bl: backlight@232200080 {
			compatible = "apple,t8015-dwi-bl", "apple,dwi-bl";
			reg = <0x2 0x32200080 0x0 0x8>;
			power-domains = <&ps_dwi>;
			status = "disabled";
>>>>>>> 00a97a7f
		};

		pinctrl_ap: pinctrl@233100000 {
			compatible = "apple,t8015-pinctrl", "apple,pinctrl";
			reg = <0x2 0x33100000 0x0 0x1000>;
			power-domains = <&ps_gpio>;

			gpio-controller;
			#gpio-cells = <2>;
			gpio-ranges = <&pinctrl_ap 0 0 223>;
			apple,npins = <223>;

			interrupt-controller;
			#interrupt-cells = <2>;
			interrupt-parent = <&aic>;
			interrupts = <AIC_IRQ 50 IRQ_TYPE_LEVEL_HIGH>,
				     <AIC_IRQ 51 IRQ_TYPE_LEVEL_HIGH>,
				     <AIC_IRQ 52 IRQ_TYPE_LEVEL_HIGH>,
				     <AIC_IRQ 53 IRQ_TYPE_LEVEL_HIGH>,
				     <AIC_IRQ 54 IRQ_TYPE_LEVEL_HIGH>,
				     <AIC_IRQ 55 IRQ_TYPE_LEVEL_HIGH>,
				     <AIC_IRQ 56 IRQ_TYPE_LEVEL_HIGH>;
		};

		pinctrl_aop: pinctrl@2340f0000 {
			compatible = "apple,t8015-pinctrl", "apple,pinctrl";
			reg = <0x2 0x340f0000 0x0 0x4000>;

			gpio-controller;
			#gpio-cells = <2>;
			gpio-ranges = <&pinctrl_aop 0 0 49>;
			apple,npins = <49>;

			interrupt-controller;
			#interrupt-cells = <2>;
			interrupt-parent = <&aic>;
			interrupts = <AIC_IRQ 135 IRQ_TYPE_LEVEL_HIGH>,
				     <AIC_IRQ 136 IRQ_TYPE_LEVEL_HIGH>,
				     <AIC_IRQ 137 IRQ_TYPE_LEVEL_HIGH>,
				     <AIC_IRQ 138 IRQ_TYPE_LEVEL_HIGH>,
				     <AIC_IRQ 139 IRQ_TYPE_LEVEL_HIGH>,
				     <AIC_IRQ 140 IRQ_TYPE_LEVEL_HIGH>,
				     <AIC_IRQ 141 IRQ_TYPE_LEVEL_HIGH>;
		};

		pinctrl_nub: pinctrl@2351f0000 {
			compatible = "apple,t8015-pinctrl", "apple,pinctrl";
			reg = <0x2 0x351f0000 0x0 0x4000>;

			gpio-controller;
			#gpio-cells = <2>;
			gpio-ranges = <&pinctrl_nub 0 0 8>;
			apple,npins = <8>;

			interrupt-controller;
			#interrupt-cells = <2>;
			interrupt-parent = <&aic>;
			interrupts = <AIC_IRQ 168 IRQ_TYPE_LEVEL_HIGH>,
				     <AIC_IRQ 169 IRQ_TYPE_LEVEL_HIGH>,
				     <AIC_IRQ 170 IRQ_TYPE_LEVEL_HIGH>;
		};

		pmgr_mini: power-management@235200000 {
			compatible = "apple,t8015-pmgr", "apple,pmgr", "syscon", "simple-mfd";
			#address-cells = <1>;
			#size-cells = <1>;

			reg = <0x2 0x35200000 0 0x84000>;
		};

		wdt: watchdog@2352b0000 {
			compatible = "apple,t8015-wdt", "apple,wdt";
			reg = <0x2 0x352b0000 0x0 0x4000>;
			clocks = <&clkref>;
			interrupt-parent = <&aic>;
			interrupts = <AIC_IRQ 172 IRQ_TYPE_LEVEL_HIGH>;
		};

		pinctrl_smc: pinctrl@236024000 {
			compatible = "apple,t8015-pinctrl", "apple,pinctrl";
			reg = <0x2 0x36024000 0x0 0x4000>;

			gpio-controller;
			#gpio-cells = <2>;
			gpio-ranges = <&pinctrl_smc 0 0 6>;
			apple,npins = <6>;

			interrupt-controller;
			#interrupt-cells = <2>;
			interrupt-parent = <&aic>;
			interrupts = <AIC_IRQ 199 IRQ_TYPE_LEVEL_HIGH>,
				     <AIC_IRQ 200 IRQ_TYPE_LEVEL_HIGH>,
				     <AIC_IRQ 201 IRQ_TYPE_LEVEL_HIGH>,
				     <AIC_IRQ 202 IRQ_TYPE_LEVEL_HIGH>,
				     <AIC_IRQ 203 IRQ_TYPE_LEVEL_HIGH>,
				     <AIC_IRQ 204 IRQ_TYPE_LEVEL_HIGH>,
				     <AIC_IRQ 205 IRQ_TYPE_LEVEL_HIGH>;
			/*
			 * SMC is not yet supported and accessing this pinctrl while SMC is
			 * suspended results in a hang.
			 */
			status = "disabled";
		};
	};

	timer {
		compatible = "arm,armv8-timer";
		interrupt-parent = <&aic>;
		interrupt-names = "phys", "virt";
		/* Note that A11 doesn't actually have a hypervisor (EL2 is not implemented). */
		interrupts = <AIC_FIQ AIC_TMR_GUEST_PHYS IRQ_TYPE_LEVEL_HIGH>,
			     <AIC_FIQ AIC_TMR_GUEST_VIRT IRQ_TYPE_LEVEL_HIGH>;
	};
};

#include "t8015-pmgr.dtsi"<|MERGE_RESOLUTION|>--- conflicted
+++ resolved
@@ -260,8 +260,6 @@
 			#size-cells = <1>;
 
 			reg = <0x2 0x32000000 0 0x8c000>;
-<<<<<<< HEAD
-=======
 		};
 
 		dwi_bl: backlight@232200080 {
@@ -269,7 +267,6 @@
 			reg = <0x2 0x32200080 0x0 0x8>;
 			power-domains = <&ps_dwi>;
 			status = "disabled";
->>>>>>> 00a97a7f
 		};
 
 		pinctrl_ap: pinctrl@233100000 {
