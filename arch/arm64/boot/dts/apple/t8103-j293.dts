// SPDX-License-Identifier: GPL-2.0+ OR MIT
/*
 * Apple MacBook Pro (13-inch, M1, 2020)
 *
 * target-type: J293
 *
 * Copyright The Asahi Linux Contributors
 */

/dts-v1/;

#include "t8103.dtsi"
#include "t8103-jxxx.dtsi"
#include <dt-bindings/leds/common.h>

/ {
	compatible = "apple,j293", "apple,t8103", "apple,arm-platform";
	model = "Apple MacBook Pro (13-inch, M1, 2020)";

	/*
	 * All of those are used by the bootloader to pass calibration
	 * blobs and other device-specific properties
	 */
	aliases {
		touchbar0 = &touchbar0;
	};

	led-controller {
		compatible = "pwm-leds";
		led-0 {
			pwms = <&fpwm1 0 40000>;
			label = "kbd_backlight";
			function = LED_FUNCTION_KBD_BACKLIGHT;
			color = <LED_COLOR_ID_WHITE>;
			max-brightness = <255>;
			default-state = "keep";
		};
	};
};

&bluetooth0 {
	brcm,board-type = "apple,honshu";
};

&wifi0 {
	brcm,board-type = "apple,honshu";
};

&i2c2 {
	status = "okay";
};

&i2c4 {
	status = "okay";
};

&fpwm1 {
	status = "okay";
};

&spi0 {
	cs-gpios = <&pinctrl_ap 109 GPIO_ACTIVE_LOW>;
	status = "okay";

	touchbar0: touchbar@0 {
		compatible = "apple,j293-touchbar";
		reg = <0>;
		spi-max-frequency = <11500000>;
		spi-cs-setup-delay-ns = <2000>;
		spi-cs-hold-delay-ns = <2000>;
		reset-gpios = <&pinctrl_ap 139 GPIO_ACTIVE_LOW>;
		interrupts-extended = <&pinctrl_ap 194 IRQ_TYPE_EDGE_FALLING>;
		firmware-name = "apple/dfrmtfw-j293.bin";
		touchscreen-size-x = <23045>;
		touchscreen-size-y = <640>;
		touchscreen-inverted-y;
	};
<<<<<<< HEAD
=======
};

&display_dfr {
	status = "okay";
};

&dfr_mipi_out {
	dfr_mipi_out_panel: endpoint@0 {
		reg = <0>;
		remote-endpoint = <&dfr_panel_in>;
	};
};

&displaydfr_mipi {
	status = "okay";

	dfr_panel: panel@0 {
		compatible = "apple,j293-summit", "apple,summit";
		reg = <0>;
		max-brightness = <255>;

		port {
			dfr_panel_in: endpoint {
				remote-endpoint = <&dfr_mipi_out_panel>;
			};
		};
	};
};

&displaydfr_dart {
	status = "okay";
>>>>>>> 00a97a7f
};<|MERGE_RESOLUTION|>--- conflicted
+++ resolved
@@ -75,8 +75,6 @@
 		touchscreen-size-y = <640>;
 		touchscreen-inverted-y;
 	};
-<<<<<<< HEAD
-=======
 };
 
 &display_dfr {
@@ -108,5 +106,4 @@
 
 &displaydfr_dart {
 	status = "okay";
->>>>>>> 00a97a7f
 };