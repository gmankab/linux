/*
 * Copyright 2011 Paul Mackerras, IBM Corp. <paulus@au1.ibm.com>
 * Copyright (C) 2009. SUSE Linux Products GmbH. All rights reserved.
 *
 * Authors:
 *    Paul Mackerras <paulus@au1.ibm.com>
 *    Alexander Graf <agraf@suse.de>
 *    Kevin Wolf <mail@kevin-wolf.de>
 *
 * Description: KVM functions specific to running on Book 3S
 * processors in hypervisor mode (specifically POWER7 and later).
 *
 * This file is derived from arch/powerpc/kvm/book3s.c,
 * by Alexander Graf <agraf@suse.de>.
 *
 * This program is free software; you can redistribute it and/or modify
 * it under the terms of the GNU General Public License, version 2, as
 * published by the Free Software Foundation.
 */

#include <linux/kvm_host.h>
#include <linux/err.h>
#include <linux/slab.h>
#include <linux/preempt.h>
#include <linux/sched.h>
#include <linux/delay.h>
#include <linux/export.h>
#include <linux/fs.h>
#include <linux/anon_inodes.h>
#include <linux/cpumask.h>
#include <linux/spinlock.h>
#include <linux/page-flags.h>
#include <linux/srcu.h>
#include <linux/miscdevice.h>
#include <linux/debugfs.h>

#include <asm/reg.h>
#include <asm/cputable.h>
#include <asm/cache.h>
#include <asm/cacheflush.h>
#include <asm/tlbflush.h>
#include <asm/uaccess.h>
#include <asm/io.h>
#include <asm/kvm_ppc.h>
#include <asm/kvm_book3s.h>
#include <asm/mmu_context.h>
#include <asm/lppaca.h>
#include <asm/processor.h>
#include <asm/cputhreads.h>
#include <asm/page.h>
#include <asm/hvcall.h>
#include <asm/switch_to.h>
#include <asm/smp.h>
#include <asm/dbell.h>
#include <linux/gfp.h>
#include <linux/vmalloc.h>
#include <linux/highmem.h>
#include <linux/hugetlb.h>
#include <linux/module.h>

#include "book3s.h"

#define CREATE_TRACE_POINTS
#include "trace_hv.h"

/* #define EXIT_DEBUG */
/* #define EXIT_DEBUG_SIMPLE */
/* #define EXIT_DEBUG_INT */

/* Used to indicate that a guest page fault needs to be handled */
#define RESUME_PAGE_FAULT	(RESUME_GUEST | RESUME_FLAG_ARCH1)

/* Used as a "null" value for timebase values */
#define TB_NIL	(~(u64)0)

static DECLARE_BITMAP(default_enabled_hcalls, MAX_HCALL_OPCODE/4 + 1);

#if defined(CONFIG_PPC_64K_PAGES)
#define MPP_BUFFER_ORDER	0
#elif defined(CONFIG_PPC_4K_PAGES)
#define MPP_BUFFER_ORDER	3
#endif

static int dynamic_mt_modes = 6;
module_param(dynamic_mt_modes, int, S_IRUGO | S_IWUSR);
MODULE_PARM_DESC(dynamic_mt_modes, "Set of allowed dynamic micro-threading modes: 0 (= none), 2, 4, or 6 (= 2 or 4)");
static int target_smt_mode;
module_param(target_smt_mode, int, S_IRUGO | S_IWUSR);
MODULE_PARM_DESC(target_smt_mode, "Target threads per core (0 = max)");

static void kvmppc_end_cede(struct kvm_vcpu *vcpu);
static int kvmppc_hv_setup_htab_rma(struct kvm_vcpu *vcpu);

static bool kvmppc_ipi_thread(int cpu)
{
	/* On POWER8 for IPIs to threads in the same core, use msgsnd */
	if (cpu_has_feature(CPU_FTR_ARCH_207S)) {
		preempt_disable();
		if (cpu_first_thread_sibling(cpu) ==
		    cpu_first_thread_sibling(smp_processor_id())) {
			unsigned long msg = PPC_DBELL_TYPE(PPC_DBELL_SERVER);
			msg |= cpu_thread_in_core(cpu);
			smp_mb();
			__asm__ __volatile__ (PPC_MSGSND(%0) : : "r" (msg));
			preempt_enable();
			return true;
		}
		preempt_enable();
	}

#if defined(CONFIG_PPC_ICP_NATIVE) && defined(CONFIG_SMP)
	if (cpu >= 0 && cpu < nr_cpu_ids && paca[cpu].kvm_hstate.xics_phys) {
		xics_wake_cpu(cpu);
		return true;
	}
#endif

	return false;
}

static void kvmppc_fast_vcpu_kick_hv(struct kvm_vcpu *vcpu)
{
	int cpu;
	wait_queue_head_t *wqp;

	wqp = kvm_arch_vcpu_wq(vcpu);
	if (waitqueue_active(wqp)) {
		wake_up_interruptible(wqp);
		++vcpu->stat.halt_wakeup;
	}

	if (kvmppc_ipi_thread(vcpu->arch.thread_cpu))
		return;

	/* CPU points to the first thread of the core */
	cpu = vcpu->cpu;
	if (cpu >= 0 && cpu < nr_cpu_ids && cpu_online(cpu))
		smp_send_reschedule(cpu);
}

/*
 * We use the vcpu_load/put functions to measure stolen time.
 * Stolen time is counted as time when either the vcpu is able to
 * run as part of a virtual core, but the task running the vcore
 * is preempted or sleeping, or when the vcpu needs something done
 * in the kernel by the task running the vcpu, but that task is
 * preempted or sleeping.  Those two things have to be counted
 * separately, since one of the vcpu tasks will take on the job
 * of running the core, and the other vcpu tasks in the vcore will
 * sleep waiting for it to do that, but that sleep shouldn't count
 * as stolen time.
 *
 * Hence we accumulate stolen time when the vcpu can run as part of
 * a vcore using vc->stolen_tb, and the stolen time when the vcpu
 * needs its task to do other things in the kernel (for example,
 * service a page fault) in busy_stolen.  We don't accumulate
 * stolen time for a vcore when it is inactive, or for a vcpu
 * when it is in state RUNNING or NOTREADY.  NOTREADY is a bit of
 * a misnomer; it means that the vcpu task is not executing in
 * the KVM_VCPU_RUN ioctl, i.e. it is in userspace or elsewhere in
 * the kernel.  We don't have any way of dividing up that time
 * between time that the vcpu is genuinely stopped, time that
 * the task is actively working on behalf of the vcpu, and time
 * that the task is preempted, so we don't count any of it as
 * stolen.
 *
 * Updates to busy_stolen are protected by arch.tbacct_lock;
 * updates to vc->stolen_tb are protected by the vcore->stoltb_lock
 * lock.  The stolen times are measured in units of timebase ticks.
 * (Note that the != TB_NIL checks below are purely defensive;
 * they should never fail.)
 */

static void kvmppc_core_start_stolen(struct kvmppc_vcore *vc)
{
	unsigned long flags;

	spin_lock_irqsave(&vc->stoltb_lock, flags);
	vc->preempt_tb = mftb();
	spin_unlock_irqrestore(&vc->stoltb_lock, flags);
}

static void kvmppc_core_end_stolen(struct kvmppc_vcore *vc)
{
	unsigned long flags;

	spin_lock_irqsave(&vc->stoltb_lock, flags);
	if (vc->preempt_tb != TB_NIL) {
		vc->stolen_tb += mftb() - vc->preempt_tb;
		vc->preempt_tb = TB_NIL;
	}
	spin_unlock_irqrestore(&vc->stoltb_lock, flags);
}

static void kvmppc_core_vcpu_load_hv(struct kvm_vcpu *vcpu, int cpu)
{
	struct kvmppc_vcore *vc = vcpu->arch.vcore;
	unsigned long flags;

	/*
	 * We can test vc->runner without taking the vcore lock,
	 * because only this task ever sets vc->runner to this
	 * vcpu, and once it is set to this vcpu, only this task
	 * ever sets it to NULL.
	 */
	if (vc->runner == vcpu && vc->vcore_state >= VCORE_SLEEPING)
		kvmppc_core_end_stolen(vc);

	spin_lock_irqsave(&vcpu->arch.tbacct_lock, flags);
	if (vcpu->arch.state == KVMPPC_VCPU_BUSY_IN_HOST &&
	    vcpu->arch.busy_preempt != TB_NIL) {
		vcpu->arch.busy_stolen += mftb() - vcpu->arch.busy_preempt;
		vcpu->arch.busy_preempt = TB_NIL;
	}
	spin_unlock_irqrestore(&vcpu->arch.tbacct_lock, flags);
}

static void kvmppc_core_vcpu_put_hv(struct kvm_vcpu *vcpu)
{
	struct kvmppc_vcore *vc = vcpu->arch.vcore;
	unsigned long flags;

	if (vc->runner == vcpu && vc->vcore_state >= VCORE_SLEEPING)
		kvmppc_core_start_stolen(vc);

	spin_lock_irqsave(&vcpu->arch.tbacct_lock, flags);
	if (vcpu->arch.state == KVMPPC_VCPU_BUSY_IN_HOST)
		vcpu->arch.busy_preempt = mftb();
	spin_unlock_irqrestore(&vcpu->arch.tbacct_lock, flags);
}

static void kvmppc_set_msr_hv(struct kvm_vcpu *vcpu, u64 msr)
{
	vcpu->arch.shregs.msr = msr;
	kvmppc_end_cede(vcpu);
}

static void kvmppc_set_pvr_hv(struct kvm_vcpu *vcpu, u32 pvr)
{
	vcpu->arch.pvr = pvr;
}

static int kvmppc_set_arch_compat(struct kvm_vcpu *vcpu, u32 arch_compat)
{
	unsigned long pcr = 0;
	struct kvmppc_vcore *vc = vcpu->arch.vcore;

	if (arch_compat) {
		switch (arch_compat) {
		case PVR_ARCH_205:
			/*
			 * If an arch bit is set in PCR, all the defined
			 * higher-order arch bits also have to be set.
			 */
			pcr = PCR_ARCH_206 | PCR_ARCH_205;
			break;
		case PVR_ARCH_206:
		case PVR_ARCH_206p:
			pcr = PCR_ARCH_206;
			break;
		case PVR_ARCH_207:
			break;
		default:
			return -EINVAL;
		}

		if (!cpu_has_feature(CPU_FTR_ARCH_207S)) {
			/* POWER7 can't emulate POWER8 */
			if (!(pcr & PCR_ARCH_206))
				return -EINVAL;
			pcr &= ~PCR_ARCH_206;
		}
	}

	spin_lock(&vc->lock);
	vc->arch_compat = arch_compat;
	vc->pcr = pcr;
	spin_unlock(&vc->lock);

	return 0;
}

static void kvmppc_dump_regs(struct kvm_vcpu *vcpu)
{
	int r;

	pr_err("vcpu %p (%d):\n", vcpu, vcpu->vcpu_id);
	pr_err("pc  = %.16lx  msr = %.16llx  trap = %x\n",
	       vcpu->arch.pc, vcpu->arch.shregs.msr, vcpu->arch.trap);
	for (r = 0; r < 16; ++r)
		pr_err("r%2d = %.16lx  r%d = %.16lx\n",
		       r, kvmppc_get_gpr(vcpu, r),
		       r+16, kvmppc_get_gpr(vcpu, r+16));
	pr_err("ctr = %.16lx  lr  = %.16lx\n",
	       vcpu->arch.ctr, vcpu->arch.lr);
	pr_err("srr0 = %.16llx srr1 = %.16llx\n",
	       vcpu->arch.shregs.srr0, vcpu->arch.shregs.srr1);
	pr_err("sprg0 = %.16llx sprg1 = %.16llx\n",
	       vcpu->arch.shregs.sprg0, vcpu->arch.shregs.sprg1);
	pr_err("sprg2 = %.16llx sprg3 = %.16llx\n",
	       vcpu->arch.shregs.sprg2, vcpu->arch.shregs.sprg3);
	pr_err("cr = %.8x  xer = %.16lx  dsisr = %.8x\n",
	       vcpu->arch.cr, vcpu->arch.xer, vcpu->arch.shregs.dsisr);
	pr_err("dar = %.16llx\n", vcpu->arch.shregs.dar);
	pr_err("fault dar = %.16lx dsisr = %.8x\n",
	       vcpu->arch.fault_dar, vcpu->arch.fault_dsisr);
	pr_err("SLB (%d entries):\n", vcpu->arch.slb_max);
	for (r = 0; r < vcpu->arch.slb_max; ++r)
		pr_err("  ESID = %.16llx VSID = %.16llx\n",
		       vcpu->arch.slb[r].orige, vcpu->arch.slb[r].origv);
	pr_err("lpcr = %.16lx sdr1 = %.16lx last_inst = %.8x\n",
	       vcpu->arch.vcore->lpcr, vcpu->kvm->arch.sdr1,
	       vcpu->arch.last_inst);
}

static struct kvm_vcpu *kvmppc_find_vcpu(struct kvm *kvm, int id)
{
	int r;
	struct kvm_vcpu *v, *ret = NULL;

	mutex_lock(&kvm->lock);
	kvm_for_each_vcpu(r, v, kvm) {
		if (v->vcpu_id == id) {
			ret = v;
			break;
		}
	}
	mutex_unlock(&kvm->lock);
	return ret;
}

static void init_vpa(struct kvm_vcpu *vcpu, struct lppaca *vpa)
{
	vpa->__old_status |= LPPACA_OLD_SHARED_PROC;
	vpa->yield_count = cpu_to_be32(1);
}

static int set_vpa(struct kvm_vcpu *vcpu, struct kvmppc_vpa *v,
		   unsigned long addr, unsigned long len)
{
	/* check address is cacheline aligned */
	if (addr & (L1_CACHE_BYTES - 1))
		return -EINVAL;
	spin_lock(&vcpu->arch.vpa_update_lock);
	if (v->next_gpa != addr || v->len != len) {
		v->next_gpa = addr;
		v->len = addr ? len : 0;
		v->update_pending = 1;
	}
	spin_unlock(&vcpu->arch.vpa_update_lock);
	return 0;
}

/* Length for a per-processor buffer is passed in at offset 4 in the buffer */
struct reg_vpa {
	u32 dummy;
	union {
		__be16 hword;
		__be32 word;
	} length;
};

static int vpa_is_registered(struct kvmppc_vpa *vpap)
{
	if (vpap->update_pending)
		return vpap->next_gpa != 0;
	return vpap->pinned_addr != NULL;
}

static unsigned long do_h_register_vpa(struct kvm_vcpu *vcpu,
				       unsigned long flags,
				       unsigned long vcpuid, unsigned long vpa)
{
	struct kvm *kvm = vcpu->kvm;
	unsigned long len, nb;
	void *va;
	struct kvm_vcpu *tvcpu;
	int err;
	int subfunc;
	struct kvmppc_vpa *vpap;

	tvcpu = kvmppc_find_vcpu(kvm, vcpuid);
	if (!tvcpu)
		return H_PARAMETER;

	subfunc = (flags >> H_VPA_FUNC_SHIFT) & H_VPA_FUNC_MASK;
	if (subfunc == H_VPA_REG_VPA || subfunc == H_VPA_REG_DTL ||
	    subfunc == H_VPA_REG_SLB) {
		/* Registering new area - address must be cache-line aligned */
		if ((vpa & (L1_CACHE_BYTES - 1)) || !vpa)
			return H_PARAMETER;

		/* convert logical addr to kernel addr and read length */
		va = kvmppc_pin_guest_page(kvm, vpa, &nb);
		if (va == NULL)
			return H_PARAMETER;
		if (subfunc == H_VPA_REG_VPA)
			len = be16_to_cpu(((struct reg_vpa *)va)->length.hword);
		else
			len = be32_to_cpu(((struct reg_vpa *)va)->length.word);
		kvmppc_unpin_guest_page(kvm, va, vpa, false);

		/* Check length */
		if (len > nb || len < sizeof(struct reg_vpa))
			return H_PARAMETER;
	} else {
		vpa = 0;
		len = 0;
	}

	err = H_PARAMETER;
	vpap = NULL;
	spin_lock(&tvcpu->arch.vpa_update_lock);

	switch (subfunc) {
	case H_VPA_REG_VPA:		/* register VPA */
		if (len < sizeof(struct lppaca))
			break;
		vpap = &tvcpu->arch.vpa;
		err = 0;
		break;

	case H_VPA_REG_DTL:		/* register DTL */
		if (len < sizeof(struct dtl_entry))
			break;
		len -= len % sizeof(struct dtl_entry);

		/* Check that they have previously registered a VPA */
		err = H_RESOURCE;
		if (!vpa_is_registered(&tvcpu->arch.vpa))
			break;

		vpap = &tvcpu->arch.dtl;
		err = 0;
		break;

	case H_VPA_REG_SLB:		/* register SLB shadow buffer */
		/* Check that they have previously registered a VPA */
		err = H_RESOURCE;
		if (!vpa_is_registered(&tvcpu->arch.vpa))
			break;

		vpap = &tvcpu->arch.slb_shadow;
		err = 0;
		break;

	case H_VPA_DEREG_VPA:		/* deregister VPA */
		/* Check they don't still have a DTL or SLB buf registered */
		err = H_RESOURCE;
		if (vpa_is_registered(&tvcpu->arch.dtl) ||
		    vpa_is_registered(&tvcpu->arch.slb_shadow))
			break;

		vpap = &tvcpu->arch.vpa;
		err = 0;
		break;

	case H_VPA_DEREG_DTL:		/* deregister DTL */
		vpap = &tvcpu->arch.dtl;
		err = 0;
		break;

	case H_VPA_DEREG_SLB:		/* deregister SLB shadow buffer */
		vpap = &tvcpu->arch.slb_shadow;
		err = 0;
		break;
	}

	if (vpap) {
		vpap->next_gpa = vpa;
		vpap->len = len;
		vpap->update_pending = 1;
	}

	spin_unlock(&tvcpu->arch.vpa_update_lock);

	return err;
}

static void kvmppc_update_vpa(struct kvm_vcpu *vcpu, struct kvmppc_vpa *vpap)
{
	struct kvm *kvm = vcpu->kvm;
	void *va;
	unsigned long nb;
	unsigned long gpa;

	/*
	 * We need to pin the page pointed to by vpap->next_gpa,
	 * but we can't call kvmppc_pin_guest_page under the lock
	 * as it does get_user_pages() and down_read().  So we
	 * have to drop the lock, pin the page, then get the lock
	 * again and check that a new area didn't get registered
	 * in the meantime.
	 */
	for (;;) {
		gpa = vpap->next_gpa;
		spin_unlock(&vcpu->arch.vpa_update_lock);
		va = NULL;
		nb = 0;
		if (gpa)
			va = kvmppc_pin_guest_page(kvm, gpa, &nb);
		spin_lock(&vcpu->arch.vpa_update_lock);
		if (gpa == vpap->next_gpa)
			break;
		/* sigh... unpin that one and try again */
		if (va)
			kvmppc_unpin_guest_page(kvm, va, gpa, false);
	}

	vpap->update_pending = 0;
	if (va && nb < vpap->len) {
		/*
		 * If it's now too short, it must be that userspace
		 * has changed the mappings underlying guest memory,
		 * so unregister the region.
		 */
		kvmppc_unpin_guest_page(kvm, va, gpa, false);
		va = NULL;
	}
	if (vpap->pinned_addr)
		kvmppc_unpin_guest_page(kvm, vpap->pinned_addr, vpap->gpa,
					vpap->dirty);
	vpap->gpa = gpa;
	vpap->pinned_addr = va;
	vpap->dirty = false;
	if (va)
		vpap->pinned_end = va + vpap->len;
}

static void kvmppc_update_vpas(struct kvm_vcpu *vcpu)
{
	if (!(vcpu->arch.vpa.update_pending ||
	      vcpu->arch.slb_shadow.update_pending ||
	      vcpu->arch.dtl.update_pending))
		return;

	spin_lock(&vcpu->arch.vpa_update_lock);
	if (vcpu->arch.vpa.update_pending) {
		kvmppc_update_vpa(vcpu, &vcpu->arch.vpa);
		if (vcpu->arch.vpa.pinned_addr)
			init_vpa(vcpu, vcpu->arch.vpa.pinned_addr);
	}
	if (vcpu->arch.dtl.update_pending) {
		kvmppc_update_vpa(vcpu, &vcpu->arch.dtl);
		vcpu->arch.dtl_ptr = vcpu->arch.dtl.pinned_addr;
		vcpu->arch.dtl_index = 0;
	}
	if (vcpu->arch.slb_shadow.update_pending)
		kvmppc_update_vpa(vcpu, &vcpu->arch.slb_shadow);
	spin_unlock(&vcpu->arch.vpa_update_lock);
}

/*
 * Return the accumulated stolen time for the vcore up until `now'.
 * The caller should hold the vcore lock.
 */
static u64 vcore_stolen_time(struct kvmppc_vcore *vc, u64 now)
{
	u64 p;
	unsigned long flags;

	spin_lock_irqsave(&vc->stoltb_lock, flags);
	p = vc->stolen_tb;
	if (vc->vcore_state != VCORE_INACTIVE &&
	    vc->preempt_tb != TB_NIL)
		p += now - vc->preempt_tb;
	spin_unlock_irqrestore(&vc->stoltb_lock, flags);
	return p;
}

static void kvmppc_create_dtl_entry(struct kvm_vcpu *vcpu,
				    struct kvmppc_vcore *vc)
{
	struct dtl_entry *dt;
	struct lppaca *vpa;
	unsigned long stolen;
	unsigned long core_stolen;
	u64 now;

	dt = vcpu->arch.dtl_ptr;
	vpa = vcpu->arch.vpa.pinned_addr;
	now = mftb();
	core_stolen = vcore_stolen_time(vc, now);
	stolen = core_stolen - vcpu->arch.stolen_logged;
	vcpu->arch.stolen_logged = core_stolen;
	spin_lock_irq(&vcpu->arch.tbacct_lock);
	stolen += vcpu->arch.busy_stolen;
	vcpu->arch.busy_stolen = 0;
	spin_unlock_irq(&vcpu->arch.tbacct_lock);
	if (!dt || !vpa)
		return;
	memset(dt, 0, sizeof(struct dtl_entry));
	dt->dispatch_reason = 7;
	dt->processor_id = cpu_to_be16(vc->pcpu + vcpu->arch.ptid);
	dt->timebase = cpu_to_be64(now + vc->tb_offset);
	dt->enqueue_to_dispatch_time = cpu_to_be32(stolen);
	dt->srr0 = cpu_to_be64(kvmppc_get_pc(vcpu));
	dt->srr1 = cpu_to_be64(vcpu->arch.shregs.msr);
	++dt;
	if (dt == vcpu->arch.dtl.pinned_end)
		dt = vcpu->arch.dtl.pinned_addr;
	vcpu->arch.dtl_ptr = dt;
	/* order writing *dt vs. writing vpa->dtl_idx */
	smp_wmb();
	vpa->dtl_idx = cpu_to_be64(++vcpu->arch.dtl_index);
	vcpu->arch.dtl.dirty = true;
}

static bool kvmppc_power8_compatible(struct kvm_vcpu *vcpu)
{
	if (vcpu->arch.vcore->arch_compat >= PVR_ARCH_207)
		return true;
	if ((!vcpu->arch.vcore->arch_compat) &&
	    cpu_has_feature(CPU_FTR_ARCH_207S))
		return true;
	return false;
}

static int kvmppc_h_set_mode(struct kvm_vcpu *vcpu, unsigned long mflags,
			     unsigned long resource, unsigned long value1,
			     unsigned long value2)
{
	switch (resource) {
	case H_SET_MODE_RESOURCE_SET_CIABR:
		if (!kvmppc_power8_compatible(vcpu))
			return H_P2;
		if (value2)
			return H_P4;
		if (mflags)
			return H_UNSUPPORTED_FLAG_START;
		/* Guests can't breakpoint the hypervisor */
		if ((value1 & CIABR_PRIV) == CIABR_PRIV_HYPER)
			return H_P3;
		vcpu->arch.ciabr  = value1;
		return H_SUCCESS;
	case H_SET_MODE_RESOURCE_SET_DAWR:
		if (!kvmppc_power8_compatible(vcpu))
			return H_P2;
		if (mflags)
			return H_UNSUPPORTED_FLAG_START;
		if (value2 & DABRX_HYP)
			return H_P4;
		vcpu->arch.dawr  = value1;
		vcpu->arch.dawrx = value2;
		return H_SUCCESS;
	default:
		return H_TOO_HARD;
	}
}

static int kvm_arch_vcpu_yield_to(struct kvm_vcpu *target)
{
	struct kvmppc_vcore *vcore = target->arch.vcore;

	/*
	 * We expect to have been called by the real mode handler
	 * (kvmppc_rm_h_confer()) which would have directly returned
	 * H_SUCCESS if the source vcore wasn't idle (e.g. if it may
	 * have useful work to do and should not confer) so we don't
	 * recheck that here.
	 */

	spin_lock(&vcore->lock);
	if (target->arch.state == KVMPPC_VCPU_RUNNABLE &&
	    vcore->vcore_state != VCORE_INACTIVE &&
	    vcore->runner)
		target = vcore->runner;
	spin_unlock(&vcore->lock);

	return kvm_vcpu_yield_to(target);
}

static int kvmppc_get_yield_count(struct kvm_vcpu *vcpu)
{
	int yield_count = 0;
	struct lppaca *lppaca;

	spin_lock(&vcpu->arch.vpa_update_lock);
	lppaca = (struct lppaca *)vcpu->arch.vpa.pinned_addr;
	if (lppaca)
		yield_count = be32_to_cpu(lppaca->yield_count);
	spin_unlock(&vcpu->arch.vpa_update_lock);
	return yield_count;
}

int kvmppc_pseries_do_hcall(struct kvm_vcpu *vcpu)
{
	unsigned long req = kvmppc_get_gpr(vcpu, 3);
	unsigned long target, ret = H_SUCCESS;
	int yield_count;
	struct kvm_vcpu *tvcpu;
	int idx, rc;

	if (req <= MAX_HCALL_OPCODE &&
	    !test_bit(req/4, vcpu->kvm->arch.enabled_hcalls))
		return RESUME_HOST;

	switch (req) {
	case H_CEDE:
		break;
	case H_PROD:
		target = kvmppc_get_gpr(vcpu, 4);
		tvcpu = kvmppc_find_vcpu(vcpu->kvm, target);
		if (!tvcpu) {
			ret = H_PARAMETER;
			break;
		}
		tvcpu->arch.prodded = 1;
		smp_mb();
		if (vcpu->arch.ceded) {
			if (waitqueue_active(&vcpu->wq)) {
				wake_up_interruptible(&vcpu->wq);
				vcpu->stat.halt_wakeup++;
			}
		}
		break;
	case H_CONFER:
		target = kvmppc_get_gpr(vcpu, 4);
		if (target == -1)
			break;
		tvcpu = kvmppc_find_vcpu(vcpu->kvm, target);
		if (!tvcpu) {
			ret = H_PARAMETER;
			break;
		}
		yield_count = kvmppc_get_gpr(vcpu, 5);
		if (kvmppc_get_yield_count(tvcpu) != yield_count)
			break;
		kvm_arch_vcpu_yield_to(tvcpu);
		break;
	case H_REGISTER_VPA:
		ret = do_h_register_vpa(vcpu, kvmppc_get_gpr(vcpu, 4),
					kvmppc_get_gpr(vcpu, 5),
					kvmppc_get_gpr(vcpu, 6));
		break;
	case H_RTAS:
		if (list_empty(&vcpu->kvm->arch.rtas_tokens))
			return RESUME_HOST;

		idx = srcu_read_lock(&vcpu->kvm->srcu);
		rc = kvmppc_rtas_hcall(vcpu);
		srcu_read_unlock(&vcpu->kvm->srcu, idx);

		if (rc == -ENOENT)
			return RESUME_HOST;
		else if (rc == 0)
			break;

		/* Send the error out to userspace via KVM_RUN */
		return rc;
	case H_LOGICAL_CI_LOAD:
		ret = kvmppc_h_logical_ci_load(vcpu);
		if (ret == H_TOO_HARD)
			return RESUME_HOST;
		break;
	case H_LOGICAL_CI_STORE:
		ret = kvmppc_h_logical_ci_store(vcpu);
		if (ret == H_TOO_HARD)
			return RESUME_HOST;
		break;
	case H_SET_MODE:
		ret = kvmppc_h_set_mode(vcpu, kvmppc_get_gpr(vcpu, 4),
					kvmppc_get_gpr(vcpu, 5),
					kvmppc_get_gpr(vcpu, 6),
					kvmppc_get_gpr(vcpu, 7));
		if (ret == H_TOO_HARD)
			return RESUME_HOST;
		break;
	case H_XIRR:
	case H_CPPR:
	case H_EOI:
	case H_IPI:
	case H_IPOLL:
	case H_XIRR_X:
		if (kvmppc_xics_enabled(vcpu)) {
			ret = kvmppc_xics_hcall(vcpu, req);
			break;
		} /* fallthrough */
	default:
		return RESUME_HOST;
	}
	kvmppc_set_gpr(vcpu, 3, ret);
	vcpu->arch.hcall_needed = 0;
	return RESUME_GUEST;
}

static int kvmppc_hcall_impl_hv(unsigned long cmd)
{
	switch (cmd) {
	case H_CEDE:
	case H_PROD:
	case H_CONFER:
	case H_REGISTER_VPA:
	case H_SET_MODE:
	case H_LOGICAL_CI_LOAD:
	case H_LOGICAL_CI_STORE:
#ifdef CONFIG_KVM_XICS
	case H_XIRR:
	case H_CPPR:
	case H_EOI:
	case H_IPI:
	case H_IPOLL:
	case H_XIRR_X:
#endif
		return 1;
	}

	/* See if it's in the real-mode table */
	return kvmppc_hcall_impl_hv_realmode(cmd);
}

static int kvmppc_emulate_debug_inst(struct kvm_run *run,
					struct kvm_vcpu *vcpu)
{
	u32 last_inst;

	if (kvmppc_get_last_inst(vcpu, INST_GENERIC, &last_inst) !=
					EMULATE_DONE) {
		/*
		 * Fetch failed, so return to guest and
		 * try executing it again.
		 */
		return RESUME_GUEST;
	}

	if (last_inst == KVMPPC_INST_SW_BREAKPOINT) {
		run->exit_reason = KVM_EXIT_DEBUG;
		run->debug.arch.address = kvmppc_get_pc(vcpu);
		return RESUME_HOST;
	} else {
		kvmppc_core_queue_program(vcpu, SRR1_PROGILL);
		return RESUME_GUEST;
	}
}

static int kvmppc_handle_exit_hv(struct kvm_run *run, struct kvm_vcpu *vcpu,
				 struct task_struct *tsk)
{
	int r = RESUME_HOST;

	vcpu->stat.sum_exits++;

	run->exit_reason = KVM_EXIT_UNKNOWN;
	run->ready_for_interrupt_injection = 1;
	switch (vcpu->arch.trap) {
	/* We're good on these - the host merely wanted to get our attention */
	case BOOK3S_INTERRUPT_HV_DECREMENTER:
		vcpu->stat.dec_exits++;
		r = RESUME_GUEST;
		break;
	case BOOK3S_INTERRUPT_EXTERNAL:
	case BOOK3S_INTERRUPT_H_DOORBELL:
		vcpu->stat.ext_intr_exits++;
		r = RESUME_GUEST;
		break;
	/* HMI is hypervisor interrupt and host has handled it. Resume guest.*/
	case BOOK3S_INTERRUPT_HMI:
	case BOOK3S_INTERRUPT_PERFMON:
		r = RESUME_GUEST;
		break;
	case BOOK3S_INTERRUPT_MACHINE_CHECK:
		/*
		 * Deliver a machine check interrupt to the guest.
		 * We have to do this, even if the host has handled the
		 * machine check, because machine checks use SRR0/1 and
		 * the interrupt might have trashed guest state in them.
		 */
		kvmppc_book3s_queue_irqprio(vcpu,
					    BOOK3S_INTERRUPT_MACHINE_CHECK);
		r = RESUME_GUEST;
		break;
	case BOOK3S_INTERRUPT_PROGRAM:
	{
		ulong flags;
		/*
		 * Normally program interrupts are delivered directly
		 * to the guest by the hardware, but we can get here
		 * as a result of a hypervisor emulation interrupt
		 * (e40) getting turned into a 700 by BML RTAS.
		 */
		flags = vcpu->arch.shregs.msr & 0x1f0000ull;
		kvmppc_core_queue_program(vcpu, flags);
		r = RESUME_GUEST;
		break;
	}
	case BOOK3S_INTERRUPT_SYSCALL:
	{
		/* hcall - punt to userspace */
		int i;

		/* hypercall with MSR_PR has already been handled in rmode,
		 * and never reaches here.
		 */

		run->papr_hcall.nr = kvmppc_get_gpr(vcpu, 3);
		for (i = 0; i < 9; ++i)
			run->papr_hcall.args[i] = kvmppc_get_gpr(vcpu, 4 + i);
		run->exit_reason = KVM_EXIT_PAPR_HCALL;
		vcpu->arch.hcall_needed = 1;
		r = RESUME_HOST;
		break;
	}
	/*
	 * We get these next two if the guest accesses a page which it thinks
	 * it has mapped but which is not actually present, either because
	 * it is for an emulated I/O device or because the corresonding
	 * host page has been paged out.  Any other HDSI/HISI interrupts
	 * have been handled already.
	 */
	case BOOK3S_INTERRUPT_H_DATA_STORAGE:
		r = RESUME_PAGE_FAULT;
		break;
	case BOOK3S_INTERRUPT_H_INST_STORAGE:
		vcpu->arch.fault_dar = kvmppc_get_pc(vcpu);
		vcpu->arch.fault_dsisr = 0;
		r = RESUME_PAGE_FAULT;
		break;
	/*
	 * This occurs if the guest executes an illegal instruction.
	 * If the guest debug is disabled, generate a program interrupt
	 * to the guest. If guest debug is enabled, we need to check
	 * whether the instruction is a software breakpoint instruction.
	 * Accordingly return to Guest or Host.
	 */
	case BOOK3S_INTERRUPT_H_EMUL_ASSIST:
		if (vcpu->arch.emul_inst != KVM_INST_FETCH_FAILED)
			vcpu->arch.last_inst = kvmppc_need_byteswap(vcpu) ?
				swab32(vcpu->arch.emul_inst) :
				vcpu->arch.emul_inst;
		if (vcpu->guest_debug & KVM_GUESTDBG_USE_SW_BP) {
			r = kvmppc_emulate_debug_inst(run, vcpu);
		} else {
			kvmppc_core_queue_program(vcpu, SRR1_PROGILL);
			r = RESUME_GUEST;
		}
		break;
	/*
	 * This occurs if the guest (kernel or userspace), does something that
	 * is prohibited by HFSCR.  We just generate a program interrupt to
	 * the guest.
	 */
	case BOOK3S_INTERRUPT_H_FAC_UNAVAIL:
		kvmppc_core_queue_program(vcpu, SRR1_PROGILL);
		r = RESUME_GUEST;
		break;
	default:
		kvmppc_dump_regs(vcpu);
		printk(KERN_EMERG "trap=0x%x | pc=0x%lx | msr=0x%llx\n",
			vcpu->arch.trap, kvmppc_get_pc(vcpu),
			vcpu->arch.shregs.msr);
		run->hw.hardware_exit_reason = vcpu->arch.trap;
		r = RESUME_HOST;
		break;
	}

	return r;
}

static int kvm_arch_vcpu_ioctl_get_sregs_hv(struct kvm_vcpu *vcpu,
					    struct kvm_sregs *sregs)
{
	int i;

	memset(sregs, 0, sizeof(struct kvm_sregs));
	sregs->pvr = vcpu->arch.pvr;
	for (i = 0; i < vcpu->arch.slb_max; i++) {
		sregs->u.s.ppc64.slb[i].slbe = vcpu->arch.slb[i].orige;
		sregs->u.s.ppc64.slb[i].slbv = vcpu->arch.slb[i].origv;
	}

	return 0;
}

static int kvm_arch_vcpu_ioctl_set_sregs_hv(struct kvm_vcpu *vcpu,
					    struct kvm_sregs *sregs)
{
	int i, j;

	/* Only accept the same PVR as the host's, since we can't spoof it */
	if (sregs->pvr != vcpu->arch.pvr)
		return -EINVAL;

	j = 0;
	for (i = 0; i < vcpu->arch.slb_nr; i++) {
		if (sregs->u.s.ppc64.slb[i].slbe & SLB_ESID_V) {
			vcpu->arch.slb[j].orige = sregs->u.s.ppc64.slb[i].slbe;
			vcpu->arch.slb[j].origv = sregs->u.s.ppc64.slb[i].slbv;
			++j;
		}
	}
	vcpu->arch.slb_max = j;

	return 0;
}

static void kvmppc_set_lpcr(struct kvm_vcpu *vcpu, u64 new_lpcr,
		bool preserve_top32)
{
	struct kvm *kvm = vcpu->kvm;
	struct kvmppc_vcore *vc = vcpu->arch.vcore;
	u64 mask;

	mutex_lock(&kvm->lock);
	spin_lock(&vc->lock);
	/*
	 * If ILE (interrupt little-endian) has changed, update the
	 * MSR_LE bit in the intr_msr for each vcpu in this vcore.
	 */
	if ((new_lpcr & LPCR_ILE) != (vc->lpcr & LPCR_ILE)) {
		struct kvm_vcpu *vcpu;
		int i;

		kvm_for_each_vcpu(i, vcpu, kvm) {
			if (vcpu->arch.vcore != vc)
				continue;
			if (new_lpcr & LPCR_ILE)
				vcpu->arch.intr_msr |= MSR_LE;
			else
				vcpu->arch.intr_msr &= ~MSR_LE;
		}
	}

	/*
	 * Userspace can only modify DPFD (default prefetch depth),
	 * ILE (interrupt little-endian) and TC (translation control).
	 * On POWER8 userspace can also modify AIL (alt. interrupt loc.)
	 */
	mask = LPCR_DPFD | LPCR_ILE | LPCR_TC;
	if (cpu_has_feature(CPU_FTR_ARCH_207S))
		mask |= LPCR_AIL;

	/* Broken 32-bit version of LPCR must not clear top bits */
	if (preserve_top32)
		mask &= 0xFFFFFFFF;
	vc->lpcr = (vc->lpcr & ~mask) | (new_lpcr & mask);
	spin_unlock(&vc->lock);
	mutex_unlock(&kvm->lock);
}

static int kvmppc_get_one_reg_hv(struct kvm_vcpu *vcpu, u64 id,
				 union kvmppc_one_reg *val)
{
	int r = 0;
	long int i;

	switch (id) {
	case KVM_REG_PPC_DEBUG_INST:
		*val = get_reg_val(id, KVMPPC_INST_SW_BREAKPOINT);
		break;
	case KVM_REG_PPC_HIOR:
		*val = get_reg_val(id, 0);
		break;
	case KVM_REG_PPC_DABR:
		*val = get_reg_val(id, vcpu->arch.dabr);
		break;
	case KVM_REG_PPC_DABRX:
		*val = get_reg_val(id, vcpu->arch.dabrx);
		break;
	case KVM_REG_PPC_DSCR:
		*val = get_reg_val(id, vcpu->arch.dscr);
		break;
	case KVM_REG_PPC_PURR:
		*val = get_reg_val(id, vcpu->arch.purr);
		break;
	case KVM_REG_PPC_SPURR:
		*val = get_reg_val(id, vcpu->arch.spurr);
		break;
	case KVM_REG_PPC_AMR:
		*val = get_reg_val(id, vcpu->arch.amr);
		break;
	case KVM_REG_PPC_UAMOR:
		*val = get_reg_val(id, vcpu->arch.uamor);
		break;
	case KVM_REG_PPC_MMCR0 ... KVM_REG_PPC_MMCRS:
		i = id - KVM_REG_PPC_MMCR0;
		*val = get_reg_val(id, vcpu->arch.mmcr[i]);
		break;
	case KVM_REG_PPC_PMC1 ... KVM_REG_PPC_PMC8:
		i = id - KVM_REG_PPC_PMC1;
		*val = get_reg_val(id, vcpu->arch.pmc[i]);
		break;
	case KVM_REG_PPC_SPMC1 ... KVM_REG_PPC_SPMC2:
		i = id - KVM_REG_PPC_SPMC1;
		*val = get_reg_val(id, vcpu->arch.spmc[i]);
		break;
	case KVM_REG_PPC_SIAR:
		*val = get_reg_val(id, vcpu->arch.siar);
		break;
	case KVM_REG_PPC_SDAR:
		*val = get_reg_val(id, vcpu->arch.sdar);
		break;
	case KVM_REG_PPC_SIER:
		*val = get_reg_val(id, vcpu->arch.sier);
		break;
	case KVM_REG_PPC_IAMR:
		*val = get_reg_val(id, vcpu->arch.iamr);
		break;
	case KVM_REG_PPC_PSPB:
		*val = get_reg_val(id, vcpu->arch.pspb);
		break;
	case KVM_REG_PPC_DPDES:
		*val = get_reg_val(id, vcpu->arch.vcore->dpdes);
		break;
	case KVM_REG_PPC_DAWR:
		*val = get_reg_val(id, vcpu->arch.dawr);
		break;
	case KVM_REG_PPC_DAWRX:
		*val = get_reg_val(id, vcpu->arch.dawrx);
		break;
	case KVM_REG_PPC_CIABR:
		*val = get_reg_val(id, vcpu->arch.ciabr);
		break;
	case KVM_REG_PPC_CSIGR:
		*val = get_reg_val(id, vcpu->arch.csigr);
		break;
	case KVM_REG_PPC_TACR:
		*val = get_reg_val(id, vcpu->arch.tacr);
		break;
	case KVM_REG_PPC_TCSCR:
		*val = get_reg_val(id, vcpu->arch.tcscr);
		break;
	case KVM_REG_PPC_PID:
		*val = get_reg_val(id, vcpu->arch.pid);
		break;
	case KVM_REG_PPC_ACOP:
		*val = get_reg_val(id, vcpu->arch.acop);
		break;
	case KVM_REG_PPC_WORT:
		*val = get_reg_val(id, vcpu->arch.wort);
		break;
	case KVM_REG_PPC_VPA_ADDR:
		spin_lock(&vcpu->arch.vpa_update_lock);
		*val = get_reg_val(id, vcpu->arch.vpa.next_gpa);
		spin_unlock(&vcpu->arch.vpa_update_lock);
		break;
	case KVM_REG_PPC_VPA_SLB:
		spin_lock(&vcpu->arch.vpa_update_lock);
		val->vpaval.addr = vcpu->arch.slb_shadow.next_gpa;
		val->vpaval.length = vcpu->arch.slb_shadow.len;
		spin_unlock(&vcpu->arch.vpa_update_lock);
		break;
	case KVM_REG_PPC_VPA_DTL:
		spin_lock(&vcpu->arch.vpa_update_lock);
		val->vpaval.addr = vcpu->arch.dtl.next_gpa;
		val->vpaval.length = vcpu->arch.dtl.len;
		spin_unlock(&vcpu->arch.vpa_update_lock);
		break;
	case KVM_REG_PPC_TB_OFFSET:
		*val = get_reg_val(id, vcpu->arch.vcore->tb_offset);
		break;
	case KVM_REG_PPC_LPCR:
	case KVM_REG_PPC_LPCR_64:
		*val = get_reg_val(id, vcpu->arch.vcore->lpcr);
		break;
	case KVM_REG_PPC_PPR:
		*val = get_reg_val(id, vcpu->arch.ppr);
		break;
#ifdef CONFIG_PPC_TRANSACTIONAL_MEM
	case KVM_REG_PPC_TFHAR:
		*val = get_reg_val(id, vcpu->arch.tfhar);
		break;
	case KVM_REG_PPC_TFIAR:
		*val = get_reg_val(id, vcpu->arch.tfiar);
		break;
	case KVM_REG_PPC_TEXASR:
		*val = get_reg_val(id, vcpu->arch.texasr);
		break;
	case KVM_REG_PPC_TM_GPR0 ... KVM_REG_PPC_TM_GPR31:
		i = id - KVM_REG_PPC_TM_GPR0;
		*val = get_reg_val(id, vcpu->arch.gpr_tm[i]);
		break;
	case KVM_REG_PPC_TM_VSR0 ... KVM_REG_PPC_TM_VSR63:
	{
		int j;
		i = id - KVM_REG_PPC_TM_VSR0;
		if (i < 32)
			for (j = 0; j < TS_FPRWIDTH; j++)
				val->vsxval[j] = vcpu->arch.fp_tm.fpr[i][j];
		else {
			if (cpu_has_feature(CPU_FTR_ALTIVEC))
				val->vval = vcpu->arch.vr_tm.vr[i-32];
			else
				r = -ENXIO;
		}
		break;
	}
	case KVM_REG_PPC_TM_CR:
		*val = get_reg_val(id, vcpu->arch.cr_tm);
		break;
	case KVM_REG_PPC_TM_LR:
		*val = get_reg_val(id, vcpu->arch.lr_tm);
		break;
	case KVM_REG_PPC_TM_CTR:
		*val = get_reg_val(id, vcpu->arch.ctr_tm);
		break;
	case KVM_REG_PPC_TM_FPSCR:
		*val = get_reg_val(id, vcpu->arch.fp_tm.fpscr);
		break;
	case KVM_REG_PPC_TM_AMR:
		*val = get_reg_val(id, vcpu->arch.amr_tm);
		break;
	case KVM_REG_PPC_TM_PPR:
		*val = get_reg_val(id, vcpu->arch.ppr_tm);
		break;
	case KVM_REG_PPC_TM_VRSAVE:
		*val = get_reg_val(id, vcpu->arch.vrsave_tm);
		break;
	case KVM_REG_PPC_TM_VSCR:
		if (cpu_has_feature(CPU_FTR_ALTIVEC))
			*val = get_reg_val(id, vcpu->arch.vr_tm.vscr.u[3]);
		else
			r = -ENXIO;
		break;
	case KVM_REG_PPC_TM_DSCR:
		*val = get_reg_val(id, vcpu->arch.dscr_tm);
		break;
	case KVM_REG_PPC_TM_TAR:
		*val = get_reg_val(id, vcpu->arch.tar_tm);
		break;
#endif
	case KVM_REG_PPC_ARCH_COMPAT:
		*val = get_reg_val(id, vcpu->arch.vcore->arch_compat);
		break;
	default:
		r = -EINVAL;
		break;
	}

	return r;
}

static int kvmppc_set_one_reg_hv(struct kvm_vcpu *vcpu, u64 id,
				 union kvmppc_one_reg *val)
{
	int r = 0;
	long int i;
	unsigned long addr, len;

	switch (id) {
	case KVM_REG_PPC_HIOR:
		/* Only allow this to be set to zero */
		if (set_reg_val(id, *val))
			r = -EINVAL;
		break;
	case KVM_REG_PPC_DABR:
		vcpu->arch.dabr = set_reg_val(id, *val);
		break;
	case KVM_REG_PPC_DABRX:
		vcpu->arch.dabrx = set_reg_val(id, *val) & ~DABRX_HYP;
		break;
	case KVM_REG_PPC_DSCR:
		vcpu->arch.dscr = set_reg_val(id, *val);
		break;
	case KVM_REG_PPC_PURR:
		vcpu->arch.purr = set_reg_val(id, *val);
		break;
	case KVM_REG_PPC_SPURR:
		vcpu->arch.spurr = set_reg_val(id, *val);
		break;
	case KVM_REG_PPC_AMR:
		vcpu->arch.amr = set_reg_val(id, *val);
		break;
	case KVM_REG_PPC_UAMOR:
		vcpu->arch.uamor = set_reg_val(id, *val);
		break;
	case KVM_REG_PPC_MMCR0 ... KVM_REG_PPC_MMCRS:
		i = id - KVM_REG_PPC_MMCR0;
		vcpu->arch.mmcr[i] = set_reg_val(id, *val);
		break;
	case KVM_REG_PPC_PMC1 ... KVM_REG_PPC_PMC8:
		i = id - KVM_REG_PPC_PMC1;
		vcpu->arch.pmc[i] = set_reg_val(id, *val);
		break;
	case KVM_REG_PPC_SPMC1 ... KVM_REG_PPC_SPMC2:
		i = id - KVM_REG_PPC_SPMC1;
		vcpu->arch.spmc[i] = set_reg_val(id, *val);
		break;
	case KVM_REG_PPC_SIAR:
		vcpu->arch.siar = set_reg_val(id, *val);
		break;
	case KVM_REG_PPC_SDAR:
		vcpu->arch.sdar = set_reg_val(id, *val);
		break;
	case KVM_REG_PPC_SIER:
		vcpu->arch.sier = set_reg_val(id, *val);
		break;
	case KVM_REG_PPC_IAMR:
		vcpu->arch.iamr = set_reg_val(id, *val);
		break;
	case KVM_REG_PPC_PSPB:
		vcpu->arch.pspb = set_reg_val(id, *val);
		break;
	case KVM_REG_PPC_DPDES:
		vcpu->arch.vcore->dpdes = set_reg_val(id, *val);
		break;
	case KVM_REG_PPC_DAWR:
		vcpu->arch.dawr = set_reg_val(id, *val);
		break;
	case KVM_REG_PPC_DAWRX:
		vcpu->arch.dawrx = set_reg_val(id, *val) & ~DAWRX_HYP;
		break;
	case KVM_REG_PPC_CIABR:
		vcpu->arch.ciabr = set_reg_val(id, *val);
		/* Don't allow setting breakpoints in hypervisor code */
		if ((vcpu->arch.ciabr & CIABR_PRIV) == CIABR_PRIV_HYPER)
			vcpu->arch.ciabr &= ~CIABR_PRIV;	/* disable */
		break;
	case KVM_REG_PPC_CSIGR:
		vcpu->arch.csigr = set_reg_val(id, *val);
		break;
	case KVM_REG_PPC_TACR:
		vcpu->arch.tacr = set_reg_val(id, *val);
		break;
	case KVM_REG_PPC_TCSCR:
		vcpu->arch.tcscr = set_reg_val(id, *val);
		break;
	case KVM_REG_PPC_PID:
		vcpu->arch.pid = set_reg_val(id, *val);
		break;
	case KVM_REG_PPC_ACOP:
		vcpu->arch.acop = set_reg_val(id, *val);
		break;
	case KVM_REG_PPC_WORT:
		vcpu->arch.wort = set_reg_val(id, *val);
		break;
	case KVM_REG_PPC_VPA_ADDR:
		addr = set_reg_val(id, *val);
		r = -EINVAL;
		if (!addr && (vcpu->arch.slb_shadow.next_gpa ||
			      vcpu->arch.dtl.next_gpa))
			break;
		r = set_vpa(vcpu, &vcpu->arch.vpa, addr, sizeof(struct lppaca));
		break;
	case KVM_REG_PPC_VPA_SLB:
		addr = val->vpaval.addr;
		len = val->vpaval.length;
		r = -EINVAL;
		if (addr && !vcpu->arch.vpa.next_gpa)
			break;
		r = set_vpa(vcpu, &vcpu->arch.slb_shadow, addr, len);
		break;
	case KVM_REG_PPC_VPA_DTL:
		addr = val->vpaval.addr;
		len = val->vpaval.length;
		r = -EINVAL;
		if (addr && (len < sizeof(struct dtl_entry) ||
			     !vcpu->arch.vpa.next_gpa))
			break;
		len -= len % sizeof(struct dtl_entry);
		r = set_vpa(vcpu, &vcpu->arch.dtl, addr, len);
		break;
	case KVM_REG_PPC_TB_OFFSET:
		/* round up to multiple of 2^24 */
		vcpu->arch.vcore->tb_offset =
			ALIGN(set_reg_val(id, *val), 1UL << 24);
		break;
	case KVM_REG_PPC_LPCR:
		kvmppc_set_lpcr(vcpu, set_reg_val(id, *val), true);
		break;
	case KVM_REG_PPC_LPCR_64:
		kvmppc_set_lpcr(vcpu, set_reg_val(id, *val), false);
		break;
	case KVM_REG_PPC_PPR:
		vcpu->arch.ppr = set_reg_val(id, *val);
		break;
#ifdef CONFIG_PPC_TRANSACTIONAL_MEM
	case KVM_REG_PPC_TFHAR:
		vcpu->arch.tfhar = set_reg_val(id, *val);
		break;
	case KVM_REG_PPC_TFIAR:
		vcpu->arch.tfiar = set_reg_val(id, *val);
		break;
	case KVM_REG_PPC_TEXASR:
		vcpu->arch.texasr = set_reg_val(id, *val);
		break;
	case KVM_REG_PPC_TM_GPR0 ... KVM_REG_PPC_TM_GPR31:
		i = id - KVM_REG_PPC_TM_GPR0;
		vcpu->arch.gpr_tm[i] = set_reg_val(id, *val);
		break;
	case KVM_REG_PPC_TM_VSR0 ... KVM_REG_PPC_TM_VSR63:
	{
		int j;
		i = id - KVM_REG_PPC_TM_VSR0;
		if (i < 32)
			for (j = 0; j < TS_FPRWIDTH; j++)
				vcpu->arch.fp_tm.fpr[i][j] = val->vsxval[j];
		else
			if (cpu_has_feature(CPU_FTR_ALTIVEC))
				vcpu->arch.vr_tm.vr[i-32] = val->vval;
			else
				r = -ENXIO;
		break;
	}
	case KVM_REG_PPC_TM_CR:
		vcpu->arch.cr_tm = set_reg_val(id, *val);
		break;
	case KVM_REG_PPC_TM_LR:
		vcpu->arch.lr_tm = set_reg_val(id, *val);
		break;
	case KVM_REG_PPC_TM_CTR:
		vcpu->arch.ctr_tm = set_reg_val(id, *val);
		break;
	case KVM_REG_PPC_TM_FPSCR:
		vcpu->arch.fp_tm.fpscr = set_reg_val(id, *val);
		break;
	case KVM_REG_PPC_TM_AMR:
		vcpu->arch.amr_tm = set_reg_val(id, *val);
		break;
	case KVM_REG_PPC_TM_PPR:
		vcpu->arch.ppr_tm = set_reg_val(id, *val);
		break;
	case KVM_REG_PPC_TM_VRSAVE:
		vcpu->arch.vrsave_tm = set_reg_val(id, *val);
		break;
	case KVM_REG_PPC_TM_VSCR:
		if (cpu_has_feature(CPU_FTR_ALTIVEC))
			vcpu->arch.vr.vscr.u[3] = set_reg_val(id, *val);
		else
			r = - ENXIO;
		break;
	case KVM_REG_PPC_TM_DSCR:
		vcpu->arch.dscr_tm = set_reg_val(id, *val);
		break;
	case KVM_REG_PPC_TM_TAR:
		vcpu->arch.tar_tm = set_reg_val(id, *val);
		break;
#endif
	case KVM_REG_PPC_ARCH_COMPAT:
		r = kvmppc_set_arch_compat(vcpu, set_reg_val(id, *val));
		break;
	default:
		r = -EINVAL;
		break;
	}

	return r;
}

static struct kvmppc_vcore *kvmppc_vcore_create(struct kvm *kvm, int core)
{
	struct kvmppc_vcore *vcore;

	vcore = kzalloc(sizeof(struct kvmppc_vcore), GFP_KERNEL);

	if (vcore == NULL)
		return NULL;

	INIT_LIST_HEAD(&vcore->runnable_threads);
	spin_lock_init(&vcore->lock);
	spin_lock_init(&vcore->stoltb_lock);
	init_waitqueue_head(&vcore->wq);
	vcore->preempt_tb = TB_NIL;
	vcore->lpcr = kvm->arch.lpcr;
	vcore->first_vcpuid = core * threads_per_subcore;
	vcore->kvm = kvm;
	INIT_LIST_HEAD(&vcore->preempt_list);

	vcore->mpp_buffer_is_valid = false;

	if (cpu_has_feature(CPU_FTR_ARCH_207S))
		vcore->mpp_buffer = (void *)__get_free_pages(
			GFP_KERNEL|__GFP_ZERO,
			MPP_BUFFER_ORDER);

	return vcore;
}

#ifdef CONFIG_KVM_BOOK3S_HV_EXIT_TIMING
static struct debugfs_timings_element {
	const char *name;
	size_t offset;
} timings[] = {
	{"rm_entry",	offsetof(struct kvm_vcpu, arch.rm_entry)},
	{"rm_intr",	offsetof(struct kvm_vcpu, arch.rm_intr)},
	{"rm_exit",	offsetof(struct kvm_vcpu, arch.rm_exit)},
	{"guest",	offsetof(struct kvm_vcpu, arch.guest_time)},
	{"cede",	offsetof(struct kvm_vcpu, arch.cede_time)},
};

#define N_TIMINGS	(sizeof(timings) / sizeof(timings[0]))

struct debugfs_timings_state {
	struct kvm_vcpu	*vcpu;
	unsigned int	buflen;
	char		buf[N_TIMINGS * 100];
};

static int debugfs_timings_open(struct inode *inode, struct file *file)
{
	struct kvm_vcpu *vcpu = inode->i_private;
	struct debugfs_timings_state *p;

	p = kzalloc(sizeof(*p), GFP_KERNEL);
	if (!p)
		return -ENOMEM;

	kvm_get_kvm(vcpu->kvm);
	p->vcpu = vcpu;
	file->private_data = p;

	return nonseekable_open(inode, file);
}

static int debugfs_timings_release(struct inode *inode, struct file *file)
{
	struct debugfs_timings_state *p = file->private_data;

	kvm_put_kvm(p->vcpu->kvm);
	kfree(p);
	return 0;
}

static ssize_t debugfs_timings_read(struct file *file, char __user *buf,
				    size_t len, loff_t *ppos)
{
	struct debugfs_timings_state *p = file->private_data;
	struct kvm_vcpu *vcpu = p->vcpu;
	char *s, *buf_end;
	struct kvmhv_tb_accumulator tb;
	u64 count;
	loff_t pos;
	ssize_t n;
	int i, loops;
	bool ok;

	if (!p->buflen) {
		s = p->buf;
		buf_end = s + sizeof(p->buf);
		for (i = 0; i < N_TIMINGS; ++i) {
			struct kvmhv_tb_accumulator *acc;

			acc = (struct kvmhv_tb_accumulator *)
				((unsigned long)vcpu + timings[i].offset);
			ok = false;
			for (loops = 0; loops < 1000; ++loops) {
				count = acc->seqcount;
				if (!(count & 1)) {
					smp_rmb();
					tb = *acc;
					smp_rmb();
					if (count == acc->seqcount) {
						ok = true;
						break;
					}
				}
				udelay(1);
			}
			if (!ok)
				snprintf(s, buf_end - s, "%s: stuck\n",
					timings[i].name);
			else
				snprintf(s, buf_end - s,
					"%s: %llu %llu %llu %llu\n",
					timings[i].name, count / 2,
					tb_to_ns(tb.tb_total),
					tb_to_ns(tb.tb_min),
					tb_to_ns(tb.tb_max));
			s += strlen(s);
		}
		p->buflen = s - p->buf;
	}

	pos = *ppos;
	if (pos >= p->buflen)
		return 0;
	if (len > p->buflen - pos)
		len = p->buflen - pos;
	n = copy_to_user(buf, p->buf + pos, len);
	if (n) {
		if (n == len)
			return -EFAULT;
		len -= n;
	}
	*ppos = pos + len;
	return len;
}

static ssize_t debugfs_timings_write(struct file *file, const char __user *buf,
				     size_t len, loff_t *ppos)
{
	return -EACCES;
}

static const struct file_operations debugfs_timings_ops = {
	.owner	 = THIS_MODULE,
	.open	 = debugfs_timings_open,
	.release = debugfs_timings_release,
	.read	 = debugfs_timings_read,
	.write	 = debugfs_timings_write,
	.llseek	 = generic_file_llseek,
};

/* Create a debugfs directory for the vcpu */
static void debugfs_vcpu_init(struct kvm_vcpu *vcpu, unsigned int id)
{
	char buf[16];
	struct kvm *kvm = vcpu->kvm;

	snprintf(buf, sizeof(buf), "vcpu%u", id);
	if (IS_ERR_OR_NULL(kvm->arch.debugfs_dir))
		return;
	vcpu->arch.debugfs_dir = debugfs_create_dir(buf, kvm->arch.debugfs_dir);
	if (IS_ERR_OR_NULL(vcpu->arch.debugfs_dir))
		return;
	vcpu->arch.debugfs_timings =
		debugfs_create_file("timings", 0444, vcpu->arch.debugfs_dir,
				    vcpu, &debugfs_timings_ops);
}

#else /* CONFIG_KVM_BOOK3S_HV_EXIT_TIMING */
static void debugfs_vcpu_init(struct kvm_vcpu *vcpu, unsigned int id)
{
}
#endif /* CONFIG_KVM_BOOK3S_HV_EXIT_TIMING */

static struct kvm_vcpu *kvmppc_core_vcpu_create_hv(struct kvm *kvm,
						   unsigned int id)
{
	struct kvm_vcpu *vcpu;
	int err = -EINVAL;
	int core;
	struct kvmppc_vcore *vcore;

	core = id / threads_per_subcore;
	if (core >= KVM_MAX_VCORES)
		goto out;

	err = -ENOMEM;
	vcpu = kmem_cache_zalloc(kvm_vcpu_cache, GFP_KERNEL);
	if (!vcpu)
		goto out;

	err = kvm_vcpu_init(vcpu, kvm, id);
	if (err)
		goto free_vcpu;

	vcpu->arch.shared = &vcpu->arch.shregs;
#ifdef CONFIG_KVM_BOOK3S_PR_POSSIBLE
	/*
	 * The shared struct is never shared on HV,
	 * so we can always use host endianness
	 */
#ifdef __BIG_ENDIAN__
	vcpu->arch.shared_big_endian = true;
#else
	vcpu->arch.shared_big_endian = false;
#endif
#endif
	vcpu->arch.mmcr[0] = MMCR0_FC;
	vcpu->arch.ctrl = CTRL_RUNLATCH;
	/* default to host PVR, since we can't spoof it */
	kvmppc_set_pvr_hv(vcpu, mfspr(SPRN_PVR));
	spin_lock_init(&vcpu->arch.vpa_update_lock);
	spin_lock_init(&vcpu->arch.tbacct_lock);
	vcpu->arch.busy_preempt = TB_NIL;
	vcpu->arch.intr_msr = MSR_SF | MSR_ME;

	kvmppc_mmu_book3s_hv_init(vcpu);

	vcpu->arch.state = KVMPPC_VCPU_NOTREADY;

	init_waitqueue_head(&vcpu->arch.cpu_run);

	mutex_lock(&kvm->lock);
	vcore = kvm->arch.vcores[core];
	if (!vcore) {
		vcore = kvmppc_vcore_create(kvm, core);
		kvm->arch.vcores[core] = vcore;
		kvm->arch.online_vcores++;
	}
	mutex_unlock(&kvm->lock);

	if (!vcore)
		goto free_vcpu;

	spin_lock(&vcore->lock);
	++vcore->num_threads;
	spin_unlock(&vcore->lock);
	vcpu->arch.vcore = vcore;
	vcpu->arch.ptid = vcpu->vcpu_id - vcore->first_vcpuid;
	vcpu->arch.thread_cpu = -1;

	vcpu->arch.cpu_type = KVM_CPU_3S_64;
	kvmppc_sanity_check(vcpu);

	debugfs_vcpu_init(vcpu, id);

	return vcpu;

free_vcpu:
	kmem_cache_free(kvm_vcpu_cache, vcpu);
out:
	return ERR_PTR(err);
}

static void unpin_vpa(struct kvm *kvm, struct kvmppc_vpa *vpa)
{
	if (vpa->pinned_addr)
		kvmppc_unpin_guest_page(kvm, vpa->pinned_addr, vpa->gpa,
					vpa->dirty);
}

static void kvmppc_core_vcpu_free_hv(struct kvm_vcpu *vcpu)
{
	spin_lock(&vcpu->arch.vpa_update_lock);
	unpin_vpa(vcpu->kvm, &vcpu->arch.dtl);
	unpin_vpa(vcpu->kvm, &vcpu->arch.slb_shadow);
	unpin_vpa(vcpu->kvm, &vcpu->arch.vpa);
	spin_unlock(&vcpu->arch.vpa_update_lock);
	kvm_vcpu_uninit(vcpu);
	kmem_cache_free(kvm_vcpu_cache, vcpu);
}

static int kvmppc_core_check_requests_hv(struct kvm_vcpu *vcpu)
{
	/* Indicate we want to get back into the guest */
	return 1;
}

static void kvmppc_set_timer(struct kvm_vcpu *vcpu)
{
	unsigned long dec_nsec, now;

	now = get_tb();
	if (now > vcpu->arch.dec_expires) {
		/* decrementer has already gone negative */
		kvmppc_core_queue_dec(vcpu);
		kvmppc_core_prepare_to_enter(vcpu);
		return;
	}
	dec_nsec = (vcpu->arch.dec_expires - now) * NSEC_PER_SEC
		   / tb_ticks_per_sec;
	hrtimer_start(&vcpu->arch.dec_timer, ktime_set(0, dec_nsec),
		      HRTIMER_MODE_REL);
	vcpu->arch.timer_running = 1;
}

static void kvmppc_end_cede(struct kvm_vcpu *vcpu)
{
	vcpu->arch.ceded = 0;
	if (vcpu->arch.timer_running) {
		hrtimer_try_to_cancel(&vcpu->arch.dec_timer);
		vcpu->arch.timer_running = 0;
	}
}

extern void __kvmppc_vcore_entry(void);

static void kvmppc_remove_runnable(struct kvmppc_vcore *vc,
				   struct kvm_vcpu *vcpu)
{
	u64 now;

	if (vcpu->arch.state != KVMPPC_VCPU_RUNNABLE)
		return;
	spin_lock_irq(&vcpu->arch.tbacct_lock);
	now = mftb();
	vcpu->arch.busy_stolen += vcore_stolen_time(vc, now) -
		vcpu->arch.stolen_logged;
	vcpu->arch.busy_preempt = now;
	vcpu->arch.state = KVMPPC_VCPU_BUSY_IN_HOST;
	spin_unlock_irq(&vcpu->arch.tbacct_lock);
	--vc->n_runnable;
	list_del(&vcpu->arch.run_list);
}

static int kvmppc_grab_hwthread(int cpu)
{
	struct paca_struct *tpaca;
	long timeout = 10000;

	tpaca = &paca[cpu];

	/* Ensure the thread won't go into the kernel if it wakes */
	tpaca->kvm_hstate.kvm_vcpu = NULL;
	tpaca->kvm_hstate.kvm_vcore = NULL;
	tpaca->kvm_hstate.napping = 0;
	smp_wmb();
	tpaca->kvm_hstate.hwthread_req = 1;

	/*
	 * If the thread is already executing in the kernel (e.g. handling
	 * a stray interrupt), wait for it to get back to nap mode.
	 * The smp_mb() is to ensure that our setting of hwthread_req
	 * is visible before we look at hwthread_state, so if this
	 * races with the code at system_reset_pSeries and the thread
	 * misses our setting of hwthread_req, we are sure to see its
	 * setting of hwthread_state, and vice versa.
	 */
	smp_mb();
	while (tpaca->kvm_hstate.hwthread_state == KVM_HWTHREAD_IN_KERNEL) {
		if (--timeout <= 0) {
			pr_err("KVM: couldn't grab cpu %d\n", cpu);
			return -EBUSY;
		}
		udelay(1);
	}
	return 0;
}

static void kvmppc_release_hwthread(int cpu)
{
	struct paca_struct *tpaca;

	tpaca = &paca[cpu];
	tpaca->kvm_hstate.hwthread_req = 0;
	tpaca->kvm_hstate.kvm_vcpu = NULL;
	tpaca->kvm_hstate.kvm_vcore = NULL;
	tpaca->kvm_hstate.kvm_split_mode = NULL;
}

static void kvmppc_start_thread(struct kvm_vcpu *vcpu, struct kvmppc_vcore *vc)
{
	int cpu;
	struct paca_struct *tpaca;
	struct kvmppc_vcore *mvc = vc->master_vcore;

	cpu = vc->pcpu;
	if (vcpu) {
		if (vcpu->arch.timer_running) {
			hrtimer_try_to_cancel(&vcpu->arch.dec_timer);
			vcpu->arch.timer_running = 0;
		}
		cpu += vcpu->arch.ptid;
		vcpu->cpu = mvc->pcpu;
		vcpu->arch.thread_cpu = cpu;
	}
	tpaca = &paca[cpu];
	tpaca->kvm_hstate.kvm_vcpu = vcpu;
	tpaca->kvm_hstate.ptid = cpu - mvc->pcpu;
	/* Order stores to hstate.kvm_vcpu etc. before store to kvm_vcore */
	smp_wmb();
	tpaca->kvm_hstate.kvm_vcore = mvc;
	if (cpu != smp_processor_id())
		kvmppc_ipi_thread(cpu);
}

static void kvmppc_wait_for_nap(void)
{
	int cpu = smp_processor_id();
	int i, loops;

	for (loops = 0; loops < 1000000; ++loops) {
		/*
		 * Check if all threads are finished.
		 * We set the vcore pointer when starting a thread
		 * and the thread clears it when finished, so we look
		 * for any threads that still have a non-NULL vcore ptr.
		 */
		for (i = 1; i < threads_per_subcore; ++i)
			if (paca[cpu + i].kvm_hstate.kvm_vcore)
				break;
		if (i == threads_per_subcore) {
			HMT_medium();
			return;
		}
		HMT_low();
	}
	HMT_medium();
	for (i = 1; i < threads_per_subcore; ++i)
		if (paca[cpu + i].kvm_hstate.kvm_vcore)
			pr_err("KVM: CPU %d seems to be stuck\n", cpu + i);
}

/*
 * Check that we are on thread 0 and that any other threads in
 * this core are off-line.  Then grab the threads so they can't
 * enter the kernel.
 */
static int on_primary_thread(void)
{
	int cpu = smp_processor_id();
	int thr;

	/* Are we on a primary subcore? */
	if (cpu_thread_in_subcore(cpu))
		return 0;

	thr = 0;
	while (++thr < threads_per_subcore)
		if (cpu_online(cpu + thr))
			return 0;

	/* Grab all hw threads so they can't go into the kernel */
	for (thr = 1; thr < threads_per_subcore; ++thr) {
		if (kvmppc_grab_hwthread(cpu + thr)) {
			/* Couldn't grab one; let the others go */
			do {
				kvmppc_release_hwthread(cpu + thr);
			} while (--thr > 0);
			return 0;
		}
	}
	return 1;
}

static void kvmppc_start_saving_l2_cache(struct kvmppc_vcore *vc)
{
	phys_addr_t phy_addr, mpp_addr;

	phy_addr = (phys_addr_t)virt_to_phys(vc->mpp_buffer);
	mpp_addr = phy_addr & PPC_MPPE_ADDRESS_MASK;

	mtspr(SPRN_MPPR, mpp_addr | PPC_MPPR_FETCH_ABORT);
	logmpp(mpp_addr | PPC_LOGMPP_LOG_L2);

	vc->mpp_buffer_is_valid = true;
}

static void kvmppc_start_restoring_l2_cache(const struct kvmppc_vcore *vc)
{
	phys_addr_t phy_addr, mpp_addr;

	phy_addr = virt_to_phys(vc->mpp_buffer);
	mpp_addr = phy_addr & PPC_MPPE_ADDRESS_MASK;

	/* We must abort any in-progress save operations to ensure
	 * the table is valid so that prefetch engine knows when to
	 * stop prefetching. */
	logmpp(mpp_addr | PPC_LOGMPP_LOG_ABORT);
	mtspr(SPRN_MPPR, mpp_addr | PPC_MPPR_FETCH_WHOLE_TABLE);
}

/*
 * A list of virtual cores for each physical CPU.
 * These are vcores that could run but their runner VCPU tasks are
 * (or may be) preempted.
 */
struct preempted_vcore_list {
	struct list_head	list;
	spinlock_t		lock;
};

static DEFINE_PER_CPU(struct preempted_vcore_list, preempted_vcores);

static void init_vcore_lists(void)
{
	int cpu;

	for_each_possible_cpu(cpu) {
		struct preempted_vcore_list *lp = &per_cpu(preempted_vcores, cpu);
		spin_lock_init(&lp->lock);
		INIT_LIST_HEAD(&lp->list);
	}
}

static void kvmppc_vcore_preempt(struct kvmppc_vcore *vc)
{
	struct preempted_vcore_list *lp = this_cpu_ptr(&preempted_vcores);

	vc->vcore_state = VCORE_PREEMPT;
	vc->pcpu = smp_processor_id();
	if (vc->num_threads < threads_per_subcore) {
		spin_lock(&lp->lock);
		list_add_tail(&vc->preempt_list, &lp->list);
		spin_unlock(&lp->lock);
	}

	/* Start accumulating stolen time */
	kvmppc_core_start_stolen(vc);
}

static void kvmppc_vcore_end_preempt(struct kvmppc_vcore *vc)
{
	struct preempted_vcore_list *lp;

	kvmppc_core_end_stolen(vc);
	if (!list_empty(&vc->preempt_list)) {
		lp = &per_cpu(preempted_vcores, vc->pcpu);
		spin_lock(&lp->lock);
		list_del_init(&vc->preempt_list);
		spin_unlock(&lp->lock);
	}
	vc->vcore_state = VCORE_INACTIVE;
}

/*
 * This stores information about the virtual cores currently
 * assigned to a physical core.
 */
struct core_info {
	int		n_subcores;
	int		max_subcore_threads;
	int		total_threads;
	int		subcore_threads[MAX_SUBCORES];
	struct kvm	*subcore_vm[MAX_SUBCORES];
	struct list_head vcs[MAX_SUBCORES];
};

/*
 * This mapping means subcores 0 and 1 can use threads 0-3 and 4-7
 * respectively in 2-way micro-threading (split-core) mode.
 */
static int subcore_thread_map[MAX_SUBCORES] = { 0, 4, 2, 6 };

static void init_core_info(struct core_info *cip, struct kvmppc_vcore *vc)
{
	int sub;

	memset(cip, 0, sizeof(*cip));
	cip->n_subcores = 1;
	cip->max_subcore_threads = vc->num_threads;
	cip->total_threads = vc->num_threads;
	cip->subcore_threads[0] = vc->num_threads;
	cip->subcore_vm[0] = vc->kvm;
	for (sub = 0; sub < MAX_SUBCORES; ++sub)
		INIT_LIST_HEAD(&cip->vcs[sub]);
	list_add_tail(&vc->preempt_list, &cip->vcs[0]);
}

static bool subcore_config_ok(int n_subcores, int n_threads)
{
	/* Can only dynamically split if unsplit to begin with */
	if (n_subcores > 1 && threads_per_subcore < MAX_SMT_THREADS)
		return false;
	if (n_subcores > MAX_SUBCORES)
		return false;
	if (n_subcores > 1) {
		if (!(dynamic_mt_modes & 2))
			n_subcores = 4;
		if (n_subcores > 2 && !(dynamic_mt_modes & 4))
			return false;
	}

	return n_subcores * roundup_pow_of_two(n_threads) <= MAX_SMT_THREADS;
}

static void init_master_vcore(struct kvmppc_vcore *vc)
{
	vc->master_vcore = vc;
	vc->entry_exit_map = 0;
	vc->in_guest = 0;
	vc->napping_threads = 0;
	vc->conferring_threads = 0;
}

/*
 * See if the existing subcores can be split into 3 (or fewer) subcores
 * of at most two threads each, so we can fit in another vcore.  This
 * assumes there are at most two subcores and at most 6 threads in total.
 */
static bool can_split_piggybacked_subcores(struct core_info *cip)
{
	int sub, new_sub;
	int large_sub = -1;
	int thr;
	int n_subcores = cip->n_subcores;
	struct kvmppc_vcore *vc, *vcnext;
	struct kvmppc_vcore *master_vc = NULL;

	for (sub = 0; sub < cip->n_subcores; ++sub) {
		if (cip->subcore_threads[sub] <= 2)
			continue;
		if (large_sub >= 0)
			return false;
		large_sub = sub;
		vc = list_first_entry(&cip->vcs[sub], struct kvmppc_vcore,
				      preempt_list);
		if (vc->num_threads > 2)
			return false;
		n_subcores += (cip->subcore_threads[sub] - 1) >> 1;
	}
	if (n_subcores > 3 || large_sub < 0)
		return false;

	/*
	 * Seems feasible, so go through and move vcores to new subcores.
	 * Note that when we have two or more vcores in one subcore,
	 * all those vcores must have only one thread each.
	 */
	new_sub = cip->n_subcores;
	thr = 0;
	sub = large_sub;
	list_for_each_entry_safe(vc, vcnext, &cip->vcs[sub], preempt_list) {
		if (thr >= 2) {
			list_del(&vc->preempt_list);
			list_add_tail(&vc->preempt_list, &cip->vcs[new_sub]);
			/* vc->num_threads must be 1 */
			if (++cip->subcore_threads[new_sub] == 1) {
				cip->subcore_vm[new_sub] = vc->kvm;
				init_master_vcore(vc);
				master_vc = vc;
				++cip->n_subcores;
			} else {
				vc->master_vcore = master_vc;
				++new_sub;
			}
		}
		thr += vc->num_threads;
	}
	cip->subcore_threads[large_sub] = 2;
	cip->max_subcore_threads = 2;

	return true;
}

static bool can_dynamic_split(struct kvmppc_vcore *vc, struct core_info *cip)
{
	int n_threads = vc->num_threads;
	int sub;

	if (!cpu_has_feature(CPU_FTR_ARCH_207S))
		return false;

	if (n_threads < cip->max_subcore_threads)
		n_threads = cip->max_subcore_threads;
	if (subcore_config_ok(cip->n_subcores + 1, n_threads)) {
		cip->max_subcore_threads = n_threads;
	} else if (cip->n_subcores <= 2 && cip->total_threads <= 6 &&
		   vc->num_threads <= 2) {
		/*
		 * We may be able to fit another subcore in by
		 * splitting an existing subcore with 3 or 4
		 * threads into two 2-thread subcores, or one
		 * with 5 or 6 threads into three subcores.
		 * We can only do this if those subcores have
		 * piggybacked virtual cores.
		 */
		if (!can_split_piggybacked_subcores(cip))
			return false;
	} else {
		return false;
	}

	sub = cip->n_subcores;
	++cip->n_subcores;
	cip->total_threads += vc->num_threads;
	cip->subcore_threads[sub] = vc->num_threads;
	cip->subcore_vm[sub] = vc->kvm;
	init_master_vcore(vc);
	list_del(&vc->preempt_list);
	list_add_tail(&vc->preempt_list, &cip->vcs[sub]);

	return true;
}

static bool can_piggyback_subcore(struct kvmppc_vcore *pvc,
				  struct core_info *cip, int sub)
{
	struct kvmppc_vcore *vc;
	int n_thr;

	vc = list_first_entry(&cip->vcs[sub], struct kvmppc_vcore,
			      preempt_list);

	/* require same VM and same per-core reg values */
	if (pvc->kvm != vc->kvm ||
	    pvc->tb_offset != vc->tb_offset ||
	    pvc->pcr != vc->pcr ||
	    pvc->lpcr != vc->lpcr)
		return false;

	/* P8 guest with > 1 thread per core would see wrong TIR value */
	if (cpu_has_feature(CPU_FTR_ARCH_207S) &&
	    (vc->num_threads > 1 || pvc->num_threads > 1))
		return false;

	n_thr = cip->subcore_threads[sub] + pvc->num_threads;
	if (n_thr > cip->max_subcore_threads) {
		if (!subcore_config_ok(cip->n_subcores, n_thr))
			return false;
		cip->max_subcore_threads = n_thr;
	}

	cip->total_threads += pvc->num_threads;
	cip->subcore_threads[sub] = n_thr;
	pvc->master_vcore = vc;
	list_del(&pvc->preempt_list);
	list_add_tail(&pvc->preempt_list, &cip->vcs[sub]);

	return true;
}

/*
 * Work out whether it is possible to piggyback the execution of
 * vcore *pvc onto the execution of the other vcores described in *cip.
 */
static bool can_piggyback(struct kvmppc_vcore *pvc, struct core_info *cip,
			  int target_threads)
{
	int sub;

	if (cip->total_threads + pvc->num_threads > target_threads)
		return false;
	for (sub = 0; sub < cip->n_subcores; ++sub)
		if (cip->subcore_threads[sub] &&
		    can_piggyback_subcore(pvc, cip, sub))
			return true;

	if (can_dynamic_split(pvc, cip))
		return true;

	return false;
}

static void prepare_threads(struct kvmppc_vcore *vc)
{
	struct kvm_vcpu *vcpu, *vnext;

	list_for_each_entry_safe(vcpu, vnext, &vc->runnable_threads,
				 arch.run_list) {
		if (signal_pending(vcpu->arch.run_task))
			vcpu->arch.ret = -EINTR;
		else if (vcpu->arch.vpa.update_pending ||
			 vcpu->arch.slb_shadow.update_pending ||
			 vcpu->arch.dtl.update_pending)
			vcpu->arch.ret = RESUME_GUEST;
		else
			continue;
		kvmppc_remove_runnable(vc, vcpu);
		wake_up(&vcpu->arch.cpu_run);
	}
}

static void collect_piggybacks(struct core_info *cip, int target_threads)
{
	struct preempted_vcore_list *lp = this_cpu_ptr(&preempted_vcores);
	struct kvmppc_vcore *pvc, *vcnext;

	spin_lock(&lp->lock);
	list_for_each_entry_safe(pvc, vcnext, &lp->list, preempt_list) {
		if (!spin_trylock(&pvc->lock))
			continue;
		prepare_threads(pvc);
		if (!pvc->n_runnable) {
			list_del_init(&pvc->preempt_list);
			if (pvc->runner == NULL) {
				pvc->vcore_state = VCORE_INACTIVE;
				kvmppc_core_end_stolen(pvc);
			}
			spin_unlock(&pvc->lock);
			continue;
		}
		if (!can_piggyback(pvc, cip, target_threads)) {
			spin_unlock(&pvc->lock);
			continue;
		}
		kvmppc_core_end_stolen(pvc);
		pvc->vcore_state = VCORE_PIGGYBACK;
		if (cip->total_threads >= target_threads)
			break;
	}
	spin_unlock(&lp->lock);
}

static void post_guest_process(struct kvmppc_vcore *vc, bool is_master)
{
	int still_running = 0;
	u64 now;
	long ret;
	struct kvm_vcpu *vcpu, *vnext;

	spin_lock(&vc->lock);
	now = get_tb();
	list_for_each_entry_safe(vcpu, vnext, &vc->runnable_threads,
				 arch.run_list) {
		/* cancel pending dec exception if dec is positive */
		if (now < vcpu->arch.dec_expires &&
		    kvmppc_core_pending_dec(vcpu))
			kvmppc_core_dequeue_dec(vcpu);

		trace_kvm_guest_exit(vcpu);

		ret = RESUME_GUEST;
		if (vcpu->arch.trap)
			ret = kvmppc_handle_exit_hv(vcpu->arch.kvm_run, vcpu,
						    vcpu->arch.run_task);

		vcpu->arch.ret = ret;
		vcpu->arch.trap = 0;

		if (is_kvmppc_resume_guest(vcpu->arch.ret)) {
			if (vcpu->arch.pending_exceptions)
				kvmppc_core_prepare_to_enter(vcpu);
			if (vcpu->arch.ceded)
				kvmppc_set_timer(vcpu);
			else
				++still_running;
		} else {
			kvmppc_remove_runnable(vc, vcpu);
			wake_up(&vcpu->arch.cpu_run);
		}
	}
	list_del_init(&vc->preempt_list);
	if (!is_master) {
		if (still_running > 0) {
			kvmppc_vcore_preempt(vc);
		} else if (vc->runner) {
			vc->vcore_state = VCORE_PREEMPT;
			kvmppc_core_start_stolen(vc);
		} else {
			vc->vcore_state = VCORE_INACTIVE;
		}
		if (vc->n_runnable > 0 && vc->runner == NULL) {
			/* make sure there's a candidate runner awake */
			vcpu = list_first_entry(&vc->runnable_threads,
						struct kvm_vcpu, arch.run_list);
			wake_up(&vcpu->arch.cpu_run);
		}
	}
	spin_unlock(&vc->lock);
}

/*
 * Run a set of guest threads on a physical core.
 * Called with vc->lock held.
 */
static noinline void kvmppc_run_core(struct kvmppc_vcore *vc)
{
	struct kvm_vcpu *vcpu, *vnext;
	int i;
	int srcu_idx;
	struct core_info core_info;
	struct kvmppc_vcore *pvc, *vcnext;
	struct kvm_split_mode split_info, *sip;
	int split, subcore_size, active;
	int sub;
	bool thr0_done;
	unsigned long cmd_bit, stat_bit;
	int pcpu, thr;
	int target_threads;

	/*
	 * Remove from the list any threads that have a signal pending
	 * or need a VPA update done
	 */
	prepare_threads(vc);

	/* if the runner is no longer runnable, let the caller pick a new one */
	if (vc->runner->arch.state != KVMPPC_VCPU_RUNNABLE)
		return;

	/*
	 * Initialize *vc.
	 */
	init_master_vcore(vc);
	vc->preempt_tb = TB_NIL;

	/*
	 * Make sure we are running on primary threads, and that secondary
	 * threads are offline.  Also check if the number of threads in this
	 * guest are greater than the current system threads per guest.
	 */
	if ((threads_per_core > 1) &&
	    ((vc->num_threads > threads_per_subcore) || !on_primary_thread())) {
		list_for_each_entry_safe(vcpu, vnext, &vc->runnable_threads,
					 arch.run_list) {
			vcpu->arch.ret = -EBUSY;
			kvmppc_remove_runnable(vc, vcpu);
			wake_up(&vcpu->arch.cpu_run);
		}
		goto out;
	}

	/*
	 * See if we could run any other vcores on the physical core
	 * along with this one.
	 */
	init_core_info(&core_info, vc);
	pcpu = smp_processor_id();
	target_threads = threads_per_subcore;
	if (target_smt_mode && target_smt_mode < target_threads)
		target_threads = target_smt_mode;
	if (vc->num_threads < target_threads)
		collect_piggybacks(&core_info, target_threads);

	/* Decide on micro-threading (split-core) mode */
	subcore_size = threads_per_subcore;
	cmd_bit = stat_bit = 0;
	split = core_info.n_subcores;
	sip = NULL;
	if (split > 1) {
		/* threads_per_subcore must be MAX_SMT_THREADS (8) here */
		if (split == 2 && (dynamic_mt_modes & 2)) {
			cmd_bit = HID0_POWER8_1TO2LPAR;
			stat_bit = HID0_POWER8_2LPARMODE;
		} else {
			split = 4;
			cmd_bit = HID0_POWER8_1TO4LPAR;
			stat_bit = HID0_POWER8_4LPARMODE;
		}
		subcore_size = MAX_SMT_THREADS / split;
		sip = &split_info;
		memset(&split_info, 0, sizeof(split_info));
		split_info.rpr = mfspr(SPRN_RPR);
		split_info.pmmar = mfspr(SPRN_PMMAR);
		split_info.ldbar = mfspr(SPRN_LDBAR);
		split_info.subcore_size = subcore_size;
		for (sub = 0; sub < core_info.n_subcores; ++sub)
			split_info.master_vcs[sub] =
				list_first_entry(&core_info.vcs[sub],
					struct kvmppc_vcore, preempt_list);
		/* order writes to split_info before kvm_split_mode pointer */
		smp_wmb();
	}
	pcpu = smp_processor_id();
	for (thr = 0; thr < threads_per_subcore; ++thr)
		paca[pcpu + thr].kvm_hstate.kvm_split_mode = sip;

	/* Initiate micro-threading (split-core) if required */
	if (cmd_bit) {
		unsigned long hid0 = mfspr(SPRN_HID0);

		hid0 |= cmd_bit | HID0_POWER8_DYNLPARDIS;
		mb();
		mtspr(SPRN_HID0, hid0);
		isync();
		for (;;) {
			hid0 = mfspr(SPRN_HID0);
			if (hid0 & stat_bit)
				break;
			cpu_relax();
		}
	}

	/* Start all the threads */
	active = 0;
	for (sub = 0; sub < core_info.n_subcores; ++sub) {
		thr = subcore_thread_map[sub];
		thr0_done = false;
		active |= 1 << thr;
		list_for_each_entry(pvc, &core_info.vcs[sub], preempt_list) {
			pvc->pcpu = pcpu + thr;
			list_for_each_entry(vcpu, &pvc->runnable_threads,
					    arch.run_list) {
				kvmppc_start_thread(vcpu, pvc);
				kvmppc_create_dtl_entry(vcpu, pvc);
				trace_kvm_guest_enter(vcpu);
				if (!vcpu->arch.ptid)
					thr0_done = true;
				active |= 1 << (thr + vcpu->arch.ptid);
			}
			/*
			 * We need to start the first thread of each subcore
			 * even if it doesn't have a vcpu.
			 */
			if (pvc->master_vcore == pvc && !thr0_done)
				kvmppc_start_thread(NULL, pvc);
			thr += pvc->num_threads;
		}
	}

	/*
	 * Ensure that split_info.do_nap is set after setting
	 * the vcore pointer in the PACA of the secondaries.
	 */
	smp_mb();
	if (cmd_bit)
		split_info.do_nap = 1;	/* ask secondaries to nap when done */

	/*
	 * When doing micro-threading, poke the inactive threads as well.
	 * This gets them to the nap instruction after kvm_do_nap,
	 * which reduces the time taken to unsplit later.
	 */
	if (split > 1)
		for (thr = 1; thr < threads_per_subcore; ++thr)
			if (!(active & (1 << thr)))
				kvmppc_ipi_thread(pcpu + thr);

	vc->vcore_state = VCORE_RUNNING;
	preempt_disable();

	trace_kvmppc_run_core(vc, 0);

	for (sub = 0; sub < core_info.n_subcores; ++sub)
		list_for_each_entry(pvc, &core_info.vcs[sub], preempt_list)
			spin_unlock(&pvc->lock);

	kvm_guest_enter();

	srcu_idx = srcu_read_lock(&vc->kvm->srcu);

	if (vc->mpp_buffer_is_valid)
		kvmppc_start_restoring_l2_cache(vc);

	__kvmppc_vcore_entry();

	if (vc->mpp_buffer)
		kvmppc_start_saving_l2_cache(vc);

	srcu_read_unlock(&vc->kvm->srcu, srcu_idx);

	spin_lock(&vc->lock);
	/* prevent other vcpu threads from doing kvmppc_start_thread() now */
	vc->vcore_state = VCORE_EXITING;

	/* wait for secondary threads to finish writing their state to memory */
	kvmppc_wait_for_nap();

	/* Return to whole-core mode if we split the core earlier */
	if (split > 1) {
		unsigned long hid0 = mfspr(SPRN_HID0);
		unsigned long loops = 0;

		hid0 &= ~HID0_POWER8_DYNLPARDIS;
		stat_bit = HID0_POWER8_2LPARMODE | HID0_POWER8_4LPARMODE;
		mb();
		mtspr(SPRN_HID0, hid0);
		isync();
		for (;;) {
			hid0 = mfspr(SPRN_HID0);
			if (!(hid0 & stat_bit))
				break;
			cpu_relax();
			++loops;
		}
		split_info.do_nap = 0;
	}

	/* Let secondaries go back to the offline loop */
	for (i = 0; i < threads_per_subcore; ++i) {
		kvmppc_release_hwthread(pcpu + i);
		if (sip && sip->napped[i])
			kvmppc_ipi_thread(pcpu + i);
	}

	spin_unlock(&vc->lock);

	/* make sure updates to secondary vcpu structs are visible now */
	smp_mb();
	kvm_guest_exit();

	for (sub = 0; sub < core_info.n_subcores; ++sub)
		list_for_each_entry_safe(pvc, vcnext, &core_info.vcs[sub],
					 preempt_list)
			post_guest_process(pvc, pvc == vc);

	spin_lock(&vc->lock);
	preempt_enable();

 out:
	vc->vcore_state = VCORE_INACTIVE;
	trace_kvmppc_run_core(vc, 1);
}

/*
 * Wait for some other vcpu thread to execute us, and
 * wake us up when we need to handle something in the host.
 */
static void kvmppc_wait_for_exec(struct kvmppc_vcore *vc,
				 struct kvm_vcpu *vcpu, int wait_state)
{
	DEFINE_WAIT(wait);

	prepare_to_wait(&vcpu->arch.cpu_run, &wait, wait_state);
	if (vcpu->arch.state == KVMPPC_VCPU_RUNNABLE) {
		spin_unlock(&vc->lock);
		schedule();
		spin_lock(&vc->lock);
	}
	finish_wait(&vcpu->arch.cpu_run, &wait);
}

/*
 * All the vcpus in this vcore are idle, so wait for a decrementer
 * or external interrupt to one of the vcpus.  vc->lock is held.
 */
static void kvmppc_vcore_blocked(struct kvmppc_vcore *vc)
{
	struct kvm_vcpu *vcpu;
	int do_sleep = 1;

	DEFINE_WAIT(wait);

	prepare_to_wait(&vc->wq, &wait, TASK_INTERRUPTIBLE);

	/*
	 * Check one last time for pending exceptions and ceded state after
	 * we put ourselves on the wait queue
	 */
	list_for_each_entry(vcpu, &vc->runnable_threads, arch.run_list) {
		if (vcpu->arch.pending_exceptions || !vcpu->arch.ceded) {
			do_sleep = 0;
			break;
		}
	}

	if (!do_sleep) {
		finish_wait(&vc->wq, &wait);
		return;
	}

	vc->vcore_state = VCORE_SLEEPING;
	trace_kvmppc_vcore_blocked(vc, 0);
	spin_unlock(&vc->lock);
	schedule();
	finish_wait(&vc->wq, &wait);
	spin_lock(&vc->lock);
	vc->vcore_state = VCORE_INACTIVE;
	trace_kvmppc_vcore_blocked(vc, 1);
}

static int kvmppc_run_vcpu(struct kvm_run *kvm_run, struct kvm_vcpu *vcpu)
{
	int n_ceded;
	struct kvmppc_vcore *vc;
	struct kvm_vcpu *v, *vn;

	trace_kvmppc_run_vcpu_enter(vcpu);

	kvm_run->exit_reason = 0;
	vcpu->arch.ret = RESUME_GUEST;
	vcpu->arch.trap = 0;
	kvmppc_update_vpas(vcpu);

	/*
	 * Synchronize with other threads in this virtual core
	 */
	vc = vcpu->arch.vcore;
	spin_lock(&vc->lock);
	vcpu->arch.ceded = 0;
	vcpu->arch.run_task = current;
	vcpu->arch.kvm_run = kvm_run;
	vcpu->arch.stolen_logged = vcore_stolen_time(vc, mftb());
	vcpu->arch.state = KVMPPC_VCPU_RUNNABLE;
	vcpu->arch.busy_preempt = TB_NIL;
	list_add_tail(&vcpu->arch.run_list, &vc->runnable_threads);
	++vc->n_runnable;

	/*
	 * This happens the first time this is called for a vcpu.
	 * If the vcore is already running, we may be able to start
	 * this thread straight away and have it join in.
	 */
	if (!signal_pending(current)) {
		if (vc->vcore_state == VCORE_PIGGYBACK) {
			struct kvmppc_vcore *mvc = vc->master_vcore;
			if (spin_trylock(&mvc->lock)) {
				if (mvc->vcore_state == VCORE_RUNNING &&
				    !VCORE_IS_EXITING(mvc)) {
					kvmppc_create_dtl_entry(vcpu, vc);
					kvmppc_start_thread(vcpu, vc);
					trace_kvm_guest_enter(vcpu);
				}
				spin_unlock(&mvc->lock);
			}
		} else if (vc->vcore_state == VCORE_RUNNING &&
			   !VCORE_IS_EXITING(vc)) {
			kvmppc_create_dtl_entry(vcpu, vc);
			kvmppc_start_thread(vcpu, vc);
			trace_kvm_guest_enter(vcpu);
		} else if (vc->vcore_state == VCORE_SLEEPING) {
			wake_up(&vc->wq);
		}

	}

	while (vcpu->arch.state == KVMPPC_VCPU_RUNNABLE &&
	       !signal_pending(current)) {
		if (vc->vcore_state == VCORE_PREEMPT && vc->runner == NULL)
			kvmppc_vcore_end_preempt(vc);

		if (vc->vcore_state != VCORE_INACTIVE) {
			kvmppc_wait_for_exec(vc, vcpu, TASK_INTERRUPTIBLE);
			continue;
		}
		list_for_each_entry_safe(v, vn, &vc->runnable_threads,
					 arch.run_list) {
			kvmppc_core_prepare_to_enter(v);
			if (signal_pending(v->arch.run_task)) {
				kvmppc_remove_runnable(vc, v);
				v->stat.signal_exits++;
				v->arch.kvm_run->exit_reason = KVM_EXIT_INTR;
				v->arch.ret = -EINTR;
				wake_up(&v->arch.cpu_run);
			}
		}
		if (!vc->n_runnable || vcpu->arch.state != KVMPPC_VCPU_RUNNABLE)
			break;
		n_ceded = 0;
		list_for_each_entry(v, &vc->runnable_threads, arch.run_list) {
			if (!v->arch.pending_exceptions)
				n_ceded += v->arch.ceded;
			else
				v->arch.ceded = 0;
		}
		vc->runner = vcpu;
		if (n_ceded == vc->n_runnable) {
			kvmppc_vcore_blocked(vc);
		} else if (need_resched()) {
			kvmppc_vcore_preempt(vc);
			/* Let something else run */
			cond_resched_lock(&vc->lock);
			if (vc->vcore_state == VCORE_PREEMPT)
				kvmppc_vcore_end_preempt(vc);
		} else {
			kvmppc_run_core(vc);
		}
		vc->runner = NULL;
	}

	while (vcpu->arch.state == KVMPPC_VCPU_RUNNABLE &&
	       (vc->vcore_state == VCORE_RUNNING ||
<<<<<<< HEAD
		vc->vcore_state == VCORE_EXITING))
		kvmppc_wait_for_exec(vc, vcpu, TASK_UNINTERRUPTIBLE);
=======
		vc->vcore_state == VCORE_EXITING ||
		vc->vcore_state == VCORE_PIGGYBACK))
		kvmppc_wait_for_exec(vc, vcpu, TASK_UNINTERRUPTIBLE);

	if (vc->vcore_state == VCORE_PREEMPT && vc->runner == NULL)
		kvmppc_vcore_end_preempt(vc);
>>>>>>> 9f30a04d

	if (vcpu->arch.state == KVMPPC_VCPU_RUNNABLE) {
		kvmppc_remove_runnable(vc, vcpu);
		vcpu->stat.signal_exits++;
		kvm_run->exit_reason = KVM_EXIT_INTR;
		vcpu->arch.ret = -EINTR;
	}

	if (vc->n_runnable && vc->vcore_state == VCORE_INACTIVE) {
		/* Wake up some vcpu to run the core */
		v = list_first_entry(&vc->runnable_threads,
				     struct kvm_vcpu, arch.run_list);
		wake_up(&v->arch.cpu_run);
	}

	trace_kvmppc_run_vcpu_exit(vcpu, kvm_run);
	spin_unlock(&vc->lock);
	return vcpu->arch.ret;
}

static int kvmppc_vcpu_run_hv(struct kvm_run *run, struct kvm_vcpu *vcpu)
{
	int r;
	int srcu_idx;

	if (!vcpu->arch.sane) {
		run->exit_reason = KVM_EXIT_INTERNAL_ERROR;
		return -EINVAL;
	}

	kvmppc_core_prepare_to_enter(vcpu);

	/* No need to go into the guest when all we'll do is come back out */
	if (signal_pending(current)) {
		run->exit_reason = KVM_EXIT_INTR;
		return -EINTR;
	}

	atomic_inc(&vcpu->kvm->arch.vcpus_running);
	/* Order vcpus_running vs. hpte_setup_done, see kvmppc_alloc_reset_hpt */
	smp_mb();

	/* On the first time here, set up HTAB and VRMA */
	if (!vcpu->kvm->arch.hpte_setup_done) {
		r = kvmppc_hv_setup_htab_rma(vcpu);
		if (r)
			goto out;
	}

	flush_fp_to_thread(current);
	flush_altivec_to_thread(current);
	flush_vsx_to_thread(current);
	vcpu->arch.wqp = &vcpu->arch.vcore->wq;
	vcpu->arch.pgdir = current->mm->pgd;
	vcpu->arch.state = KVMPPC_VCPU_BUSY_IN_HOST;

	do {
		r = kvmppc_run_vcpu(run, vcpu);

		if (run->exit_reason == KVM_EXIT_PAPR_HCALL &&
		    !(vcpu->arch.shregs.msr & MSR_PR)) {
			trace_kvm_hcall_enter(vcpu);
			r = kvmppc_pseries_do_hcall(vcpu);
			trace_kvm_hcall_exit(vcpu, r);
			kvmppc_core_prepare_to_enter(vcpu);
		} else if (r == RESUME_PAGE_FAULT) {
			srcu_idx = srcu_read_lock(&vcpu->kvm->srcu);
			r = kvmppc_book3s_hv_page_fault(run, vcpu,
				vcpu->arch.fault_dar, vcpu->arch.fault_dsisr);
			srcu_read_unlock(&vcpu->kvm->srcu, srcu_idx);
		}
	} while (is_kvmppc_resume_guest(r));

 out:
	vcpu->arch.state = KVMPPC_VCPU_NOTREADY;
	atomic_dec(&vcpu->kvm->arch.vcpus_running);
	return r;
}

static void kvmppc_add_seg_page_size(struct kvm_ppc_one_seg_page_size **sps,
				     int linux_psize)
{
	struct mmu_psize_def *def = &mmu_psize_defs[linux_psize];

	if (!def->shift)
		return;
	(*sps)->page_shift = def->shift;
	(*sps)->slb_enc = def->sllp;
	(*sps)->enc[0].page_shift = def->shift;
	(*sps)->enc[0].pte_enc = def->penc[linux_psize];
	/*
	 * Add 16MB MPSS support if host supports it
	 */
	if (linux_psize != MMU_PAGE_16M && def->penc[MMU_PAGE_16M] != -1) {
		(*sps)->enc[1].page_shift = 24;
		(*sps)->enc[1].pte_enc = def->penc[MMU_PAGE_16M];
	}
	(*sps)++;
}

static int kvm_vm_ioctl_get_smmu_info_hv(struct kvm *kvm,
					 struct kvm_ppc_smmu_info *info)
{
	struct kvm_ppc_one_seg_page_size *sps;

	info->flags = KVM_PPC_PAGE_SIZES_REAL;
	if (mmu_has_feature(MMU_FTR_1T_SEGMENT))
		info->flags |= KVM_PPC_1T_SEGMENTS;
	info->slb_size = mmu_slb_size;

	/* We only support these sizes for now, and no muti-size segments */
	sps = &info->sps[0];
	kvmppc_add_seg_page_size(&sps, MMU_PAGE_4K);
	kvmppc_add_seg_page_size(&sps, MMU_PAGE_64K);
	kvmppc_add_seg_page_size(&sps, MMU_PAGE_16M);

	return 0;
}

/*
 * Get (and clear) the dirty memory log for a memory slot.
 */
static int kvm_vm_ioctl_get_dirty_log_hv(struct kvm *kvm,
					 struct kvm_dirty_log *log)
{
	struct kvm_memslots *slots;
	struct kvm_memory_slot *memslot;
	int r;
	unsigned long n;

	mutex_lock(&kvm->slots_lock);

	r = -EINVAL;
	if (log->slot >= KVM_USER_MEM_SLOTS)
		goto out;

	slots = kvm_memslots(kvm);
	memslot = id_to_memslot(slots, log->slot);
	r = -ENOENT;
	if (!memslot->dirty_bitmap)
		goto out;

	n = kvm_dirty_bitmap_bytes(memslot);
	memset(memslot->dirty_bitmap, 0, n);

	r = kvmppc_hv_get_dirty_log(kvm, memslot, memslot->dirty_bitmap);
	if (r)
		goto out;

	r = -EFAULT;
	if (copy_to_user(log->dirty_bitmap, memslot->dirty_bitmap, n))
		goto out;

	r = 0;
out:
	mutex_unlock(&kvm->slots_lock);
	return r;
}

static void kvmppc_core_free_memslot_hv(struct kvm_memory_slot *free,
					struct kvm_memory_slot *dont)
{
	if (!dont || free->arch.rmap != dont->arch.rmap) {
		vfree(free->arch.rmap);
		free->arch.rmap = NULL;
	}
}

static int kvmppc_core_create_memslot_hv(struct kvm_memory_slot *slot,
					 unsigned long npages)
{
	slot->arch.rmap = vzalloc(npages * sizeof(*slot->arch.rmap));
	if (!slot->arch.rmap)
		return -ENOMEM;

	return 0;
}

static int kvmppc_core_prepare_memory_region_hv(struct kvm *kvm,
					struct kvm_memory_slot *memslot,
					const struct kvm_userspace_memory_region *mem)
{
	return 0;
}

static void kvmppc_core_commit_memory_region_hv(struct kvm *kvm,
				const struct kvm_userspace_memory_region *mem,
				const struct kvm_memory_slot *old,
				const struct kvm_memory_slot *new)
{
	unsigned long npages = mem->memory_size >> PAGE_SHIFT;
	struct kvm_memslots *slots;
	struct kvm_memory_slot *memslot;

	if (npages && old->npages) {
		/*
		 * If modifying a memslot, reset all the rmap dirty bits.
		 * If this is a new memslot, we don't need to do anything
		 * since the rmap array starts out as all zeroes,
		 * i.e. no pages are dirty.
		 */
		slots = kvm_memslots(kvm);
		memslot = id_to_memslot(slots, mem->slot);
		kvmppc_hv_get_dirty_log(kvm, memslot, NULL);
	}
}

/*
 * Update LPCR values in kvm->arch and in vcores.
 * Caller must hold kvm->lock.
 */
void kvmppc_update_lpcr(struct kvm *kvm, unsigned long lpcr, unsigned long mask)
{
	long int i;
	u32 cores_done = 0;

	if ((kvm->arch.lpcr & mask) == lpcr)
		return;

	kvm->arch.lpcr = (kvm->arch.lpcr & ~mask) | lpcr;

	for (i = 0; i < KVM_MAX_VCORES; ++i) {
		struct kvmppc_vcore *vc = kvm->arch.vcores[i];
		if (!vc)
			continue;
		spin_lock(&vc->lock);
		vc->lpcr = (vc->lpcr & ~mask) | lpcr;
		spin_unlock(&vc->lock);
		if (++cores_done >= kvm->arch.online_vcores)
			break;
	}
}

static void kvmppc_mmu_destroy_hv(struct kvm_vcpu *vcpu)
{
	return;
}

static int kvmppc_hv_setup_htab_rma(struct kvm_vcpu *vcpu)
{
	int err = 0;
	struct kvm *kvm = vcpu->kvm;
	unsigned long hva;
	struct kvm_memory_slot *memslot;
	struct vm_area_struct *vma;
	unsigned long lpcr = 0, senc;
	unsigned long psize, porder;
	int srcu_idx;

	mutex_lock(&kvm->lock);
	if (kvm->arch.hpte_setup_done)
		goto out;	/* another vcpu beat us to it */

	/* Allocate hashed page table (if not done already) and reset it */
	if (!kvm->arch.hpt_virt) {
		err = kvmppc_alloc_hpt(kvm, NULL);
		if (err) {
			pr_err("KVM: Couldn't alloc HPT\n");
			goto out;
		}
	}

	/* Look up the memslot for guest physical address 0 */
	srcu_idx = srcu_read_lock(&kvm->srcu);
	memslot = gfn_to_memslot(kvm, 0);

	/* We must have some memory at 0 by now */
	err = -EINVAL;
	if (!memslot || (memslot->flags & KVM_MEMSLOT_INVALID))
		goto out_srcu;

	/* Look up the VMA for the start of this memory slot */
	hva = memslot->userspace_addr;
	down_read(&current->mm->mmap_sem);
	vma = find_vma(current->mm, hva);
	if (!vma || vma->vm_start > hva || (vma->vm_flags & VM_IO))
		goto up_out;

	psize = vma_kernel_pagesize(vma);
	porder = __ilog2(psize);

	up_read(&current->mm->mmap_sem);

	/* We can handle 4k, 64k or 16M pages in the VRMA */
	err = -EINVAL;
	if (!(psize == 0x1000 || psize == 0x10000 ||
	      psize == 0x1000000))
		goto out_srcu;

	/* Update VRMASD field in the LPCR */
	senc = slb_pgsize_encoding(psize);
	kvm->arch.vrma_slb_v = senc | SLB_VSID_B_1T |
		(VRMA_VSID << SLB_VSID_SHIFT_1T);
	/* the -4 is to account for senc values starting at 0x10 */
	lpcr = senc << (LPCR_VRMASD_SH - 4);

	/* Create HPTEs in the hash page table for the VRMA */
	kvmppc_map_vrma(vcpu, memslot, porder);

	kvmppc_update_lpcr(kvm, lpcr, LPCR_VRMASD);

	/* Order updates to kvm->arch.lpcr etc. vs. hpte_setup_done */
	smp_wmb();
	kvm->arch.hpte_setup_done = 1;
	err = 0;
 out_srcu:
	srcu_read_unlock(&kvm->srcu, srcu_idx);
 out:
	mutex_unlock(&kvm->lock);
	return err;

 up_out:
	up_read(&current->mm->mmap_sem);
	goto out_srcu;
}

static int kvmppc_core_init_vm_hv(struct kvm *kvm)
{
	unsigned long lpcr, lpid;
	char buf[32];

	/* Allocate the guest's logical partition ID */

	lpid = kvmppc_alloc_lpid();
	if ((long)lpid < 0)
		return -ENOMEM;
	kvm->arch.lpid = lpid;

	/*
	 * Since we don't flush the TLB when tearing down a VM,
	 * and this lpid might have previously been used,
	 * make sure we flush on each core before running the new VM.
	 */
	cpumask_setall(&kvm->arch.need_tlb_flush);

	/* Start out with the default set of hcalls enabled */
	memcpy(kvm->arch.enabled_hcalls, default_enabled_hcalls,
	       sizeof(kvm->arch.enabled_hcalls));

	kvm->arch.host_sdr1 = mfspr(SPRN_SDR1);

	/* Init LPCR for virtual RMA mode */
	kvm->arch.host_lpid = mfspr(SPRN_LPID);
	kvm->arch.host_lpcr = lpcr = mfspr(SPRN_LPCR);
	lpcr &= LPCR_PECE | LPCR_LPES;
	lpcr |= (4UL << LPCR_DPFD_SH) | LPCR_HDICE |
		LPCR_VPM0 | LPCR_VPM1;
	kvm->arch.vrma_slb_v = SLB_VSID_B_1T |
		(VRMA_VSID << SLB_VSID_SHIFT_1T);
	/* On POWER8 turn on online bit to enable PURR/SPURR */
	if (cpu_has_feature(CPU_FTR_ARCH_207S))
		lpcr |= LPCR_ONL;
	kvm->arch.lpcr = lpcr;

	/*
	 * Track that we now have a HV mode VM active. This blocks secondary
	 * CPU threads from coming online.
	 */
	kvm_hv_vm_activated();

	/*
	 * Create a debugfs directory for the VM
	 */
	snprintf(buf, sizeof(buf), "vm%d", current->pid);
	kvm->arch.debugfs_dir = debugfs_create_dir(buf, kvm_debugfs_dir);
	if (!IS_ERR_OR_NULL(kvm->arch.debugfs_dir))
		kvmppc_mmu_debugfs_init(kvm);

	return 0;
}

static void kvmppc_free_vcores(struct kvm *kvm)
{
	long int i;

	for (i = 0; i < KVM_MAX_VCORES; ++i) {
		if (kvm->arch.vcores[i] && kvm->arch.vcores[i]->mpp_buffer) {
			struct kvmppc_vcore *vc = kvm->arch.vcores[i];
			free_pages((unsigned long)vc->mpp_buffer,
				   MPP_BUFFER_ORDER);
		}
		kfree(kvm->arch.vcores[i]);
	}
	kvm->arch.online_vcores = 0;
}

static void kvmppc_core_destroy_vm_hv(struct kvm *kvm)
{
	debugfs_remove_recursive(kvm->arch.debugfs_dir);

	kvm_hv_vm_deactivated();

	kvmppc_free_vcores(kvm);

	kvmppc_free_hpt(kvm);
}

/* We don't need to emulate any privileged instructions or dcbz */
static int kvmppc_core_emulate_op_hv(struct kvm_run *run, struct kvm_vcpu *vcpu,
				     unsigned int inst, int *advance)
{
	return EMULATE_FAIL;
}

static int kvmppc_core_emulate_mtspr_hv(struct kvm_vcpu *vcpu, int sprn,
					ulong spr_val)
{
	return EMULATE_FAIL;
}

static int kvmppc_core_emulate_mfspr_hv(struct kvm_vcpu *vcpu, int sprn,
					ulong *spr_val)
{
	return EMULATE_FAIL;
}

static int kvmppc_core_check_processor_compat_hv(void)
{
	if (!cpu_has_feature(CPU_FTR_HVMODE) ||
	    !cpu_has_feature(CPU_FTR_ARCH_206))
		return -EIO;
	return 0;
}

static long kvm_arch_vm_ioctl_hv(struct file *filp,
				 unsigned int ioctl, unsigned long arg)
{
	struct kvm *kvm __maybe_unused = filp->private_data;
	void __user *argp = (void __user *)arg;
	long r;

	switch (ioctl) {

	case KVM_PPC_ALLOCATE_HTAB: {
		u32 htab_order;

		r = -EFAULT;
		if (get_user(htab_order, (u32 __user *)argp))
			break;
		r = kvmppc_alloc_reset_hpt(kvm, &htab_order);
		if (r)
			break;
		r = -EFAULT;
		if (put_user(htab_order, (u32 __user *)argp))
			break;
		r = 0;
		break;
	}

	case KVM_PPC_GET_HTAB_FD: {
		struct kvm_get_htab_fd ghf;

		r = -EFAULT;
		if (copy_from_user(&ghf, argp, sizeof(ghf)))
			break;
		r = kvm_vm_ioctl_get_htab_fd(kvm, &ghf);
		break;
	}

	default:
		r = -ENOTTY;
	}

	return r;
}

/*
 * List of hcall numbers to enable by default.
 * For compatibility with old userspace, we enable by default
 * all hcalls that were implemented before the hcall-enabling
 * facility was added.  Note this list should not include H_RTAS.
 */
static unsigned int default_hcall_list[] = {
	H_REMOVE,
	H_ENTER,
	H_READ,
	H_PROTECT,
	H_BULK_REMOVE,
	H_GET_TCE,
	H_PUT_TCE,
	H_SET_DABR,
	H_SET_XDABR,
	H_CEDE,
	H_PROD,
	H_CONFER,
	H_REGISTER_VPA,
#ifdef CONFIG_KVM_XICS
	H_EOI,
	H_CPPR,
	H_IPI,
	H_IPOLL,
	H_XIRR,
	H_XIRR_X,
#endif
	0
};

static void init_default_hcalls(void)
{
	int i;
	unsigned int hcall;

	for (i = 0; default_hcall_list[i]; ++i) {
		hcall = default_hcall_list[i];
		WARN_ON(!kvmppc_hcall_impl_hv(hcall));
		__set_bit(hcall / 4, default_enabled_hcalls);
	}
}

static struct kvmppc_ops kvm_ops_hv = {
	.get_sregs = kvm_arch_vcpu_ioctl_get_sregs_hv,
	.set_sregs = kvm_arch_vcpu_ioctl_set_sregs_hv,
	.get_one_reg = kvmppc_get_one_reg_hv,
	.set_one_reg = kvmppc_set_one_reg_hv,
	.vcpu_load   = kvmppc_core_vcpu_load_hv,
	.vcpu_put    = kvmppc_core_vcpu_put_hv,
	.set_msr     = kvmppc_set_msr_hv,
	.vcpu_run    = kvmppc_vcpu_run_hv,
	.vcpu_create = kvmppc_core_vcpu_create_hv,
	.vcpu_free   = kvmppc_core_vcpu_free_hv,
	.check_requests = kvmppc_core_check_requests_hv,
	.get_dirty_log  = kvm_vm_ioctl_get_dirty_log_hv,
	.flush_memslot  = kvmppc_core_flush_memslot_hv,
	.prepare_memory_region = kvmppc_core_prepare_memory_region_hv,
	.commit_memory_region  = kvmppc_core_commit_memory_region_hv,
	.unmap_hva = kvm_unmap_hva_hv,
	.unmap_hva_range = kvm_unmap_hva_range_hv,
	.age_hva  = kvm_age_hva_hv,
	.test_age_hva = kvm_test_age_hva_hv,
	.set_spte_hva = kvm_set_spte_hva_hv,
	.mmu_destroy  = kvmppc_mmu_destroy_hv,
	.free_memslot = kvmppc_core_free_memslot_hv,
	.create_memslot = kvmppc_core_create_memslot_hv,
	.init_vm =  kvmppc_core_init_vm_hv,
	.destroy_vm = kvmppc_core_destroy_vm_hv,
	.get_smmu_info = kvm_vm_ioctl_get_smmu_info_hv,
	.emulate_op = kvmppc_core_emulate_op_hv,
	.emulate_mtspr = kvmppc_core_emulate_mtspr_hv,
	.emulate_mfspr = kvmppc_core_emulate_mfspr_hv,
	.fast_vcpu_kick = kvmppc_fast_vcpu_kick_hv,
	.arch_vm_ioctl  = kvm_arch_vm_ioctl_hv,
	.hcall_implemented = kvmppc_hcall_impl_hv,
};

static int kvmppc_book3s_init_hv(void)
{
	int r;
	/*
	 * FIXME!! Do we need to check on all cpus ?
	 */
	r = kvmppc_core_check_processor_compat_hv();
	if (r < 0)
		return -ENODEV;

	kvm_ops_hv.owner = THIS_MODULE;
	kvmppc_hv_ops = &kvm_ops_hv;

	init_default_hcalls();

	init_vcore_lists();

	r = kvmppc_mmu_hv_init();
	return r;
}

static void kvmppc_book3s_exit_hv(void)
{
	kvmppc_hv_ops = NULL;
}

module_init(kvmppc_book3s_init_hv);
module_exit(kvmppc_book3s_exit_hv);
MODULE_LICENSE("GPL");
MODULE_ALIAS_MISCDEV(KVM_MINOR);
MODULE_ALIAS("devname:kvm");<|MERGE_RESOLUTION|>--- conflicted
+++ resolved
@@ -2692,17 +2692,12 @@
 
 	while (vcpu->arch.state == KVMPPC_VCPU_RUNNABLE &&
 	       (vc->vcore_state == VCORE_RUNNING ||
-<<<<<<< HEAD
-		vc->vcore_state == VCORE_EXITING))
-		kvmppc_wait_for_exec(vc, vcpu, TASK_UNINTERRUPTIBLE);
-=======
 		vc->vcore_state == VCORE_EXITING ||
 		vc->vcore_state == VCORE_PIGGYBACK))
 		kvmppc_wait_for_exec(vc, vcpu, TASK_UNINTERRUPTIBLE);
 
 	if (vc->vcore_state == VCORE_PREEMPT && vc->runner == NULL)
 		kvmppc_vcore_end_preempt(vc);
->>>>>>> 9f30a04d
 
 	if (vcpu->arch.state == KVMPPC_VCPU_RUNNABLE) {
 		kvmppc_remove_runnable(vc, vcpu);
