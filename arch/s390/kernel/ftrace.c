--- conflicted
+++ resolved
@@ -266,20 +266,13 @@
 		       struct ftrace_ops *op, struct ftrace_regs *fregs)
 {
 	unsigned long *parent = &arch_ftrace_regs(fregs)->regs.gprs[14];
-<<<<<<< HEAD
-=======
 	unsigned long sp = arch_ftrace_regs(fregs)->regs.gprs[15];
->>>>>>> 1fc1a15d
 
 	if (unlikely(ftrace_graph_is_dead()))
 		return;
 	if (unlikely(atomic_read(&current->tracing_graph_pause)))
 		return;
-<<<<<<< HEAD
-	if (!function_graph_enter_regs(*parent, ip, 0, parent, fregs))
-=======
 	if (!function_graph_enter_regs(*parent, ip, 0, (unsigned long *)sp, fregs))
->>>>>>> 1fc1a15d
 		*parent = (unsigned long)&return_to_handler;
 }
 
