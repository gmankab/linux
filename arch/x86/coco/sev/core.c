// SPDX-License-Identifier: GPL-2.0-only
/*
 * AMD Memory Encryption Support
 *
 * Copyright (C) 2019 SUSE
 *
 * Author: Joerg Roedel <jroedel@suse.de>
 */

#define pr_fmt(fmt)	"SEV: " fmt

#define DISABLE_BRANCH_PROFILING

#include <linux/sched/debug.h>	/* For show_regs() */
#include <linux/percpu-defs.h>
#include <linux/cc_platform.h>
#include <linux/printk.h>
#include <linux/mm_types.h>
#include <linux/set_memory.h>
#include <linux/memblock.h>
#include <linux/kernel.h>
#include <linux/mm.h>
#include <linux/cpumask.h>
#include <linux/efi.h>
#include <linux/platform_device.h>
#include <linux/io.h>
#include <linux/psp-sev.h>
#include <linux/dmi.h>
#include <uapi/linux/sev-guest.h>
#include <crypto/gcm.h>

#include <asm/init.h>
#include <asm/cpu_entry_area.h>
#include <asm/stacktrace.h>
#include <asm/sev.h>
#include <asm/insn-eval.h>
#include <asm/fpu/xcr.h>
#include <asm/processor.h>
#include <asm/realmode.h>
#include <asm/setup.h>
#include <asm/traps.h>
#include <asm/svm.h>
#include <asm/smp.h>
#include <asm/cpu.h>
#include <asm/apic.h>
#include <asm/cpuid.h>
#include <asm/cmdline.h>

#define DR7_RESET_VALUE        0x400

/* AP INIT values as documented in the APM2  section "Processor Initialization State" */
#define AP_INIT_CS_LIMIT		0xffff
#define AP_INIT_DS_LIMIT		0xffff
#define AP_INIT_LDTR_LIMIT		0xffff
#define AP_INIT_GDTR_LIMIT		0xffff
#define AP_INIT_IDTR_LIMIT		0xffff
#define AP_INIT_TR_LIMIT		0xffff
#define AP_INIT_RFLAGS_DEFAULT		0x2
#define AP_INIT_DR6_DEFAULT		0xffff0ff0
#define AP_INIT_GPAT_DEFAULT		0x0007040600070406ULL
#define AP_INIT_XCR0_DEFAULT		0x1
#define AP_INIT_X87_FTW_DEFAULT		0x5555
#define AP_INIT_X87_FCW_DEFAULT		0x0040
#define AP_INIT_CR0_DEFAULT		0x60000010
#define AP_INIT_MXCSR_DEFAULT		0x1f80

static const char * const sev_status_feat_names[] = {
	[MSR_AMD64_SEV_ENABLED_BIT]		= "SEV",
	[MSR_AMD64_SEV_ES_ENABLED_BIT]		= "SEV-ES",
	[MSR_AMD64_SEV_SNP_ENABLED_BIT]		= "SEV-SNP",
	[MSR_AMD64_SNP_VTOM_BIT]		= "vTom",
	[MSR_AMD64_SNP_REFLECT_VC_BIT]		= "ReflectVC",
	[MSR_AMD64_SNP_RESTRICTED_INJ_BIT]	= "RI",
	[MSR_AMD64_SNP_ALT_INJ_BIT]		= "AI",
	[MSR_AMD64_SNP_DEBUG_SWAP_BIT]		= "DebugSwap",
	[MSR_AMD64_SNP_PREVENT_HOST_IBS_BIT]	= "NoHostIBS",
	[MSR_AMD64_SNP_BTB_ISOLATION_BIT]	= "BTBIsol",
	[MSR_AMD64_SNP_VMPL_SSS_BIT]		= "VmplSSS",
	[MSR_AMD64_SNP_SECURE_TSC_BIT]		= "SecureTSC",
	[MSR_AMD64_SNP_VMGEXIT_PARAM_BIT]	= "VMGExitParam",
	[MSR_AMD64_SNP_IBS_VIRT_BIT]		= "IBSVirt",
	[MSR_AMD64_SNP_VMSA_REG_PROT_BIT]	= "VMSARegProt",
	[MSR_AMD64_SNP_SMT_PROT_BIT]		= "SMTProt",
};

/* For early boot hypervisor communication in SEV-ES enabled guests */
static struct ghcb boot_ghcb_page __bss_decrypted __aligned(PAGE_SIZE);

/*
 * Needs to be in the .data section because we need it NULL before bss is
 * cleared
 */
static struct ghcb *boot_ghcb __section(".data");

/* Bitmap of SEV features supported by the hypervisor */
static u64 sev_hv_features __ro_after_init;

/* Secrets page physical address from the CC blob */
static u64 secrets_pa __ro_after_init;

/*
 * For Secure TSC guests, the BSP fetches TSC_INFO using SNP guest messaging and
 * initializes snp_tsc_scale and snp_tsc_offset. These values are replicated
 * across the APs VMSA fields (TSC_SCALE and TSC_OFFSET).
 */
static u64 snp_tsc_scale __ro_after_init;
static u64 snp_tsc_offset __ro_after_init;
static u64 snp_tsc_freq_khz __ro_after_init;

/* #VC handler runtime per-CPU data */
struct sev_es_runtime_data {
	struct ghcb ghcb_page;

	/*
	 * Reserve one page per CPU as backup storage for the unencrypted GHCB.
	 * It is needed when an NMI happens while the #VC handler uses the real
	 * GHCB, and the NMI handler itself is causing another #VC exception. In
	 * that case the GHCB content of the first handler needs to be backed up
	 * and restored.
	 */
	struct ghcb backup_ghcb;

	/*
	 * Mark the per-cpu GHCBs as in-use to detect nested #VC exceptions.
	 * There is no need for it to be atomic, because nothing is written to
	 * the GHCB between the read and the write of ghcb_active. So it is safe
	 * to use it when a nested #VC exception happens before the write.
	 *
	 * This is necessary for example in the #VC->NMI->#VC case when the NMI
	 * happens while the first #VC handler uses the GHCB. When the NMI code
	 * raises a second #VC handler it might overwrite the contents of the
	 * GHCB written by the first handler. To avoid this the content of the
	 * GHCB is saved and restored when the GHCB is detected to be in use
	 * already.
	 */
	bool ghcb_active;
	bool backup_ghcb_active;

	/*
	 * Cached DR7 value - write it on DR7 writes and return it on reads.
	 * That value will never make it to the real hardware DR7 as debugging
	 * is currently unsupported in SEV-ES guests.
	 */
	unsigned long dr7;
};

struct ghcb_state {
	struct ghcb *ghcb;
};

/* For early boot SVSM communication */
static struct svsm_ca boot_svsm_ca_page __aligned(PAGE_SIZE);

static DEFINE_PER_CPU(struct sev_es_runtime_data*, runtime_data);
static DEFINE_PER_CPU(struct sev_es_save_area *, sev_vmsa);
static DEFINE_PER_CPU(struct svsm_ca *, svsm_caa);
static DEFINE_PER_CPU(u64, svsm_caa_pa);

static __always_inline bool on_vc_stack(struct pt_regs *regs)
{
	unsigned long sp = regs->sp;

	/* User-mode RSP is not trusted */
	if (user_mode(regs))
		return false;

	/* SYSCALL gap still has user-mode RSP */
	if (ip_within_syscall_gap(regs))
		return false;

	return ((sp >= __this_cpu_ist_bottom_va(VC)) && (sp < __this_cpu_ist_top_va(VC)));
}

/*
 * This function handles the case when an NMI is raised in the #VC
 * exception handler entry code, before the #VC handler has switched off
 * its IST stack. In this case, the IST entry for #VC must be adjusted,
 * so that any nested #VC exception will not overwrite the stack
 * contents of the interrupted #VC handler.
 *
 * The IST entry is adjusted unconditionally so that it can be also be
 * unconditionally adjusted back in __sev_es_ist_exit(). Otherwise a
 * nested sev_es_ist_exit() call may adjust back the IST entry too
 * early.
 *
 * The __sev_es_ist_enter() and __sev_es_ist_exit() functions always run
 * on the NMI IST stack, as they are only called from NMI handling code
 * right now.
 */
void noinstr __sev_es_ist_enter(struct pt_regs *regs)
{
	unsigned long old_ist, new_ist;

	/* Read old IST entry */
	new_ist = old_ist = __this_cpu_read(cpu_tss_rw.x86_tss.ist[IST_INDEX_VC]);

	/*
	 * If NMI happened while on the #VC IST stack, set the new IST
	 * value below regs->sp, so that the interrupted stack frame is
	 * not overwritten by subsequent #VC exceptions.
	 */
	if (on_vc_stack(regs))
		new_ist = regs->sp;

	/*
	 * Reserve additional 8 bytes and store old IST value so this
	 * adjustment can be unrolled in __sev_es_ist_exit().
	 */
	new_ist -= sizeof(old_ist);
	*(unsigned long *)new_ist = old_ist;

	/* Set new IST entry */
	this_cpu_write(cpu_tss_rw.x86_tss.ist[IST_INDEX_VC], new_ist);
}

void noinstr __sev_es_ist_exit(void)
{
	unsigned long ist;

	/* Read IST entry */
	ist = __this_cpu_read(cpu_tss_rw.x86_tss.ist[IST_INDEX_VC]);

	if (WARN_ON(ist == __this_cpu_ist_top_va(VC)))
		return;

	/* Read back old IST entry and write it to the TSS */
	this_cpu_write(cpu_tss_rw.x86_tss.ist[IST_INDEX_VC], *(unsigned long *)ist);
}

/*
 * Nothing shall interrupt this code path while holding the per-CPU
 * GHCB. The backup GHCB is only for NMIs interrupting this path.
 *
 * Callers must disable local interrupts around it.
 */
static noinstr struct ghcb *__sev_get_ghcb(struct ghcb_state *state)
{
	struct sev_es_runtime_data *data;
	struct ghcb *ghcb;

	WARN_ON(!irqs_disabled());

	data = this_cpu_read(runtime_data);
	ghcb = &data->ghcb_page;

	if (unlikely(data->ghcb_active)) {
		/* GHCB is already in use - save its contents */

		if (unlikely(data->backup_ghcb_active)) {
			/*
			 * Backup-GHCB is also already in use. There is no way
			 * to continue here so just kill the machine. To make
			 * panic() work, mark GHCBs inactive so that messages
			 * can be printed out.
			 */
			data->ghcb_active        = false;
			data->backup_ghcb_active = false;

			instrumentation_begin();
			panic("Unable to handle #VC exception! GHCB and Backup GHCB are already in use");
			instrumentation_end();
		}

		/* Mark backup_ghcb active before writing to it */
		data->backup_ghcb_active = true;

		state->ghcb = &data->backup_ghcb;

		/* Backup GHCB content */
		*state->ghcb = *ghcb;
	} else {
		state->ghcb = NULL;
		data->ghcb_active = true;
	}

	return ghcb;
}

static inline u64 sev_es_rd_ghcb_msr(void)
{
	return __rdmsr(MSR_AMD64_SEV_ES_GHCB);
}

static __always_inline void sev_es_wr_ghcb_msr(u64 val)
{
	u32 low, high;

	low  = (u32)(val);
	high = (u32)(val >> 32);

	native_wrmsr(MSR_AMD64_SEV_ES_GHCB, low, high);
}

static int vc_fetch_insn_kernel(struct es_em_ctxt *ctxt,
				unsigned char *buffer)
{
	return copy_from_kernel_nofault(buffer, (unsigned char *)ctxt->regs->ip, MAX_INSN_SIZE);
}

static enum es_result __vc_decode_user_insn(struct es_em_ctxt *ctxt)
{
	char buffer[MAX_INSN_SIZE];
	int insn_bytes;

	insn_bytes = insn_fetch_from_user_inatomic(ctxt->regs, buffer);
	if (insn_bytes == 0) {
		/* Nothing could be copied */
		ctxt->fi.vector     = X86_TRAP_PF;
		ctxt->fi.error_code = X86_PF_INSTR | X86_PF_USER;
		ctxt->fi.cr2        = ctxt->regs->ip;
		return ES_EXCEPTION;
	} else if (insn_bytes == -EINVAL) {
		/* Effective RIP could not be calculated */
		ctxt->fi.vector     = X86_TRAP_GP;
		ctxt->fi.error_code = 0;
		ctxt->fi.cr2        = 0;
		return ES_EXCEPTION;
	}

	if (!insn_decode_from_regs(&ctxt->insn, ctxt->regs, buffer, insn_bytes))
		return ES_DECODE_FAILED;

	if (ctxt->insn.immediate.got)
		return ES_OK;
	else
		return ES_DECODE_FAILED;
}

static enum es_result __vc_decode_kern_insn(struct es_em_ctxt *ctxt)
{
	char buffer[MAX_INSN_SIZE];
	int res, ret;

	res = vc_fetch_insn_kernel(ctxt, buffer);
	if (res) {
		ctxt->fi.vector     = X86_TRAP_PF;
		ctxt->fi.error_code = X86_PF_INSTR;
		ctxt->fi.cr2        = ctxt->regs->ip;
		return ES_EXCEPTION;
	}

	ret = insn_decode(&ctxt->insn, buffer, MAX_INSN_SIZE, INSN_MODE_64);
	if (ret < 0)
		return ES_DECODE_FAILED;
	else
		return ES_OK;
}

static enum es_result vc_decode_insn(struct es_em_ctxt *ctxt)
{
	if (user_mode(ctxt->regs))
		return __vc_decode_user_insn(ctxt);
	else
		return __vc_decode_kern_insn(ctxt);
}

static enum es_result vc_write_mem(struct es_em_ctxt *ctxt,
				   char *dst, char *buf, size_t size)
{
	unsigned long error_code = X86_PF_PROT | X86_PF_WRITE;

	/*
	 * This function uses __put_user() independent of whether kernel or user
	 * memory is accessed. This works fine because __put_user() does no
	 * sanity checks of the pointer being accessed. All that it does is
	 * to report when the access failed.
	 *
	 * Also, this function runs in atomic context, so __put_user() is not
	 * allowed to sleep. The page-fault handler detects that it is running
	 * in atomic context and will not try to take mmap_sem and handle the
	 * fault, so additional pagefault_enable()/disable() calls are not
	 * needed.
	 *
	 * The access can't be done via copy_to_user() here because
	 * vc_write_mem() must not use string instructions to access unsafe
	 * memory. The reason is that MOVS is emulated by the #VC handler by
	 * splitting the move up into a read and a write and taking a nested #VC
	 * exception on whatever of them is the MMIO access. Using string
	 * instructions here would cause infinite nesting.
	 */
	switch (size) {
	case 1: {
		u8 d1;
		u8 __user *target = (u8 __user *)dst;

		memcpy(&d1, buf, 1);
		if (__put_user(d1, target))
			goto fault;
		break;
	}
	case 2: {
		u16 d2;
		u16 __user *target = (u16 __user *)dst;

		memcpy(&d2, buf, 2);
		if (__put_user(d2, target))
			goto fault;
		break;
	}
	case 4: {
		u32 d4;
		u32 __user *target = (u32 __user *)dst;

		memcpy(&d4, buf, 4);
		if (__put_user(d4, target))
			goto fault;
		break;
	}
	case 8: {
		u64 d8;
		u64 __user *target = (u64 __user *)dst;

		memcpy(&d8, buf, 8);
		if (__put_user(d8, target))
			goto fault;
		break;
	}
	default:
		WARN_ONCE(1, "%s: Invalid size: %zu\n", __func__, size);
		return ES_UNSUPPORTED;
	}

	return ES_OK;

fault:
	if (user_mode(ctxt->regs))
		error_code |= X86_PF_USER;

	ctxt->fi.vector = X86_TRAP_PF;
	ctxt->fi.error_code = error_code;
	ctxt->fi.cr2 = (unsigned long)dst;

	return ES_EXCEPTION;
}

static enum es_result vc_read_mem(struct es_em_ctxt *ctxt,
				  char *src, char *buf, size_t size)
{
	unsigned long error_code = X86_PF_PROT;

	/*
	 * This function uses __get_user() independent of whether kernel or user
	 * memory is accessed. This works fine because __get_user() does no
	 * sanity checks of the pointer being accessed. All that it does is
	 * to report when the access failed.
	 *
	 * Also, this function runs in atomic context, so __get_user() is not
	 * allowed to sleep. The page-fault handler detects that it is running
	 * in atomic context and will not try to take mmap_sem and handle the
	 * fault, so additional pagefault_enable()/disable() calls are not
	 * needed.
	 *
	 * The access can't be done via copy_from_user() here because
	 * vc_read_mem() must not use string instructions to access unsafe
	 * memory. The reason is that MOVS is emulated by the #VC handler by
	 * splitting the move up into a read and a write and taking a nested #VC
	 * exception on whatever of them is the MMIO access. Using string
	 * instructions here would cause infinite nesting.
	 */
	switch (size) {
	case 1: {
		u8 d1;
		u8 __user *s = (u8 __user *)src;

		if (__get_user(d1, s))
			goto fault;
		memcpy(buf, &d1, 1);
		break;
	}
	case 2: {
		u16 d2;
		u16 __user *s = (u16 __user *)src;

		if (__get_user(d2, s))
			goto fault;
		memcpy(buf, &d2, 2);
		break;
	}
	case 4: {
		u32 d4;
		u32 __user *s = (u32 __user *)src;

		if (__get_user(d4, s))
			goto fault;
		memcpy(buf, &d4, 4);
		break;
	}
	case 8: {
		u64 d8;
		u64 __user *s = (u64 __user *)src;
		if (__get_user(d8, s))
			goto fault;
		memcpy(buf, &d8, 8);
		break;
	}
	default:
		WARN_ONCE(1, "%s: Invalid size: %zu\n", __func__, size);
		return ES_UNSUPPORTED;
	}

	return ES_OK;

fault:
	if (user_mode(ctxt->regs))
		error_code |= X86_PF_USER;

	ctxt->fi.vector = X86_TRAP_PF;
	ctxt->fi.error_code = error_code;
	ctxt->fi.cr2 = (unsigned long)src;

	return ES_EXCEPTION;
}

static enum es_result vc_slow_virt_to_phys(struct ghcb *ghcb, struct es_em_ctxt *ctxt,
					   unsigned long vaddr, phys_addr_t *paddr)
{
	unsigned long va = (unsigned long)vaddr;
	unsigned int level;
	phys_addr_t pa;
	pgd_t *pgd;
	pte_t *pte;

	pgd = __va(read_cr3_pa());
	pgd = &pgd[pgd_index(va)];
	pte = lookup_address_in_pgd(pgd, va, &level);
	if (!pte) {
		ctxt->fi.vector     = X86_TRAP_PF;
		ctxt->fi.cr2        = vaddr;
		ctxt->fi.error_code = 0;

		if (user_mode(ctxt->regs))
			ctxt->fi.error_code |= X86_PF_USER;

		return ES_EXCEPTION;
	}

	if (WARN_ON_ONCE(pte_val(*pte) & _PAGE_ENC))
		/* Emulated MMIO to/from encrypted memory not supported */
		return ES_UNSUPPORTED;

	pa = (phys_addr_t)pte_pfn(*pte) << PAGE_SHIFT;
	pa |= va & ~page_level_mask(level);

	*paddr = pa;

	return ES_OK;
}

static enum es_result vc_ioio_check(struct es_em_ctxt *ctxt, u16 port, size_t size)
{
	BUG_ON(size > 4);

	if (user_mode(ctxt->regs)) {
		struct thread_struct *t = &current->thread;
		struct io_bitmap *iobm = t->io_bitmap;
		size_t idx;

		if (!iobm)
			goto fault;

		for (idx = port; idx < port + size; ++idx) {
			if (test_bit(idx, iobm->bitmap))
				goto fault;
		}
	}

	return ES_OK;

fault:
	ctxt->fi.vector = X86_TRAP_GP;
	ctxt->fi.error_code = 0;

	return ES_EXCEPTION;
}

static __always_inline void vc_forward_exception(struct es_em_ctxt *ctxt)
{
	long error_code = ctxt->fi.error_code;
	int trapnr = ctxt->fi.vector;

	ctxt->regs->orig_ax = ctxt->fi.error_code;

	switch (trapnr) {
	case X86_TRAP_GP:
		exc_general_protection(ctxt->regs, error_code);
		break;
	case X86_TRAP_UD:
		exc_invalid_op(ctxt->regs);
		break;
	case X86_TRAP_PF:
		write_cr2(ctxt->fi.cr2);
		exc_page_fault(ctxt->regs, error_code);
		break;
	case X86_TRAP_AC:
		exc_alignment_check(ctxt->regs, error_code);
		break;
	default:
		pr_emerg("Unsupported exception in #VC instruction emulation - can't continue\n");
		BUG();
	}
}

/* Include code shared with pre-decompression boot stage */
#include "shared.c"

static inline struct svsm_ca *svsm_get_caa(void)
{
	/*
	 * Use rIP-relative references when called early in the boot. If
	 * ->use_cas is set, then it is late in the boot and no need
	 * to worry about rIP-relative references.
	 */
	if (RIP_REL_REF(sev_cfg).use_cas)
		return this_cpu_read(svsm_caa);
	else
		return RIP_REL_REF(boot_svsm_caa);
}

static u64 svsm_get_caa_pa(void)
{
	/*
	 * Use rIP-relative references when called early in the boot. If
	 * ->use_cas is set, then it is late in the boot and no need
	 * to worry about rIP-relative references.
	 */
	if (RIP_REL_REF(sev_cfg).use_cas)
		return this_cpu_read(svsm_caa_pa);
	else
		return RIP_REL_REF(boot_svsm_caa_pa);
}

static noinstr void __sev_put_ghcb(struct ghcb_state *state)
{
	struct sev_es_runtime_data *data;
	struct ghcb *ghcb;

	WARN_ON(!irqs_disabled());

	data = this_cpu_read(runtime_data);
	ghcb = &data->ghcb_page;

	if (state->ghcb) {
		/* Restore GHCB from Backup */
		*ghcb = *state->ghcb;
		data->backup_ghcb_active = false;
		state->ghcb = NULL;
	} else {
		/*
		 * Invalidate the GHCB so a VMGEXIT instruction issued
		 * from userspace won't appear to be valid.
		 */
		vc_ghcb_invalidate(ghcb);
		data->ghcb_active = false;
	}
}

static int svsm_perform_call_protocol(struct svsm_call *call)
{
	struct ghcb_state state;
	unsigned long flags;
	struct ghcb *ghcb;
	int ret;

	/*
	 * This can be called very early in the boot, use native functions in
	 * order to avoid paravirt issues.
	 */
	flags = native_local_irq_save();

	/*
	 * Use rip-relative references when called early in the boot. If
	 * ghcbs_initialized is set, then it is late in the boot and no need
	 * to worry about rip-relative references in called functions.
	 */
	if (RIP_REL_REF(sev_cfg).ghcbs_initialized)
		ghcb = __sev_get_ghcb(&state);
	else if (RIP_REL_REF(boot_ghcb))
		ghcb = RIP_REL_REF(boot_ghcb);
	else
		ghcb = NULL;

	do {
		ret = ghcb ? svsm_perform_ghcb_protocol(ghcb, call)
			   : svsm_perform_msr_protocol(call);
	} while (ret == -EAGAIN);

	if (RIP_REL_REF(sev_cfg).ghcbs_initialized)
		__sev_put_ghcb(&state);

	native_local_irq_restore(flags);

	return ret;
}

void noinstr __sev_es_nmi_complete(void)
{
	struct ghcb_state state;
	struct ghcb *ghcb;

	ghcb = __sev_get_ghcb(&state);

	vc_ghcb_invalidate(ghcb);
	ghcb_set_sw_exit_code(ghcb, SVM_VMGEXIT_NMI_COMPLETE);
	ghcb_set_sw_exit_info_1(ghcb, 0);
	ghcb_set_sw_exit_info_2(ghcb, 0);

	sev_es_wr_ghcb_msr(__pa_nodebug(ghcb));
	VMGEXIT();

	__sev_put_ghcb(&state);
}

static u64 __init get_snp_jump_table_addr(void)
{
	struct snp_secrets_page *secrets;
	void __iomem *mem;
	u64 addr;

	mem = ioremap_encrypted(secrets_pa, PAGE_SIZE);
	if (!mem) {
		pr_err("Unable to locate AP jump table address: failed to map the SNP secrets page.\n");
		return 0;
	}

	secrets = (__force struct snp_secrets_page *)mem;

	addr = secrets->os_area.ap_jump_table_pa;
	iounmap(mem);

	return addr;
}

static u64 __init get_jump_table_addr(void)
{
	struct ghcb_state state;
	unsigned long flags;
	struct ghcb *ghcb;
	u64 ret = 0;

	if (cc_platform_has(CC_ATTR_GUEST_SEV_SNP))
		return get_snp_jump_table_addr();

	local_irq_save(flags);

	ghcb = __sev_get_ghcb(&state);

	vc_ghcb_invalidate(ghcb);
	ghcb_set_sw_exit_code(ghcb, SVM_VMGEXIT_AP_JUMP_TABLE);
	ghcb_set_sw_exit_info_1(ghcb, SVM_VMGEXIT_GET_AP_JUMP_TABLE);
	ghcb_set_sw_exit_info_2(ghcb, 0);

	sev_es_wr_ghcb_msr(__pa(ghcb));
	VMGEXIT();

	if (ghcb_sw_exit_info_1_is_valid(ghcb) &&
	    ghcb_sw_exit_info_2_is_valid(ghcb))
		ret = ghcb->save.sw_exit_info_2;

	__sev_put_ghcb(&state);

	local_irq_restore(flags);

	return ret;
}

static void __head
early_set_pages_state(unsigned long vaddr, unsigned long paddr,
		      unsigned long npages, enum psc_op op)
{
	unsigned long paddr_end;
	u64 val;

	vaddr = vaddr & PAGE_MASK;

	paddr = paddr & PAGE_MASK;
	paddr_end = paddr + (npages << PAGE_SHIFT);

	while (paddr < paddr_end) {
		/* Page validation must be rescinded before changing to shared */
		if (op == SNP_PAGE_STATE_SHARED)
			pvalidate_4k_page(vaddr, paddr, false);

		/*
		 * Use the MSR protocol because this function can be called before
		 * the GHCB is established.
		 */
		sev_es_wr_ghcb_msr(GHCB_MSR_PSC_REQ_GFN(paddr >> PAGE_SHIFT, op));
		VMGEXIT();

		val = sev_es_rd_ghcb_msr();

		if (GHCB_RESP_CODE(val) != GHCB_MSR_PSC_RESP)
			goto e_term;

		if (GHCB_MSR_PSC_RESP_VAL(val))
			goto e_term;

		/* Page validation must be performed after changing to private */
		if (op == SNP_PAGE_STATE_PRIVATE)
			pvalidate_4k_page(vaddr, paddr, true);

		vaddr += PAGE_SIZE;
		paddr += PAGE_SIZE;
	}

	return;

e_term:
	sev_es_terminate(SEV_TERM_SET_LINUX, GHCB_TERM_PSC);
}

void __head early_snp_set_memory_private(unsigned long vaddr, unsigned long paddr,
					 unsigned long npages)
{
	/*
	 * This can be invoked in early boot while running identity mapped, so
	 * use an open coded check for SNP instead of using cc_platform_has().
	 * This eliminates worries about jump tables or checking boot_cpu_data
	 * in the cc_platform_has() function.
	 */
	if (!(RIP_REL_REF(sev_status) & MSR_AMD64_SEV_SNP_ENABLED))
		return;

	 /*
	  * Ask the hypervisor to mark the memory pages as private in the RMP
	  * table.
	  */
	early_set_pages_state(vaddr, paddr, npages, SNP_PAGE_STATE_PRIVATE);
}

void __head early_snp_set_memory_shared(unsigned long vaddr, unsigned long paddr,
					unsigned long npages)
{
	/*
	 * This can be invoked in early boot while running identity mapped, so
	 * use an open coded check for SNP instead of using cc_platform_has().
	 * This eliminates worries about jump tables or checking boot_cpu_data
	 * in the cc_platform_has() function.
	 */
	if (!(RIP_REL_REF(sev_status) & MSR_AMD64_SEV_SNP_ENABLED))
		return;

	 /* Ask hypervisor to mark the memory pages shared in the RMP table. */
	early_set_pages_state(vaddr, paddr, npages, SNP_PAGE_STATE_SHARED);
}

static unsigned long __set_pages_state(struct snp_psc_desc *data, unsigned long vaddr,
				       unsigned long vaddr_end, int op)
{
	struct ghcb_state state;
	bool use_large_entry;
	struct psc_hdr *hdr;
	struct psc_entry *e;
	unsigned long flags;
	unsigned long pfn;
	struct ghcb *ghcb;
	int i;

	hdr = &data->hdr;
	e = data->entries;

	memset(data, 0, sizeof(*data));
	i = 0;

	while (vaddr < vaddr_end && i < ARRAY_SIZE(data->entries)) {
		hdr->end_entry = i;

		if (is_vmalloc_addr((void *)vaddr)) {
			pfn = vmalloc_to_pfn((void *)vaddr);
			use_large_entry = false;
		} else {
			pfn = __pa(vaddr) >> PAGE_SHIFT;
			use_large_entry = true;
		}

		e->gfn = pfn;
		e->operation = op;

		if (use_large_entry && IS_ALIGNED(vaddr, PMD_SIZE) &&
		    (vaddr_end - vaddr) >= PMD_SIZE) {
			e->pagesize = RMP_PG_SIZE_2M;
			vaddr += PMD_SIZE;
		} else {
			e->pagesize = RMP_PG_SIZE_4K;
			vaddr += PAGE_SIZE;
		}

		e++;
		i++;
	}

	/* Page validation must be rescinded before changing to shared */
	if (op == SNP_PAGE_STATE_SHARED)
		pvalidate_pages(data);

	local_irq_save(flags);

	if (sev_cfg.ghcbs_initialized)
		ghcb = __sev_get_ghcb(&state);
	else
		ghcb = boot_ghcb;

	/* Invoke the hypervisor to perform the page state changes */
	if (!ghcb || vmgexit_psc(ghcb, data))
		sev_es_terminate(SEV_TERM_SET_LINUX, GHCB_TERM_PSC);

	if (sev_cfg.ghcbs_initialized)
		__sev_put_ghcb(&state);

	local_irq_restore(flags);

	/* Page validation must be performed after changing to private */
	if (op == SNP_PAGE_STATE_PRIVATE)
		pvalidate_pages(data);

	return vaddr;
}

static void set_pages_state(unsigned long vaddr, unsigned long npages, int op)
{
	struct snp_psc_desc desc;
	unsigned long vaddr_end;

	/* Use the MSR protocol when a GHCB is not available. */
	if (!boot_ghcb)
		return early_set_pages_state(vaddr, __pa(vaddr), npages, op);

	vaddr = vaddr & PAGE_MASK;
	vaddr_end = vaddr + (npages << PAGE_SHIFT);

	while (vaddr < vaddr_end)
		vaddr = __set_pages_state(&desc, vaddr, vaddr_end, op);
}

void snp_set_memory_shared(unsigned long vaddr, unsigned long npages)
{
	if (!cc_platform_has(CC_ATTR_GUEST_SEV_SNP))
		return;

	set_pages_state(vaddr, npages, SNP_PAGE_STATE_SHARED);
}

void snp_set_memory_private(unsigned long vaddr, unsigned long npages)
{
	if (!cc_platform_has(CC_ATTR_GUEST_SEV_SNP))
		return;

	set_pages_state(vaddr, npages, SNP_PAGE_STATE_PRIVATE);
}

void snp_accept_memory(phys_addr_t start, phys_addr_t end)
{
	unsigned long vaddr, npages;

	if (!cc_platform_has(CC_ATTR_GUEST_SEV_SNP))
		return;

	vaddr = (unsigned long)__va(start);
	npages = (end - start) >> PAGE_SHIFT;

	set_pages_state(vaddr, npages, SNP_PAGE_STATE_PRIVATE);
}

static void set_pte_enc(pte_t *kpte, int level, void *va)
{
	struct pte_enc_desc d = {
		.kpte	   = kpte,
		.pte_level = level,
		.va	   = va,
		.encrypt   = true
	};

	prepare_pte_enc(&d);
	set_pte_enc_mask(kpte, d.pfn, d.new_pgprot);
}

static void unshare_all_memory(void)
{
	unsigned long addr, end, size, ghcb;
	struct sev_es_runtime_data *data;
	unsigned int npages, level;
	bool skipped_addr;
	pte_t *pte;
	int cpu;

	/* Unshare the direct mapping. */
	addr = PAGE_OFFSET;
	end  = PAGE_OFFSET + get_max_mapped();

	while (addr < end) {
		pte = lookup_address(addr, &level);
		size = page_level_size(level);
		npages = size / PAGE_SIZE;
		skipped_addr = false;

		if (!pte || !pte_decrypted(*pte) || pte_none(*pte)) {
			addr += size;
			continue;
		}

		/*
		 * Ensure that all the per-CPU GHCBs are made private at the
		 * end of the unsharing loop so that the switch to the slower
		 * MSR protocol happens last.
		 */
		for_each_possible_cpu(cpu) {
			data = per_cpu(runtime_data, cpu);
			ghcb = (unsigned long)&data->ghcb_page;

			if (addr <= ghcb && ghcb <= addr + size) {
				skipped_addr = true;
				break;
			}
		}

		if (!skipped_addr) {
			set_pte_enc(pte, level, (void *)addr);
			snp_set_memory_private(addr, npages);
		}
		addr += size;
	}

	/* Unshare all bss decrypted memory. */
	addr = (unsigned long)__start_bss_decrypted;
	end  = (unsigned long)__start_bss_decrypted_unused;
	npages = (end - addr) >> PAGE_SHIFT;

	for (; addr < end; addr += PAGE_SIZE) {
		pte = lookup_address(addr, &level);
		if (!pte || !pte_decrypted(*pte) || pte_none(*pte))
			continue;

		set_pte_enc(pte, level, (void *)addr);
	}
	addr = (unsigned long)__start_bss_decrypted;
	snp_set_memory_private(addr, npages);

	__flush_tlb_all();
}

/* Stop new private<->shared conversions */
void snp_kexec_begin(void)
{
	if (!cc_platform_has(CC_ATTR_GUEST_SEV_SNP))
		return;

	if (!IS_ENABLED(CONFIG_KEXEC_CORE))
		return;

	/*
	 * Crash kernel ends up here with interrupts disabled: can't wait for
	 * conversions to finish.
	 *
	 * If race happened, just report and proceed.
	 */
	if (!set_memory_enc_stop_conversion())
		pr_warn("Failed to stop shared<->private conversions\n");
}

void snp_kexec_finish(void)
{
	struct sev_es_runtime_data *data;
	unsigned int level, cpu;
	unsigned long size;
	struct ghcb *ghcb;
	pte_t *pte;

	if (!cc_platform_has(CC_ATTR_GUEST_SEV_SNP))
		return;

	if (!IS_ENABLED(CONFIG_KEXEC_CORE))
		return;

	unshare_all_memory();

	/*
	 * Switch to using the MSR protocol to change per-CPU GHCBs to
	 * private. All the per-CPU GHCBs have been switched back to private,
	 * so can't do any more GHCB calls to the hypervisor beyond this point
	 * until the kexec'ed kernel starts running.
	 */
	boot_ghcb = NULL;
	sev_cfg.ghcbs_initialized = false;

	for_each_possible_cpu(cpu) {
		data = per_cpu(runtime_data, cpu);
		ghcb = &data->ghcb_page;
		pte = lookup_address((unsigned long)ghcb, &level);
		size = page_level_size(level);
		set_pte_enc(pte, level, (void *)ghcb);
		snp_set_memory_private((unsigned long)ghcb, (size / PAGE_SIZE));
	}
}

static int snp_set_vmsa(void *va, void *caa, int apic_id, bool make_vmsa)
{
	int ret;

	if (snp_vmpl) {
		struct svsm_call call = {};
		unsigned long flags;

		local_irq_save(flags);

		call.caa = this_cpu_read(svsm_caa);
		call.rcx = __pa(va);

		if (make_vmsa) {
			/* Protocol 0, Call ID 2 */
			call.rax = SVSM_CORE_CALL(SVSM_CORE_CREATE_VCPU);
			call.rdx = __pa(caa);
			call.r8  = apic_id;
		} else {
			/* Protocol 0, Call ID 3 */
			call.rax = SVSM_CORE_CALL(SVSM_CORE_DELETE_VCPU);
		}

		ret = svsm_perform_call_protocol(&call);

		local_irq_restore(flags);
	} else {
		/*
		 * If the kernel runs at VMPL0, it can change the VMSA
		 * bit for a page using the RMPADJUST instruction.
		 * However, for the instruction to succeed it must
		 * target the permissions of a lesser privileged (higher
		 * numbered) VMPL level, so use VMPL1.
		 */
		u64 attrs = 1;

		if (make_vmsa)
			attrs |= RMPADJUST_VMSA_PAGE_BIT;

		ret = rmpadjust((unsigned long)va, RMP_PG_SIZE_4K, attrs);
	}

	return ret;
}

#define __ATTR_BASE		(SVM_SELECTOR_P_MASK | SVM_SELECTOR_S_MASK)
#define INIT_CS_ATTRIBS		(__ATTR_BASE | SVM_SELECTOR_READ_MASK | SVM_SELECTOR_CODE_MASK)
#define INIT_DS_ATTRIBS		(__ATTR_BASE | SVM_SELECTOR_WRITE_MASK)

#define INIT_LDTR_ATTRIBS	(SVM_SELECTOR_P_MASK | 2)
#define INIT_TR_ATTRIBS		(SVM_SELECTOR_P_MASK | 3)

static void *snp_alloc_vmsa_page(int cpu)
{
	struct page *p;

	/*
	 * Allocate VMSA page to work around the SNP erratum where the CPU will
	 * incorrectly signal an RMP violation #PF if a large page (2MB or 1GB)
	 * collides with the RMP entry of VMSA page. The recommended workaround
	 * is to not use a large page.
	 *
	 * Allocate an 8k page which is also 8k-aligned.
	 */
	p = alloc_pages_node(cpu_to_node(cpu), GFP_KERNEL_ACCOUNT | __GFP_ZERO, 1);
	if (!p)
		return NULL;

	split_page(p, 1);

	/* Free the first 4k. This page may be 2M/1G aligned and cannot be used. */
	__free_page(p);

	return page_address(p + 1);
}

static void snp_cleanup_vmsa(struct sev_es_save_area *vmsa, int apic_id)
{
	int err;

	err = snp_set_vmsa(vmsa, NULL, apic_id, false);
	if (err)
		pr_err("clear VMSA page failed (%u), leaking page\n", err);
	else
		free_page((unsigned long)vmsa);
}

static int wakeup_cpu_via_vmgexit(u32 apic_id, unsigned long start_ip)
{
	struct sev_es_save_area *cur_vmsa, *vmsa;
	struct ghcb_state state;
	struct svsm_ca *caa;
	unsigned long flags;
	struct ghcb *ghcb;
	u8 sipi_vector;
	int cpu, ret;
	u64 cr4;

	/*
	 * The hypervisor SNP feature support check has happened earlier, just check
	 * the AP_CREATION one here.
	 */
	if (!(sev_hv_features & GHCB_HV_FT_SNP_AP_CREATION))
		return -EOPNOTSUPP;

	/*
	 * Verify the desired start IP against the known trampoline start IP
	 * to catch any future new trampolines that may be introduced that
	 * would require a new protected guest entry point.
	 */
	if (WARN_ONCE(start_ip != real_mode_header->trampoline_start,
		      "Unsupported SNP start_ip: %lx\n", start_ip))
		return -EINVAL;

	/* Override start_ip with known protected guest start IP */
	start_ip = real_mode_header->sev_es_trampoline_start;

	/* Find the logical CPU for the APIC ID */
	for_each_present_cpu(cpu) {
		if (arch_match_cpu_phys_id(cpu, apic_id))
			break;
	}
	if (cpu >= nr_cpu_ids)
		return -EINVAL;

	cur_vmsa = per_cpu(sev_vmsa, cpu);

	/*
	 * A new VMSA is created each time because there is no guarantee that
	 * the current VMSA is the kernels or that the vCPU is not running. If
	 * an attempt was done to use the current VMSA with a running vCPU, a
	 * #VMEXIT of that vCPU would wipe out all of the settings being done
	 * here.
	 */
	vmsa = (struct sev_es_save_area *)snp_alloc_vmsa_page(cpu);
	if (!vmsa)
		return -ENOMEM;

	/* If an SVSM is present, the SVSM per-CPU CAA will be !NULL */
	caa = per_cpu(svsm_caa, cpu);

	/* CR4 should maintain the MCE value */
	cr4 = native_read_cr4() & X86_CR4_MCE;

	/* Set the CS value based on the start_ip converted to a SIPI vector */
	sipi_vector		= (start_ip >> 12);
	vmsa->cs.base		= sipi_vector << 12;
	vmsa->cs.limit		= AP_INIT_CS_LIMIT;
	vmsa->cs.attrib		= INIT_CS_ATTRIBS;
	vmsa->cs.selector	= sipi_vector << 8;

	/* Set the RIP value based on start_ip */
	vmsa->rip		= start_ip & 0xfff;

	/* Set AP INIT defaults as documented in the APM */
	vmsa->ds.limit		= AP_INIT_DS_LIMIT;
	vmsa->ds.attrib		= INIT_DS_ATTRIBS;
	vmsa->es		= vmsa->ds;
	vmsa->fs		= vmsa->ds;
	vmsa->gs		= vmsa->ds;
	vmsa->ss		= vmsa->ds;

	vmsa->gdtr.limit	= AP_INIT_GDTR_LIMIT;
	vmsa->ldtr.limit	= AP_INIT_LDTR_LIMIT;
	vmsa->ldtr.attrib	= INIT_LDTR_ATTRIBS;
	vmsa->idtr.limit	= AP_INIT_IDTR_LIMIT;
	vmsa->tr.limit		= AP_INIT_TR_LIMIT;
	vmsa->tr.attrib		= INIT_TR_ATTRIBS;

	vmsa->cr4		= cr4;
	vmsa->cr0		= AP_INIT_CR0_DEFAULT;
	vmsa->dr7		= DR7_RESET_VALUE;
	vmsa->dr6		= AP_INIT_DR6_DEFAULT;
	vmsa->rflags		= AP_INIT_RFLAGS_DEFAULT;
	vmsa->g_pat		= AP_INIT_GPAT_DEFAULT;
	vmsa->xcr0		= AP_INIT_XCR0_DEFAULT;
	vmsa->mxcsr		= AP_INIT_MXCSR_DEFAULT;
	vmsa->x87_ftw		= AP_INIT_X87_FTW_DEFAULT;
	vmsa->x87_fcw		= AP_INIT_X87_FCW_DEFAULT;

	/* SVME must be set. */
	vmsa->efer		= EFER_SVME;

	/*
	 * Set the SNP-specific fields for this VMSA:
	 *   VMPL level
	 *   SEV_FEATURES (matches the SEV STATUS MSR right shifted 2 bits)
	 */
	vmsa->vmpl		= snp_vmpl;
	vmsa->sev_features	= sev_status >> 2;

	/* Populate AP's TSC scale/offset to get accurate TSC values. */
	if (cc_platform_has(CC_ATTR_GUEST_SNP_SECURE_TSC)) {
		vmsa->tsc_scale = snp_tsc_scale;
		vmsa->tsc_offset = snp_tsc_offset;
	}

	/* Switch the page over to a VMSA page now that it is initialized */
	ret = snp_set_vmsa(vmsa, caa, apic_id, true);
	if (ret) {
		pr_err("set VMSA page failed (%u)\n", ret);
		free_page((unsigned long)vmsa);

		return -EINVAL;
	}

	/* Issue VMGEXIT AP Creation NAE event */
	local_irq_save(flags);

	ghcb = __sev_get_ghcb(&state);

	vc_ghcb_invalidate(ghcb);
	ghcb_set_rax(ghcb, vmsa->sev_features);
	ghcb_set_sw_exit_code(ghcb, SVM_VMGEXIT_AP_CREATION);
	ghcb_set_sw_exit_info_1(ghcb,
				((u64)apic_id << 32)	|
				((u64)snp_vmpl << 16)	|
				SVM_VMGEXIT_AP_CREATE);
	ghcb_set_sw_exit_info_2(ghcb, __pa(vmsa));

	sev_es_wr_ghcb_msr(__pa(ghcb));
	VMGEXIT();

	if (!ghcb_sw_exit_info_1_is_valid(ghcb) ||
	    lower_32_bits(ghcb->save.sw_exit_info_1)) {
		pr_err("SNP AP Creation error\n");
		ret = -EINVAL;
	}

	__sev_put_ghcb(&state);

	local_irq_restore(flags);

	/* Perform cleanup if there was an error */
	if (ret) {
		snp_cleanup_vmsa(vmsa, apic_id);
		vmsa = NULL;
	}

	/* Free up any previous VMSA page */
	if (cur_vmsa)
		snp_cleanup_vmsa(cur_vmsa, apic_id);

	/* Record the current VMSA page */
	per_cpu(sev_vmsa, cpu) = vmsa;

	return ret;
}

void __init snp_set_wakeup_secondary_cpu(void)
{
	if (!cc_platform_has(CC_ATTR_GUEST_SEV_SNP))
		return;

	/*
	 * Always set this override if SNP is enabled. This makes it the
	 * required method to start APs under SNP. If the hypervisor does
	 * not support AP creation, then no APs will be started.
	 */
	apic_update_callback(wakeup_secondary_cpu, wakeup_cpu_via_vmgexit);
}

int __init sev_es_setup_ap_jump_table(struct real_mode_header *rmh)
{
	u16 startup_cs, startup_ip;
	phys_addr_t jump_table_pa;
	u64 jump_table_addr;
	u16 __iomem *jump_table;

	jump_table_addr = get_jump_table_addr();

	/* On UP guests there is no jump table so this is not a failure */
	if (!jump_table_addr)
		return 0;

	/* Check if AP Jump Table is page-aligned */
	if (jump_table_addr & ~PAGE_MASK)
		return -EINVAL;

	jump_table_pa = jump_table_addr & PAGE_MASK;

	startup_cs = (u16)(rmh->trampoline_start >> 4);
	startup_ip = (u16)(rmh->sev_es_trampoline_start -
			   rmh->trampoline_start);

	jump_table = ioremap_encrypted(jump_table_pa, PAGE_SIZE);
	if (!jump_table)
		return -EIO;

	writew(startup_ip, &jump_table[0]);
	writew(startup_cs, &jump_table[1]);

	iounmap(jump_table);

	return 0;
}

/*
 * This is needed by the OVMF UEFI firmware which will use whatever it finds in
 * the GHCB MSR as its GHCB to talk to the hypervisor. So make sure the per-cpu
 * runtime GHCBs used by the kernel are also mapped in the EFI page-table.
 */
int __init sev_es_efi_map_ghcbs(pgd_t *pgd)
{
	struct sev_es_runtime_data *data;
	unsigned long address, pflags;
	int cpu;
	u64 pfn;

	if (!cc_platform_has(CC_ATTR_GUEST_STATE_ENCRYPT))
		return 0;

	pflags = _PAGE_NX | _PAGE_RW;

	for_each_possible_cpu(cpu) {
		data = per_cpu(runtime_data, cpu);

		address = __pa(&data->ghcb_page);
		pfn = address >> PAGE_SHIFT;

		if (kernel_map_pages_in_pgd(pgd, pfn, address, 1, pflags))
			return 1;
	}

	return 0;
}

/* Writes to the SVSM CAA MSR are ignored */
static enum es_result __vc_handle_msr_caa(struct pt_regs *regs, bool write)
{
	if (write)
		return ES_OK;

	regs->ax = lower_32_bits(this_cpu_read(svsm_caa_pa));
	regs->dx = upper_32_bits(this_cpu_read(svsm_caa_pa));

	return ES_OK;
}

/*
 * TSC related accesses should not exit to the hypervisor when a guest is
 * executing with Secure TSC enabled, so special handling is required for
 * accesses of MSR_IA32_TSC and MSR_AMD64_GUEST_TSC_FREQ.
 */
static enum es_result __vc_handle_secure_tsc_msrs(struct pt_regs *regs, bool write)
{
	u64 tsc;

	/*
	 * GUEST_TSC_FREQ should not be intercepted when Secure TSC is enabled.
	 * Terminate the SNP guest when the interception is enabled.
	 */
	if (regs->cx == MSR_AMD64_GUEST_TSC_FREQ)
		return ES_VMM_ERROR;

	/*
	 * Writes: Writing to MSR_IA32_TSC can cause subsequent reads of the TSC
	 *         to return undefined values, so ignore all writes.
	 *
	 * Reads: Reads of MSR_IA32_TSC should return the current TSC value, use
	 *        the value returned by rdtsc_ordered().
	 */
	if (write) {
		WARN_ONCE(1, "TSC MSR writes are verboten!\n");
		return ES_OK;
	}

	tsc = rdtsc_ordered();
	regs->ax = lower_32_bits(tsc);
	regs->dx = upper_32_bits(tsc);

	return ES_OK;
}

static enum es_result vc_handle_msr(struct ghcb *ghcb, struct es_em_ctxt *ctxt)
{
	struct pt_regs *regs = ctxt->regs;
	enum es_result ret;
	bool write;

	/* Is it a WRMSR? */
	write = ctxt->insn.opcode.bytes[1] == 0x30;

	switch (regs->cx) {
	case MSR_SVSM_CAA:
		return __vc_handle_msr_caa(regs, write);
	case MSR_IA32_TSC:
	case MSR_AMD64_GUEST_TSC_FREQ:
		if (sev_status & MSR_AMD64_SNP_SECURE_TSC)
			return __vc_handle_secure_tsc_msrs(regs, write);
		else
			break;
	default:
		break;
	}

	ghcb_set_rcx(ghcb, regs->cx);
	if (write) {
		ghcb_set_rax(ghcb, regs->ax);
		ghcb_set_rdx(ghcb, regs->dx);
	}

	ret = sev_es_ghcb_hv_call(ghcb, ctxt, SVM_EXIT_MSR, write, 0);

	if ((ret == ES_OK) && !write) {
		regs->ax = ghcb->save.rax;
		regs->dx = ghcb->save.rdx;
	}

	return ret;
}

static void snp_register_per_cpu_ghcb(void)
{
	struct sev_es_runtime_data *data;
	struct ghcb *ghcb;

	data = this_cpu_read(runtime_data);
	ghcb = &data->ghcb_page;

	snp_register_ghcb_early(__pa(ghcb));
}

void setup_ghcb(void)
{
	if (!cc_platform_has(CC_ATTR_GUEST_STATE_ENCRYPT))
		return;

	/*
	 * Check whether the runtime #VC exception handler is active. It uses
	 * the per-CPU GHCB page which is set up by sev_es_init_vc_handling().
	 *
	 * If SNP is active, register the per-CPU GHCB page so that the runtime
	 * exception handler can use it.
	 */
	if (initial_vc_handler == (unsigned long)kernel_exc_vmm_communication) {
		if (cc_platform_has(CC_ATTR_GUEST_SEV_SNP))
			snp_register_per_cpu_ghcb();

		sev_cfg.ghcbs_initialized = true;

		return;
	}

	/*
	 * Make sure the hypervisor talks a supported protocol.
	 * This gets called only in the BSP boot phase.
	 */
	if (!sev_es_negotiate_protocol())
		sev_es_terminate(SEV_TERM_SET_GEN, GHCB_SEV_ES_GEN_REQ);

	/*
	 * Clear the boot_ghcb. The first exception comes in before the bss
	 * section is cleared.
	 */
	memset(&boot_ghcb_page, 0, PAGE_SIZE);

	/* Alright - Make the boot-ghcb public */
	boot_ghcb = &boot_ghcb_page;

	/* SNP guest requires that GHCB GPA must be registered. */
	if (cc_platform_has(CC_ATTR_GUEST_SEV_SNP))
		snp_register_ghcb_early(__pa(&boot_ghcb_page));
}

#ifdef CONFIG_HOTPLUG_CPU
static void sev_es_ap_hlt_loop(void)
{
	struct ghcb_state state;
	struct ghcb *ghcb;

	ghcb = __sev_get_ghcb(&state);

	while (true) {
		vc_ghcb_invalidate(ghcb);
		ghcb_set_sw_exit_code(ghcb, SVM_VMGEXIT_AP_HLT_LOOP);
		ghcb_set_sw_exit_info_1(ghcb, 0);
		ghcb_set_sw_exit_info_2(ghcb, 0);

		sev_es_wr_ghcb_msr(__pa(ghcb));
		VMGEXIT();

		/* Wakeup signal? */
		if (ghcb_sw_exit_info_2_is_valid(ghcb) &&
		    ghcb->save.sw_exit_info_2)
			break;
	}

	__sev_put_ghcb(&state);
}

/*
 * Play_dead handler when running under SEV-ES. This is needed because
 * the hypervisor can't deliver an SIPI request to restart the AP.
 * Instead the kernel has to issue a VMGEXIT to halt the VCPU until the
 * hypervisor wakes it up again.
 */
static void sev_es_play_dead(void)
{
	play_dead_common();

	/* IRQs now disabled */

	sev_es_ap_hlt_loop();

	/*
	 * If we get here, the VCPU was woken up again. Jump to CPU
	 * startup code to get it back online.
	 */
	soft_restart_cpu();
}
#else  /* CONFIG_HOTPLUG_CPU */
#define sev_es_play_dead	native_play_dead
#endif /* CONFIG_HOTPLUG_CPU */

#ifdef CONFIG_SMP
static void __init sev_es_setup_play_dead(void)
{
	smp_ops.play_dead = sev_es_play_dead;
}
#else
static inline void sev_es_setup_play_dead(void) { }
#endif

static void __init alloc_runtime_data(int cpu)
{
	struct sev_es_runtime_data *data;

	data = memblock_alloc_node(sizeof(*data), PAGE_SIZE, cpu_to_node(cpu));
	if (!data)
		panic("Can't allocate SEV-ES runtime data");

	per_cpu(runtime_data, cpu) = data;

	if (snp_vmpl) {
		struct svsm_ca *caa;

		/* Allocate the SVSM CA page if an SVSM is present */
		caa = memblock_alloc_or_panic(sizeof(*caa), PAGE_SIZE);

		per_cpu(svsm_caa, cpu) = caa;
		per_cpu(svsm_caa_pa, cpu) = __pa(caa);
	}
}

static void __init init_ghcb(int cpu)
{
	struct sev_es_runtime_data *data;
	int err;

	data = per_cpu(runtime_data, cpu);

	err = early_set_memory_decrypted((unsigned long)&data->ghcb_page,
					 sizeof(data->ghcb_page));
	if (err)
		panic("Can't map GHCBs unencrypted");

	memset(&data->ghcb_page, 0, sizeof(data->ghcb_page));

	data->ghcb_active = false;
	data->backup_ghcb_active = false;
}

void __init sev_es_init_vc_handling(void)
{
	int cpu;

	BUILD_BUG_ON(offsetof(struct sev_es_runtime_data, ghcb_page) % PAGE_SIZE);

	if (!cc_platform_has(CC_ATTR_GUEST_STATE_ENCRYPT))
		return;

	if (!sev_es_check_cpu_features())
		panic("SEV-ES CPU Features missing");

	/*
	 * SNP is supported in v2 of the GHCB spec which mandates support for HV
	 * features.
	 */
	if (cc_platform_has(CC_ATTR_GUEST_SEV_SNP)) {
		sev_hv_features = get_hv_features();

		if (!(sev_hv_features & GHCB_HV_FT_SNP))
			sev_es_terminate(SEV_TERM_SET_GEN, GHCB_SNP_UNSUPPORTED);
	}

	/* Initialize per-cpu GHCB pages */
	for_each_possible_cpu(cpu) {
		alloc_runtime_data(cpu);
		init_ghcb(cpu);
	}

	/* If running under an SVSM, switch to the per-cpu CA */
	if (snp_vmpl) {
		struct svsm_call call = {};
		unsigned long flags;
		int ret;

		local_irq_save(flags);

		/*
		 * SVSM_CORE_REMAP_CA call:
		 *   RAX = 0 (Protocol=0, CallID=0)
		 *   RCX = New CA GPA
		 */
		call.caa = svsm_get_caa();
		call.rax = SVSM_CORE_CALL(SVSM_CORE_REMAP_CA);
		call.rcx = this_cpu_read(svsm_caa_pa);
		ret = svsm_perform_call_protocol(&call);
		if (ret)
			panic("Can't remap the SVSM CA, ret=%d, rax_out=0x%llx\n",
			      ret, call.rax_out);

		sev_cfg.use_cas = true;

		local_irq_restore(flags);
	}

	sev_es_setup_play_dead();

	/* Secondary CPUs use the runtime #VC handler */
	initial_vc_handler = (unsigned long)kernel_exc_vmm_communication;
}

static void __init vc_early_forward_exception(struct es_em_ctxt *ctxt)
{
	int trapnr = ctxt->fi.vector;

	if (trapnr == X86_TRAP_PF)
		native_write_cr2(ctxt->fi.cr2);

	ctxt->regs->orig_ax = ctxt->fi.error_code;
	do_early_exception(ctxt->regs, trapnr);
}

static long *vc_insn_get_rm(struct es_em_ctxt *ctxt)
{
	long *reg_array;
	int offset;

	reg_array = (long *)ctxt->regs;
	offset    = insn_get_modrm_rm_off(&ctxt->insn, ctxt->regs);

	if (offset < 0)
		return NULL;

	offset /= sizeof(long);

	return reg_array + offset;
}
static enum es_result vc_do_mmio(struct ghcb *ghcb, struct es_em_ctxt *ctxt,
				 unsigned int bytes, bool read)
{
	u64 exit_code, exit_info_1, exit_info_2;
	unsigned long ghcb_pa = __pa(ghcb);
	enum es_result res;
	phys_addr_t paddr;
	void __user *ref;

	ref = insn_get_addr_ref(&ctxt->insn, ctxt->regs);
	if (ref == (void __user *)-1L)
		return ES_UNSUPPORTED;

	exit_code = read ? SVM_VMGEXIT_MMIO_READ : SVM_VMGEXIT_MMIO_WRITE;

	res = vc_slow_virt_to_phys(ghcb, ctxt, (unsigned long)ref, &paddr);
	if (res != ES_OK) {
		if (res == ES_EXCEPTION && !read)
			ctxt->fi.error_code |= X86_PF_WRITE;

		return res;
	}

	exit_info_1 = paddr;
	/* Can never be greater than 8 */
	exit_info_2 = bytes;

	ghcb_set_sw_scratch(ghcb, ghcb_pa + offsetof(struct ghcb, shared_buffer));

	return sev_es_ghcb_hv_call(ghcb, ctxt, exit_code, exit_info_1, exit_info_2);
}

/*
 * The MOVS instruction has two memory operands, which raises the
 * problem that it is not known whether the access to the source or the
 * destination caused the #VC exception (and hence whether an MMIO read
 * or write operation needs to be emulated).
 *
 * Instead of playing games with walking page-tables and trying to guess
 * whether the source or destination is an MMIO range, split the move
 * into two operations, a read and a write with only one memory operand.
 * This will cause a nested #VC exception on the MMIO address which can
 * then be handled.
 *
 * This implementation has the benefit that it also supports MOVS where
 * source _and_ destination are MMIO regions.
 *
 * It will slow MOVS on MMIO down a lot, but in SEV-ES guests it is a
 * rare operation. If it turns out to be a performance problem the split
 * operations can be moved to memcpy_fromio() and memcpy_toio().
 */
static enum es_result vc_handle_mmio_movs(struct es_em_ctxt *ctxt,
					  unsigned int bytes)
{
	unsigned long ds_base, es_base;
	unsigned char *src, *dst;
	unsigned char buffer[8];
	enum es_result ret;
	bool rep;
	int off;

	ds_base = insn_get_seg_base(ctxt->regs, INAT_SEG_REG_DS);
	es_base = insn_get_seg_base(ctxt->regs, INAT_SEG_REG_ES);

	if (ds_base == -1L || es_base == -1L) {
		ctxt->fi.vector = X86_TRAP_GP;
		ctxt->fi.error_code = 0;
		return ES_EXCEPTION;
	}

	src = ds_base + (unsigned char *)ctxt->regs->si;
	dst = es_base + (unsigned char *)ctxt->regs->di;

	ret = vc_read_mem(ctxt, src, buffer, bytes);
	if (ret != ES_OK)
		return ret;

	ret = vc_write_mem(ctxt, dst, buffer, bytes);
	if (ret != ES_OK)
		return ret;

	if (ctxt->regs->flags & X86_EFLAGS_DF)
		off = -bytes;
	else
		off =  bytes;

	ctxt->regs->si += off;
	ctxt->regs->di += off;

	rep = insn_has_rep_prefix(&ctxt->insn);
	if (rep)
		ctxt->regs->cx -= 1;

	if (!rep || ctxt->regs->cx == 0)
		return ES_OK;
	else
		return ES_RETRY;
}

static enum es_result vc_handle_mmio(struct ghcb *ghcb, struct es_em_ctxt *ctxt)
{
	struct insn *insn = &ctxt->insn;
	enum insn_mmio_type mmio;
	unsigned int bytes = 0;
	enum es_result ret;
	u8 sign_byte;
	long *reg_data;

	mmio = insn_decode_mmio(insn, &bytes);
	if (mmio == INSN_MMIO_DECODE_FAILED)
		return ES_DECODE_FAILED;

	if (mmio != INSN_MMIO_WRITE_IMM && mmio != INSN_MMIO_MOVS) {
		reg_data = insn_get_modrm_reg_ptr(insn, ctxt->regs);
		if (!reg_data)
			return ES_DECODE_FAILED;
	}

	if (user_mode(ctxt->regs))
		return ES_UNSUPPORTED;

	switch (mmio) {
	case INSN_MMIO_WRITE:
		memcpy(ghcb->shared_buffer, reg_data, bytes);
		ret = vc_do_mmio(ghcb, ctxt, bytes, false);
		break;
	case INSN_MMIO_WRITE_IMM:
		memcpy(ghcb->shared_buffer, insn->immediate1.bytes, bytes);
		ret = vc_do_mmio(ghcb, ctxt, bytes, false);
		break;
	case INSN_MMIO_READ:
		ret = vc_do_mmio(ghcb, ctxt, bytes, true);
		if (ret)
			break;

		/* Zero-extend for 32-bit operation */
		if (bytes == 4)
			*reg_data = 0;

		memcpy(reg_data, ghcb->shared_buffer, bytes);
		break;
	case INSN_MMIO_READ_ZERO_EXTEND:
		ret = vc_do_mmio(ghcb, ctxt, bytes, true);
		if (ret)
			break;

		/* Zero extend based on operand size */
		memset(reg_data, 0, insn->opnd_bytes);
		memcpy(reg_data, ghcb->shared_buffer, bytes);
		break;
	case INSN_MMIO_READ_SIGN_EXTEND:
		ret = vc_do_mmio(ghcb, ctxt, bytes, true);
		if (ret)
			break;

		if (bytes == 1) {
			u8 *val = (u8 *)ghcb->shared_buffer;

			sign_byte = (*val & 0x80) ? 0xff : 0x00;
		} else {
			u16 *val = (u16 *)ghcb->shared_buffer;

			sign_byte = (*val & 0x8000) ? 0xff : 0x00;
		}

		/* Sign extend based on operand size */
		memset(reg_data, sign_byte, insn->opnd_bytes);
		memcpy(reg_data, ghcb->shared_buffer, bytes);
		break;
	case INSN_MMIO_MOVS:
		ret = vc_handle_mmio_movs(ctxt, bytes);
		break;
	default:
		ret = ES_UNSUPPORTED;
		break;
	}

	return ret;
}

static enum es_result vc_handle_dr7_write(struct ghcb *ghcb,
					  struct es_em_ctxt *ctxt)
{
	struct sev_es_runtime_data *data = this_cpu_read(runtime_data);
	long val, *reg = vc_insn_get_rm(ctxt);
	enum es_result ret;

	if (sev_status & MSR_AMD64_SNP_DEBUG_SWAP)
		return ES_VMM_ERROR;

	if (!reg)
		return ES_DECODE_FAILED;

	val = *reg;

	/* Upper 32 bits must be written as zeroes */
	if (val >> 32) {
		ctxt->fi.vector = X86_TRAP_GP;
		ctxt->fi.error_code = 0;
		return ES_EXCEPTION;
	}

	/* Clear out other reserved bits and set bit 10 */
	val = (val & 0xffff23ffL) | BIT(10);

	/* Early non-zero writes to DR7 are not supported */
	if (!data && (val & ~DR7_RESET_VALUE))
		return ES_UNSUPPORTED;

	/* Using a value of 0 for ExitInfo1 means RAX holds the value */
	ghcb_set_rax(ghcb, val);
	ret = sev_es_ghcb_hv_call(ghcb, ctxt, SVM_EXIT_WRITE_DR7, 0, 0);
	if (ret != ES_OK)
		return ret;

	if (data)
		data->dr7 = val;

	return ES_OK;
}

static enum es_result vc_handle_dr7_read(struct ghcb *ghcb,
					 struct es_em_ctxt *ctxt)
{
	struct sev_es_runtime_data *data = this_cpu_read(runtime_data);
	long *reg = vc_insn_get_rm(ctxt);

	if (sev_status & MSR_AMD64_SNP_DEBUG_SWAP)
		return ES_VMM_ERROR;

	if (!reg)
		return ES_DECODE_FAILED;

	if (data)
		*reg = data->dr7;
	else
		*reg = DR7_RESET_VALUE;

	return ES_OK;
}

static enum es_result vc_handle_wbinvd(struct ghcb *ghcb,
				       struct es_em_ctxt *ctxt)
{
	return sev_es_ghcb_hv_call(ghcb, ctxt, SVM_EXIT_WBINVD, 0, 0);
}

static enum es_result vc_handle_rdpmc(struct ghcb *ghcb, struct es_em_ctxt *ctxt)
{
	enum es_result ret;

	ghcb_set_rcx(ghcb, ctxt->regs->cx);

	ret = sev_es_ghcb_hv_call(ghcb, ctxt, SVM_EXIT_RDPMC, 0, 0);
	if (ret != ES_OK)
		return ret;

	if (!(ghcb_rax_is_valid(ghcb) && ghcb_rdx_is_valid(ghcb)))
		return ES_VMM_ERROR;

	ctxt->regs->ax = ghcb->save.rax;
	ctxt->regs->dx = ghcb->save.rdx;

	return ES_OK;
}

static enum es_result vc_handle_monitor(struct ghcb *ghcb,
					struct es_em_ctxt *ctxt)
{
	/*
	 * Treat it as a NOP and do not leak a physical address to the
	 * hypervisor.
	 */
	return ES_OK;
}

static enum es_result vc_handle_mwait(struct ghcb *ghcb,
				      struct es_em_ctxt *ctxt)
{
	/* Treat the same as MONITOR/MONITORX */
	return ES_OK;
}

static enum es_result vc_handle_vmmcall(struct ghcb *ghcb,
					struct es_em_ctxt *ctxt)
{
	enum es_result ret;

	ghcb_set_rax(ghcb, ctxt->regs->ax);
	ghcb_set_cpl(ghcb, user_mode(ctxt->regs) ? 3 : 0);

	if (x86_platform.hyper.sev_es_hcall_prepare)
		x86_platform.hyper.sev_es_hcall_prepare(ghcb, ctxt->regs);

	ret = sev_es_ghcb_hv_call(ghcb, ctxt, SVM_EXIT_VMMCALL, 0, 0);
	if (ret != ES_OK)
		return ret;

	if (!ghcb_rax_is_valid(ghcb))
		return ES_VMM_ERROR;

	ctxt->regs->ax = ghcb->save.rax;

	/*
	 * Call sev_es_hcall_finish() after regs->ax is already set.
	 * This allows the hypervisor handler to overwrite it again if
	 * necessary.
	 */
	if (x86_platform.hyper.sev_es_hcall_finish &&
	    !x86_platform.hyper.sev_es_hcall_finish(ghcb, ctxt->regs))
		return ES_VMM_ERROR;

	return ES_OK;
}

static enum es_result vc_handle_trap_ac(struct ghcb *ghcb,
					struct es_em_ctxt *ctxt)
{
	/*
	 * Calling ecx_alignment_check() directly does not work, because it
	 * enables IRQs and the GHCB is active. Forward the exception and call
	 * it later from vc_forward_exception().
	 */
	ctxt->fi.vector = X86_TRAP_AC;
	ctxt->fi.error_code = 0;
	return ES_EXCEPTION;
}

static enum es_result vc_handle_exitcode(struct es_em_ctxt *ctxt,
					 struct ghcb *ghcb,
					 unsigned long exit_code)
{
	enum es_result result = vc_check_opcode_bytes(ctxt, exit_code);

	if (result != ES_OK)
		return result;

	switch (exit_code) {
	case SVM_EXIT_READ_DR7:
		result = vc_handle_dr7_read(ghcb, ctxt);
		break;
	case SVM_EXIT_WRITE_DR7:
		result = vc_handle_dr7_write(ghcb, ctxt);
		break;
	case SVM_EXIT_EXCP_BASE + X86_TRAP_AC:
		result = vc_handle_trap_ac(ghcb, ctxt);
		break;
	case SVM_EXIT_RDTSC:
	case SVM_EXIT_RDTSCP:
		result = vc_handle_rdtsc(ghcb, ctxt, exit_code);
		break;
	case SVM_EXIT_RDPMC:
		result = vc_handle_rdpmc(ghcb, ctxt);
		break;
	case SVM_EXIT_INVD:
		pr_err_ratelimited("#VC exception for INVD??? Seriously???\n");
		result = ES_UNSUPPORTED;
		break;
	case SVM_EXIT_CPUID:
		result = vc_handle_cpuid(ghcb, ctxt);
		break;
	case SVM_EXIT_IOIO:
		result = vc_handle_ioio(ghcb, ctxt);
		break;
	case SVM_EXIT_MSR:
		result = vc_handle_msr(ghcb, ctxt);
		break;
	case SVM_EXIT_VMMCALL:
		result = vc_handle_vmmcall(ghcb, ctxt);
		break;
	case SVM_EXIT_WBINVD:
		result = vc_handle_wbinvd(ghcb, ctxt);
		break;
	case SVM_EXIT_MONITOR:
		result = vc_handle_monitor(ghcb, ctxt);
		break;
	case SVM_EXIT_MWAIT:
		result = vc_handle_mwait(ghcb, ctxt);
		break;
	case SVM_EXIT_NPF:
		result = vc_handle_mmio(ghcb, ctxt);
		break;
	default:
		/*
		 * Unexpected #VC exception
		 */
		result = ES_UNSUPPORTED;
	}

	return result;
}

static __always_inline bool is_vc2_stack(unsigned long sp)
{
	return (sp >= __this_cpu_ist_bottom_va(VC2) && sp < __this_cpu_ist_top_va(VC2));
}

static __always_inline bool vc_from_invalid_context(struct pt_regs *regs)
{
	unsigned long sp, prev_sp;

	sp      = (unsigned long)regs;
	prev_sp = regs->sp;

	/*
	 * If the code was already executing on the VC2 stack when the #VC
	 * happened, let it proceed to the normal handling routine. This way the
	 * code executing on the VC2 stack can cause #VC exceptions to get handled.
	 */
	return is_vc2_stack(sp) && !is_vc2_stack(prev_sp);
}

static bool vc_raw_handle_exception(struct pt_regs *regs, unsigned long error_code)
{
	struct ghcb_state state;
	struct es_em_ctxt ctxt;
	enum es_result result;
	struct ghcb *ghcb;
	bool ret = true;

	ghcb = __sev_get_ghcb(&state);

	vc_ghcb_invalidate(ghcb);
	result = vc_init_em_ctxt(&ctxt, regs, error_code);

	if (result == ES_OK)
		result = vc_handle_exitcode(&ctxt, ghcb, error_code);

	__sev_put_ghcb(&state);

	/* Done - now check the result */
	switch (result) {
	case ES_OK:
		vc_finish_insn(&ctxt);
		break;
	case ES_UNSUPPORTED:
		pr_err_ratelimited("Unsupported exit-code 0x%02lx in #VC exception (IP: 0x%lx)\n",
				   error_code, regs->ip);
		ret = false;
		break;
	case ES_VMM_ERROR:
		pr_err_ratelimited("Failure in communication with VMM (exit-code 0x%02lx IP: 0x%lx)\n",
				   error_code, regs->ip);
		ret = false;
		break;
	case ES_DECODE_FAILED:
		pr_err_ratelimited("Failed to decode instruction (exit-code 0x%02lx IP: 0x%lx)\n",
				   error_code, regs->ip);
		ret = false;
		break;
	case ES_EXCEPTION:
		vc_forward_exception(&ctxt);
		break;
	case ES_RETRY:
		/* Nothing to do */
		break;
	default:
		pr_emerg("Unknown result in %s():%d\n", __func__, result);
		/*
		 * Emulating the instruction which caused the #VC exception
		 * failed - can't continue so print debug information
		 */
		BUG();
	}

	return ret;
}

static __always_inline bool vc_is_db(unsigned long error_code)
{
	return error_code == SVM_EXIT_EXCP_BASE + X86_TRAP_DB;
}

/*
 * Runtime #VC exception handler when raised from kernel mode. Runs in NMI mode
 * and will panic when an error happens.
 */
DEFINE_IDTENTRY_VC_KERNEL(exc_vmm_communication)
{
	irqentry_state_t irq_state;

	/*
	 * With the current implementation it is always possible to switch to a
	 * safe stack because #VC exceptions only happen at known places, like
	 * intercepted instructions or accesses to MMIO areas/IO ports. They can
	 * also happen with code instrumentation when the hypervisor intercepts
	 * #DB, but the critical paths are forbidden to be instrumented, so #DB
	 * exceptions currently also only happen in safe places.
	 *
	 * But keep this here in case the noinstr annotations are violated due
	 * to bug elsewhere.
	 */
	if (unlikely(vc_from_invalid_context(regs))) {
		instrumentation_begin();
		panic("Can't handle #VC exception from unsupported context\n");
		instrumentation_end();
	}

	/*
	 * Handle #DB before calling into !noinstr code to avoid recursive #DB.
	 */
	if (vc_is_db(error_code)) {
		exc_debug(regs);
		return;
	}

	irq_state = irqentry_nmi_enter(regs);

	instrumentation_begin();

	if (!vc_raw_handle_exception(regs, error_code)) {
		/* Show some debug info */
		show_regs(regs);

		/* Ask hypervisor to sev_es_terminate */
		sev_es_terminate(SEV_TERM_SET_GEN, GHCB_SEV_ES_GEN_REQ);

		/* If that fails and we get here - just panic */
		panic("Returned from Terminate-Request to Hypervisor\n");
	}

	instrumentation_end();
	irqentry_nmi_exit(regs, irq_state);
}

/*
 * Runtime #VC exception handler when raised from user mode. Runs in IRQ mode
 * and will kill the current task with SIGBUS when an error happens.
 */
DEFINE_IDTENTRY_VC_USER(exc_vmm_communication)
{
	/*
	 * Handle #DB before calling into !noinstr code to avoid recursive #DB.
	 */
	if (vc_is_db(error_code)) {
		noist_exc_debug(regs);
		return;
	}

	irqentry_enter_from_user_mode(regs);
	instrumentation_begin();

	if (!vc_raw_handle_exception(regs, error_code)) {
		/*
		 * Do not kill the machine if user-space triggered the
		 * exception. Send SIGBUS instead and let user-space deal with
		 * it.
		 */
		force_sig_fault(SIGBUS, BUS_OBJERR, (void __user *)0);
	}

	instrumentation_end();
	irqentry_exit_to_user_mode(regs);
}

bool __init handle_vc_boot_ghcb(struct pt_regs *regs)
{
	unsigned long exit_code = regs->orig_ax;
	struct es_em_ctxt ctxt;
	enum es_result result;

	vc_ghcb_invalidate(boot_ghcb);

	result = vc_init_em_ctxt(&ctxt, regs, exit_code);
	if (result == ES_OK)
		result = vc_handle_exitcode(&ctxt, boot_ghcb, exit_code);

	/* Done - now check the result */
	switch (result) {
	case ES_OK:
		vc_finish_insn(&ctxt);
		break;
	case ES_UNSUPPORTED:
		early_printk("PANIC: Unsupported exit-code 0x%02lx in early #VC exception (IP: 0x%lx)\n",
				exit_code, regs->ip);
		goto fail;
	case ES_VMM_ERROR:
		early_printk("PANIC: Failure in communication with VMM (exit-code 0x%02lx IP: 0x%lx)\n",
				exit_code, regs->ip);
		goto fail;
	case ES_DECODE_FAILED:
		early_printk("PANIC: Failed to decode instruction (exit-code 0x%02lx IP: 0x%lx)\n",
				exit_code, regs->ip);
		goto fail;
	case ES_EXCEPTION:
		vc_early_forward_exception(&ctxt);
		break;
	case ES_RETRY:
		/* Nothing to do */
		break;
	default:
		BUG();
	}

	return true;

fail:
	show_regs(regs);

	sev_es_terminate(SEV_TERM_SET_GEN, GHCB_SEV_ES_GEN_REQ);
}

/*
 * Initial set up of SNP relies on information provided by the
 * Confidential Computing blob, which can be passed to the kernel
 * in the following ways, depending on how it is booted:
 *
 * - when booted via the boot/decompress kernel:
 *   - via boot_params
 *
 * - when booted directly by firmware/bootloader (e.g. CONFIG_PVH):
 *   - via a setup_data entry, as defined by the Linux Boot Protocol
 *
 * Scan for the blob in that order.
 */
static __head struct cc_blob_sev_info *find_cc_blob(struct boot_params *bp)
{
	struct cc_blob_sev_info *cc_info;

	/* Boot kernel would have passed the CC blob via boot_params. */
	if (bp->cc_blob_address) {
		cc_info = (struct cc_blob_sev_info *)(unsigned long)bp->cc_blob_address;
		goto found_cc_info;
	}

	/*
	 * If kernel was booted directly, without the use of the
	 * boot/decompression kernel, the CC blob may have been passed via
	 * setup_data instead.
	 */
	cc_info = find_cc_blob_setup_data(bp);
	if (!cc_info)
		return NULL;

found_cc_info:
	if (cc_info->magic != CC_BLOB_SEV_HDR_MAGIC)
		snp_abort();

	return cc_info;
}

static __head void svsm_setup(struct cc_blob_sev_info *cc_info)
{
	struct svsm_call call = {};
	int ret;
	u64 pa;

	/*
	 * Record the SVSM Calling Area address (CAA) if the guest is not
	 * running at VMPL0. The CA will be used to communicate with the
	 * SVSM to perform the SVSM services.
	 */
	if (!svsm_setup_ca(cc_info))
		return;

	/*
	 * It is very early in the boot and the kernel is running identity
	 * mapped but without having adjusted the pagetables to where the
	 * kernel was loaded (physbase), so the get the CA address using
	 * RIP-relative addressing.
	 */
	pa = (u64)&RIP_REL_REF(boot_svsm_ca_page);

	/*
	 * Switch over to the boot SVSM CA while the current CA is still
	 * addressable. There is no GHCB at this point so use the MSR protocol.
	 *
	 * SVSM_CORE_REMAP_CA call:
	 *   RAX = 0 (Protocol=0, CallID=0)
	 *   RCX = New CA GPA
	 */
	call.caa = svsm_get_caa();
	call.rax = SVSM_CORE_CALL(SVSM_CORE_REMAP_CA);
	call.rcx = pa;
	ret = svsm_perform_call_protocol(&call);
	if (ret)
		sev_es_terminate(SEV_TERM_SET_LINUX, GHCB_TERM_SVSM_CA_REMAP_FAIL);

	RIP_REL_REF(boot_svsm_caa) = (struct svsm_ca *)pa;
	RIP_REL_REF(boot_svsm_caa_pa) = pa;
}

bool __head snp_init(struct boot_params *bp)
{
	struct cc_blob_sev_info *cc_info;

	if (!bp)
		return false;

	cc_info = find_cc_blob(bp);
	if (!cc_info)
		return false;

	if (cc_info->secrets_phys && cc_info->secrets_len == PAGE_SIZE)
		secrets_pa = cc_info->secrets_phys;
	else
		return false;

	setup_cpuid_table(cc_info);

	svsm_setup(cc_info);

	/*
	 * The CC blob will be used later to access the secrets page. Cache
	 * it here like the boot kernel does.
	 */
	bp->cc_blob_address = (u32)(unsigned long)cc_info;

	return true;
}

void __head __noreturn snp_abort(void)
{
	sev_es_terminate(SEV_TERM_SET_GEN, GHCB_SNP_UNSUPPORTED);
}

/*
 * SEV-SNP guests should only execute dmi_setup() if EFI_CONFIG_TABLES are
 * enabled, as the alternative (fallback) logic for DMI probing in the legacy
 * ROM region can cause a crash since this region is not pre-validated.
 */
void __init snp_dmi_setup(void)
{
	if (efi_enabled(EFI_CONFIG_TABLES))
		dmi_setup();
}

static void dump_cpuid_table(void)
{
	const struct snp_cpuid_table *cpuid_table = snp_cpuid_get_table();
	int i = 0;

	pr_info("count=%d reserved=0x%x reserved2=0x%llx\n",
		cpuid_table->count, cpuid_table->__reserved1, cpuid_table->__reserved2);

	for (i = 0; i < SNP_CPUID_COUNT_MAX; i++) {
		const struct snp_cpuid_fn *fn = &cpuid_table->fn[i];

		pr_info("index=%3d fn=0x%08x subfn=0x%08x: eax=0x%08x ebx=0x%08x ecx=0x%08x edx=0x%08x xcr0_in=0x%016llx xss_in=0x%016llx reserved=0x%016llx\n",
			i, fn->eax_in, fn->ecx_in, fn->eax, fn->ebx, fn->ecx,
			fn->edx, fn->xcr0_in, fn->xss_in, fn->__reserved);
	}
}

/*
 * It is useful from an auditing/testing perspective to provide an easy way
 * for the guest owner to know that the CPUID table has been initialized as
 * expected, but that initialization happens too early in boot to print any
 * sort of indicator, and there's not really any other good place to do it,
 * so do it here.
 *
 * If running as an SNP guest, report the current VM privilege level (VMPL).
 */
static int __init report_snp_info(void)
{
	const struct snp_cpuid_table *cpuid_table = snp_cpuid_get_table();

	if (cpuid_table->count) {
		pr_info("Using SNP CPUID table, %d entries present.\n",
			cpuid_table->count);

		if (sev_cfg.debug)
			dump_cpuid_table();
	}

	if (cc_platform_has(CC_ATTR_GUEST_SEV_SNP))
		pr_info("SNP running at VMPL%u.\n", snp_vmpl);

	return 0;
}
arch_initcall(report_snp_info);

static void update_attest_input(struct svsm_call *call, struct svsm_attest_call *input)
{
	/* If (new) lengths have been returned, propagate them up */
	if (call->rcx_out != call->rcx)
		input->manifest_buf.len = call->rcx_out;

	if (call->rdx_out != call->rdx)
		input->certificates_buf.len = call->rdx_out;

	if (call->r8_out != call->r8)
		input->report_buf.len = call->r8_out;
}

int snp_issue_svsm_attest_req(u64 call_id, struct svsm_call *call,
			      struct svsm_attest_call *input)
{
	struct svsm_attest_call *ac;
	unsigned long flags;
	u64 attest_call_pa;
	int ret;

	if (!snp_vmpl)
		return -EINVAL;

	local_irq_save(flags);

	call->caa = svsm_get_caa();

	ac = (struct svsm_attest_call *)call->caa->svsm_buffer;
	attest_call_pa = svsm_get_caa_pa() + offsetof(struct svsm_ca, svsm_buffer);

	*ac = *input;

	/*
	 * Set input registers for the request and set RDX and R8 to known
	 * values in order to detect length values being returned in them.
	 */
	call->rax = call_id;
	call->rcx = attest_call_pa;
	call->rdx = -1;
	call->r8 = -1;
	ret = svsm_perform_call_protocol(call);
	update_attest_input(call, input);

	local_irq_restore(flags);

	return ret;
}
EXPORT_SYMBOL_GPL(snp_issue_svsm_attest_req);

static int snp_issue_guest_request(struct snp_guest_req *req, struct snp_req_data *input,
				   struct snp_guest_request_ioctl *rio)
{
	struct ghcb_state state;
	struct es_em_ctxt ctxt;
	unsigned long flags;
	struct ghcb *ghcb;
	int ret;

	rio->exitinfo2 = SEV_RET_NO_FW_CALL;

	/*
	 * __sev_get_ghcb() needs to run with IRQs disabled because it is using
	 * a per-CPU GHCB.
	 */
	local_irq_save(flags);

	ghcb = __sev_get_ghcb(&state);
	if (!ghcb) {
		ret = -EIO;
		goto e_restore_irq;
	}

	vc_ghcb_invalidate(ghcb);

	if (req->exit_code == SVM_VMGEXIT_EXT_GUEST_REQUEST) {
		ghcb_set_rax(ghcb, input->data_gpa);
		ghcb_set_rbx(ghcb, input->data_npages);
	}

	ret = sev_es_ghcb_hv_call(ghcb, &ctxt, req->exit_code, input->req_gpa, input->resp_gpa);
	if (ret)
		goto e_put;

	rio->exitinfo2 = ghcb->save.sw_exit_info_2;
	switch (rio->exitinfo2) {
	case 0:
		break;

	case SNP_GUEST_VMM_ERR(SNP_GUEST_VMM_ERR_BUSY):
		ret = -EAGAIN;
		break;

	case SNP_GUEST_VMM_ERR(SNP_GUEST_VMM_ERR_INVALID_LEN):
		/* Number of expected pages are returned in RBX */
		if (req->exit_code == SVM_VMGEXIT_EXT_GUEST_REQUEST) {
			input->data_npages = ghcb_get_rbx(ghcb);
			ret = -ENOSPC;
			break;
		}
		fallthrough;
	default:
		ret = -EIO;
		break;
	}

e_put:
	__sev_put_ghcb(&state);
e_restore_irq:
	local_irq_restore(flags);

	return ret;
}

static struct platform_device sev_guest_device = {
	.name		= "sev-guest",
	.id		= -1,
};

static int __init snp_init_platform_device(void)
{
	if (!cc_platform_has(CC_ATTR_GUEST_SEV_SNP))
		return -ENODEV;

	if (platform_device_register(&sev_guest_device))
		return -ENODEV;

	pr_info("SNP guest platform device initialized.\n");
	return 0;
}
device_initcall(snp_init_platform_device);

void sev_show_status(void)
{
	int i;

	pr_info("Status: ");
	for (i = 0; i < MSR_AMD64_SNP_RESV_BIT; i++) {
		if (sev_status & BIT_ULL(i)) {
			if (!sev_status_feat_names[i])
				continue;

			pr_cont("%s ", sev_status_feat_names[i]);
		}
	}
	pr_cont("\n");
}

void __init snp_update_svsm_ca(void)
{
	if (!snp_vmpl)
		return;

	/* Update the CAA to a proper kernel address */
	boot_svsm_caa = &boot_svsm_ca_page;
}

#ifdef CONFIG_SYSFS
static ssize_t vmpl_show(struct kobject *kobj,
			 struct kobj_attribute *attr, char *buf)
{
	return sysfs_emit(buf, "%d\n", snp_vmpl);
}

static struct kobj_attribute vmpl_attr = __ATTR_RO(vmpl);

static struct attribute *vmpl_attrs[] = {
	&vmpl_attr.attr,
	NULL
};

static struct attribute_group sev_attr_group = {
	.attrs = vmpl_attrs,
};

static int __init sev_sysfs_init(void)
{
	struct kobject *sev_kobj;
	struct device *dev_root;
	int ret;

	if (!cc_platform_has(CC_ATTR_GUEST_SEV_SNP))
		return -ENODEV;

	dev_root = bus_get_dev_root(&cpu_subsys);
	if (!dev_root)
		return -ENODEV;

	sev_kobj = kobject_create_and_add("sev", &dev_root->kobj);
	put_device(dev_root);

	if (!sev_kobj)
		return -ENOMEM;

	ret = sysfs_create_group(sev_kobj, &sev_attr_group);
	if (ret)
		kobject_put(sev_kobj);

	return ret;
}
arch_initcall(sev_sysfs_init);
#endif // CONFIG_SYSFS

static void free_shared_pages(void *buf, size_t sz)
{
	unsigned int npages = PAGE_ALIGN(sz) >> PAGE_SHIFT;
	int ret;

	if (!buf)
		return;

	ret = set_memory_encrypted((unsigned long)buf, npages);
	if (ret) {
		WARN_ONCE(ret, "failed to restore encryption mask (leak it)\n");
		return;
	}

	__free_pages(virt_to_page(buf), get_order(sz));
}

static void *alloc_shared_pages(size_t sz)
{
	unsigned int npages = PAGE_ALIGN(sz) >> PAGE_SHIFT;
	struct page *page;
	int ret;

	page = alloc_pages(GFP_KERNEL_ACCOUNT, get_order(sz));
	if (!page)
		return NULL;

	ret = set_memory_decrypted((unsigned long)page_address(page), npages);
	if (ret) {
		pr_err("failed to mark page shared, ret=%d\n", ret);
		__free_pages(page, get_order(sz));
		return NULL;
	}

	return page_address(page);
}

static u8 *get_vmpck(int id, struct snp_secrets_page *secrets, u32 **seqno)
{
	u8 *key = NULL;

	switch (id) {
	case 0:
		*seqno = &secrets->os_area.msg_seqno_0;
		key = secrets->vmpck0;
		break;
	case 1:
		*seqno = &secrets->os_area.msg_seqno_1;
		key = secrets->vmpck1;
		break;
	case 2:
		*seqno = &secrets->os_area.msg_seqno_2;
		key = secrets->vmpck2;
		break;
	case 3:
		*seqno = &secrets->os_area.msg_seqno_3;
		key = secrets->vmpck3;
		break;
	default:
		break;
	}

	return key;
}

static struct aesgcm_ctx *snp_init_crypto(u8 *key, size_t keylen)
{
	struct aesgcm_ctx *ctx;

	ctx = kzalloc(sizeof(*ctx), GFP_KERNEL);
	if (!ctx)
		return NULL;

	if (aesgcm_expandkey(ctx, key, keylen, AUTHTAG_LEN)) {
		pr_err("Crypto context initialization failed\n");
		kfree(ctx);
		return NULL;
	}

	return ctx;
}

int snp_msg_init(struct snp_msg_desc *mdesc, int vmpck_id)
{
	/* Adjust the default VMPCK key based on the executing VMPL level */
	if (vmpck_id == -1)
		vmpck_id = snp_vmpl;

	mdesc->vmpck = get_vmpck(vmpck_id, mdesc->secrets, &mdesc->os_area_msg_seqno);
	if (!mdesc->vmpck) {
		pr_err("Invalid VMPCK%d communication key\n", vmpck_id);
		return -EINVAL;
	}

	/* Verify that VMPCK is not zero. */
	if (!memchr_inv(mdesc->vmpck, 0, VMPCK_KEY_LEN)) {
		pr_err("Empty VMPCK%d communication key\n", vmpck_id);
		return -EINVAL;
	}

	mdesc->vmpck_id = vmpck_id;

	mdesc->ctx = snp_init_crypto(mdesc->vmpck, VMPCK_KEY_LEN);
	if (!mdesc->ctx)
		return -ENOMEM;

	return 0;
}
EXPORT_SYMBOL_GPL(snp_msg_init);

struct snp_msg_desc *snp_msg_alloc(void)
{
	struct snp_msg_desc *mdesc;
	void __iomem *mem;

	BUILD_BUG_ON(sizeof(struct snp_guest_msg) > PAGE_SIZE);

	mdesc = kzalloc(sizeof(struct snp_msg_desc), GFP_KERNEL);
	if (!mdesc)
		return ERR_PTR(-ENOMEM);

	mem = ioremap_encrypted(secrets_pa, PAGE_SIZE);
	if (!mem)
		goto e_free_mdesc;

	mdesc->secrets = (__force struct snp_secrets_page *)mem;

	/* Allocate the shared page used for the request and response message. */
	mdesc->request = alloc_shared_pages(sizeof(struct snp_guest_msg));
	if (!mdesc->request)
		goto e_unmap;

	mdesc->response = alloc_shared_pages(sizeof(struct snp_guest_msg));
	if (!mdesc->response)
		goto e_free_request;

<<<<<<< HEAD
	mdesc->certs_data = alloc_shared_pages(SEV_FW_BLOB_MAX_SIZE);
	if (!mdesc->certs_data)
		goto e_free_response;

	/* initial the input address for guest request */
	mdesc->input.req_gpa = __pa(mdesc->request);
	mdesc->input.resp_gpa = __pa(mdesc->response);
	mdesc->input.data_gpa = __pa(mdesc->certs_data);

	return mdesc;

e_free_response:
	free_shared_pages(mdesc->response, sizeof(struct snp_guest_msg));
=======
	return mdesc;

>>>>>>> c378bcea
e_free_request:
	free_shared_pages(mdesc->request, sizeof(struct snp_guest_msg));
e_unmap:
	iounmap(mem);
e_free_mdesc:
	kfree(mdesc);

	return ERR_PTR(-ENOMEM);
}
EXPORT_SYMBOL_GPL(snp_msg_alloc);

void snp_msg_free(struct snp_msg_desc *mdesc)
{
	if (!mdesc)
		return;

	kfree(mdesc->ctx);
	free_shared_pages(mdesc->response, sizeof(struct snp_guest_msg));
	free_shared_pages(mdesc->request, sizeof(struct snp_guest_msg));
<<<<<<< HEAD
	free_shared_pages(mdesc->certs_data, SEV_FW_BLOB_MAX_SIZE);
=======
>>>>>>> c378bcea
	iounmap((__force void __iomem *)mdesc->secrets);

	memset(mdesc, 0, sizeof(*mdesc));
	kfree(mdesc);
}
EXPORT_SYMBOL_GPL(snp_msg_free);

/* Mutex to serialize the shared buffer access and command handling. */
static DEFINE_MUTEX(snp_cmd_mutex);

/*
 * If an error is received from the host or AMD Secure Processor (ASP) there
 * are two options. Either retry the exact same encrypted request or discontinue
 * using the VMPCK.
 *
 * This is because in the current encryption scheme GHCB v2 uses AES-GCM to
 * encrypt the requests. The IV for this scheme is the sequence number. GCM
 * cannot tolerate IV reuse.
 *
 * The ASP FW v1.51 only increments the sequence numbers on a successful
 * guest<->ASP back and forth and only accepts messages at its exact sequence
 * number.
 *
 * So if the sequence number were to be reused the encryption scheme is
 * vulnerable. If the sequence number were incremented for a fresh IV the ASP
 * will reject the request.
 */
static void snp_disable_vmpck(struct snp_msg_desc *mdesc)
{
	pr_alert("Disabling VMPCK%d communication key to prevent IV reuse.\n",
		  mdesc->vmpck_id);
	memzero_explicit(mdesc->vmpck, VMPCK_KEY_LEN);
	mdesc->vmpck = NULL;
}

static inline u64 __snp_get_msg_seqno(struct snp_msg_desc *mdesc)
{
	u64 count;

	lockdep_assert_held(&snp_cmd_mutex);

	/* Read the current message sequence counter from secrets pages */
	count = *mdesc->os_area_msg_seqno;

	return count + 1;
}

/* Return a non-zero on success */
static u64 snp_get_msg_seqno(struct snp_msg_desc *mdesc)
{
	u64 count = __snp_get_msg_seqno(mdesc);

	/*
	 * The message sequence counter for the SNP guest request is a  64-bit
	 * value but the version 2 of GHCB specification defines a 32-bit storage
	 * for it. If the counter exceeds the 32-bit value then return zero.
	 * The caller should check the return value, but if the caller happens to
	 * not check the value and use it, then the firmware treats zero as an
	 * invalid number and will fail the  message request.
	 */
	if (count >= UINT_MAX) {
		pr_err("request message sequence counter overflow\n");
		return 0;
	}

	return count;
}

static void snp_inc_msg_seqno(struct snp_msg_desc *mdesc)
{
	/*
	 * The counter is also incremented by the PSP, so increment it by 2
	 * and save in secrets page.
	 */
	*mdesc->os_area_msg_seqno += 2;
}

static int verify_and_dec_payload(struct snp_msg_desc *mdesc, struct snp_guest_req *req)
{
	struct snp_guest_msg *resp_msg = &mdesc->secret_response;
	struct snp_guest_msg *req_msg = &mdesc->secret_request;
	struct snp_guest_msg_hdr *req_msg_hdr = &req_msg->hdr;
	struct snp_guest_msg_hdr *resp_msg_hdr = &resp_msg->hdr;
	struct aesgcm_ctx *ctx = mdesc->ctx;
	u8 iv[GCM_AES_IV_SIZE] = {};

	pr_debug("response [seqno %lld type %d version %d sz %d]\n",
		 resp_msg_hdr->msg_seqno, resp_msg_hdr->msg_type, resp_msg_hdr->msg_version,
		 resp_msg_hdr->msg_sz);

	/* Copy response from shared memory to encrypted memory. */
	memcpy(resp_msg, mdesc->response, sizeof(*resp_msg));

	/* Verify that the sequence counter is incremented by 1 */
	if (unlikely(resp_msg_hdr->msg_seqno != (req_msg_hdr->msg_seqno + 1)))
		return -EBADMSG;

	/* Verify response message type and version number. */
	if (resp_msg_hdr->msg_type != (req_msg_hdr->msg_type + 1) ||
	    resp_msg_hdr->msg_version != req_msg_hdr->msg_version)
		return -EBADMSG;

	/*
	 * If the message size is greater than our buffer length then return
	 * an error.
	 */
	if (unlikely((resp_msg_hdr->msg_sz + ctx->authsize) > req->resp_sz))
		return -EBADMSG;

	/* Decrypt the payload */
	memcpy(iv, &resp_msg_hdr->msg_seqno, min(sizeof(iv), sizeof(resp_msg_hdr->msg_seqno)));
	if (!aesgcm_decrypt(ctx, req->resp_buf, resp_msg->payload, resp_msg_hdr->msg_sz,
			    &resp_msg_hdr->algo, AAD_LEN, iv, resp_msg_hdr->authtag))
		return -EBADMSG;

	return 0;
}

static int enc_payload(struct snp_msg_desc *mdesc, u64 seqno, struct snp_guest_req *req)
{
	struct snp_guest_msg *msg = &mdesc->secret_request;
	struct snp_guest_msg_hdr *hdr = &msg->hdr;
	struct aesgcm_ctx *ctx = mdesc->ctx;
	u8 iv[GCM_AES_IV_SIZE] = {};

	memset(msg, 0, sizeof(*msg));

	hdr->algo = SNP_AEAD_AES_256_GCM;
	hdr->hdr_version = MSG_HDR_VER;
	hdr->hdr_sz = sizeof(*hdr);
	hdr->msg_type = req->msg_type;
	hdr->msg_version = req->msg_version;
	hdr->msg_seqno = seqno;
	hdr->msg_vmpck = req->vmpck_id;
	hdr->msg_sz = req->req_sz;

	/* Verify the sequence number is non-zero */
	if (!hdr->msg_seqno)
		return -ENOSR;

	pr_debug("request [seqno %lld type %d version %d sz %d]\n",
		 hdr->msg_seqno, hdr->msg_type, hdr->msg_version, hdr->msg_sz);

	if (WARN_ON((req->req_sz + ctx->authsize) > sizeof(msg->payload)))
		return -EBADMSG;

	memcpy(iv, &hdr->msg_seqno, min(sizeof(iv), sizeof(hdr->msg_seqno)));
	aesgcm_encrypt(ctx, msg->payload, req->req_buf, req->req_sz, &hdr->algo,
		       AAD_LEN, iv, hdr->authtag);

	return 0;
}

static int __handle_guest_request(struct snp_msg_desc *mdesc, struct snp_guest_req *req,
				  struct snp_guest_request_ioctl *rio)
{
	unsigned long req_start = jiffies;
	unsigned int override_npages = 0;
	u64 override_err = 0;
	int rc;

retry_request:
	/*
	 * Call firmware to process the request. In this function the encrypted
	 * message enters shared memory with the host. So after this call the
	 * sequence number must be incremented or the VMPCK must be deleted to
	 * prevent reuse of the IV.
	 */
<<<<<<< HEAD
	rc = snp_issue_guest_request(req, &mdesc->input, rio);
=======
	rc = snp_issue_guest_request(req, &req->input, rio);
>>>>>>> c378bcea
	switch (rc) {
	case -ENOSPC:
		/*
		 * If the extended guest request fails due to having too
		 * small of a certificate data buffer, retry the same
		 * guest request without the extended data request in
		 * order to increment the sequence number and thus avoid
		 * IV reuse.
		 */
<<<<<<< HEAD
		override_npages = mdesc->input.data_npages;
=======
		override_npages = req->input.data_npages;
>>>>>>> c378bcea
		req->exit_code	= SVM_VMGEXIT_GUEST_REQUEST;

		/*
		 * Override the error to inform callers the given extended
		 * request buffer size was too small and give the caller the
		 * required buffer size.
		 */
		override_err = SNP_GUEST_VMM_ERR(SNP_GUEST_VMM_ERR_INVALID_LEN);

		/*
		 * If this call to the firmware succeeds, the sequence number can
		 * be incremented allowing for continued use of the VMPCK. If
		 * there is an error reflected in the return value, this value
		 * is checked further down and the result will be the deletion
		 * of the VMPCK and the error code being propagated back to the
		 * user as an ioctl() return code.
		 */
		goto retry_request;

	/*
	 * The host may return SNP_GUEST_VMM_ERR_BUSY if the request has been
	 * throttled. Retry in the driver to avoid returning and reusing the
	 * message sequence number on a different message.
	 */
	case -EAGAIN:
		if (jiffies - req_start > SNP_REQ_MAX_RETRY_DURATION) {
			rc = -ETIMEDOUT;
			break;
		}
		schedule_timeout_killable(SNP_REQ_RETRY_DELAY);
		goto retry_request;
	}

	/*
	 * Increment the message sequence number. There is no harm in doing
	 * this now because decryption uses the value stored in the response
	 * structure and any failure will wipe the VMPCK, preventing further
	 * use anyway.
	 */
	snp_inc_msg_seqno(mdesc);

	if (override_err) {
		rio->exitinfo2 = override_err;

		/*
		 * If an extended guest request was issued and the supplied certificate
		 * buffer was not large enough, a standard guest request was issued to
		 * prevent IV reuse. If the standard request was successful, return -EIO
		 * back to the caller as would have originally been returned.
		 */
		if (!rc && override_err == SNP_GUEST_VMM_ERR(SNP_GUEST_VMM_ERR_INVALID_LEN))
			rc = -EIO;
	}

	if (override_npages)
<<<<<<< HEAD
		mdesc->input.data_npages = override_npages;
=======
		req->input.data_npages = override_npages;
>>>>>>> c378bcea

	return rc;
}

int snp_send_guest_request(struct snp_msg_desc *mdesc, struct snp_guest_req *req,
			   struct snp_guest_request_ioctl *rio)
{
	u64 seqno;
	int rc;

	guard(mutex)(&snp_cmd_mutex);

	/* Check if the VMPCK is not empty */
	if (!mdesc->vmpck || !memchr_inv(mdesc->vmpck, 0, VMPCK_KEY_LEN)) {
		pr_err_ratelimited("VMPCK is disabled\n");
		return -ENOTTY;
	}

	/* Get message sequence and verify that its a non-zero */
	seqno = snp_get_msg_seqno(mdesc);
	if (!seqno)
		return -EIO;

	/* Clear shared memory's response for the host to populate. */
	memset(mdesc->response, 0, sizeof(struct snp_guest_msg));

	/* Encrypt the userspace provided payload in mdesc->secret_request. */
	rc = enc_payload(mdesc, seqno, req);
	if (rc)
		return rc;

	/*
	 * Write the fully encrypted request to the shared unencrypted
	 * request page.
	 */
	memcpy(mdesc->request, &mdesc->secret_request, sizeof(mdesc->secret_request));

<<<<<<< HEAD
=======
	/* Initialize the input address for guest request */
	req->input.req_gpa = __pa(mdesc->request);
	req->input.resp_gpa = __pa(mdesc->response);
	req->input.data_gpa = req->certs_data ? __pa(req->certs_data) : 0;

>>>>>>> c378bcea
	rc = __handle_guest_request(mdesc, req, rio);
	if (rc) {
		if (rc == -EIO &&
		    rio->exitinfo2 == SNP_GUEST_VMM_ERR(SNP_GUEST_VMM_ERR_INVALID_LEN))
			return rc;

		pr_alert("Detected error from ASP request. rc: %d, exitinfo2: 0x%llx\n",
			 rc, rio->exitinfo2);

		snp_disable_vmpck(mdesc);
		return rc;
	}

	rc = verify_and_dec_payload(mdesc, req);
	if (rc) {
		pr_alert("Detected unexpected decode failure from ASP. rc: %d\n", rc);
		snp_disable_vmpck(mdesc);
		return rc;
	}

	return 0;
}
EXPORT_SYMBOL_GPL(snp_send_guest_request);

static int __init snp_get_tsc_info(void)
{
	struct snp_guest_request_ioctl *rio;
	struct snp_tsc_info_resp *tsc_resp;
	struct snp_tsc_info_req *tsc_req;
	struct snp_msg_desc *mdesc;
	struct snp_guest_req *req;
	int rc = -ENOMEM;

	tsc_req = kzalloc(sizeof(*tsc_req), GFP_KERNEL);
	if (!tsc_req)
		return rc;

	/*
	 * The intermediate response buffer is used while decrypting the
	 * response payload. Make sure that it has enough space to cover
	 * the authtag.
	 */
	tsc_resp = kzalloc(sizeof(*tsc_resp) + AUTHTAG_LEN, GFP_KERNEL);
	if (!tsc_resp)
		goto e_free_tsc_req;

	req = kzalloc(sizeof(*req), GFP_KERNEL);
	if (!req)
		goto e_free_tsc_resp;

	rio = kzalloc(sizeof(*rio), GFP_KERNEL);
	if (!rio)
		goto e_free_req;

	mdesc = snp_msg_alloc();
	if (IS_ERR_OR_NULL(mdesc))
		goto e_free_rio;

	rc = snp_msg_init(mdesc, snp_vmpl);
	if (rc)
		goto e_free_mdesc;

	req->msg_version = MSG_HDR_VER;
	req->msg_type = SNP_MSG_TSC_INFO_REQ;
	req->vmpck_id = snp_vmpl;
	req->req_buf = tsc_req;
	req->req_sz = sizeof(*tsc_req);
	req->resp_buf = (void *)tsc_resp;
	req->resp_sz = sizeof(*tsc_resp) + AUTHTAG_LEN;
	req->exit_code = SVM_VMGEXIT_GUEST_REQUEST;

	rc = snp_send_guest_request(mdesc, req, rio);
	if (rc)
		goto e_request;

	pr_debug("%s: response status 0x%x scale 0x%llx offset 0x%llx factor 0x%x\n",
		 __func__, tsc_resp->status, tsc_resp->tsc_scale, tsc_resp->tsc_offset,
		 tsc_resp->tsc_factor);

	if (!tsc_resp->status) {
		snp_tsc_scale = tsc_resp->tsc_scale;
		snp_tsc_offset = tsc_resp->tsc_offset;
	} else {
		pr_err("Failed to get TSC info, response status 0x%x\n", tsc_resp->status);
		rc = -EIO;
	}

e_request:
	/* The response buffer contains sensitive data, explicitly clear it. */
	memzero_explicit(tsc_resp, sizeof(*tsc_resp) + AUTHTAG_LEN);
e_free_mdesc:
	snp_msg_free(mdesc);
e_free_rio:
	kfree(rio);
e_free_req:
	kfree(req);
 e_free_tsc_resp:
	kfree(tsc_resp);
e_free_tsc_req:
	kfree(tsc_req);

	return rc;
}

void __init snp_secure_tsc_prepare(void)
{
	if (!cc_platform_has(CC_ATTR_GUEST_SNP_SECURE_TSC))
		return;

	if (snp_get_tsc_info()) {
		pr_alert("Unable to retrieve Secure TSC info from ASP\n");
		sev_es_terminate(SEV_TERM_SET_LINUX, GHCB_TERM_SECURE_TSC);
	}

	pr_debug("SecureTSC enabled");
}

static unsigned long securetsc_get_tsc_khz(void)
{
	return snp_tsc_freq_khz;
}

void __init snp_secure_tsc_init(void)
{
	unsigned long long tsc_freq_mhz;

	if (!cc_platform_has(CC_ATTR_GUEST_SNP_SECURE_TSC))
		return;

	setup_force_cpu_cap(X86_FEATURE_TSC_KNOWN_FREQ);
	rdmsrl(MSR_AMD64_GUEST_TSC_FREQ, tsc_freq_mhz);
	snp_tsc_freq_khz = (unsigned long)(tsc_freq_mhz * 1000);

	x86_platform.calibrate_cpu = securetsc_get_tsc_khz;
	x86_platform.calibrate_tsc = securetsc_get_tsc_khz;
}<|MERGE_RESOLUTION|>--- conflicted
+++ resolved
@@ -2853,24 +2853,8 @@
 	if (!mdesc->response)
 		goto e_free_request;
 
-<<<<<<< HEAD
-	mdesc->certs_data = alloc_shared_pages(SEV_FW_BLOB_MAX_SIZE);
-	if (!mdesc->certs_data)
-		goto e_free_response;
-
-	/* initial the input address for guest request */
-	mdesc->input.req_gpa = __pa(mdesc->request);
-	mdesc->input.resp_gpa = __pa(mdesc->response);
-	mdesc->input.data_gpa = __pa(mdesc->certs_data);
-
 	return mdesc;
 
-e_free_response:
-	free_shared_pages(mdesc->response, sizeof(struct snp_guest_msg));
-=======
-	return mdesc;
-
->>>>>>> c378bcea
 e_free_request:
 	free_shared_pages(mdesc->request, sizeof(struct snp_guest_msg));
 e_unmap:
@@ -2890,10 +2874,6 @@
 	kfree(mdesc->ctx);
 	free_shared_pages(mdesc->response, sizeof(struct snp_guest_msg));
 	free_shared_pages(mdesc->request, sizeof(struct snp_guest_msg));
-<<<<<<< HEAD
-	free_shared_pages(mdesc->certs_data, SEV_FW_BLOB_MAX_SIZE);
-=======
->>>>>>> c378bcea
 	iounmap((__force void __iomem *)mdesc->secrets);
 
 	memset(mdesc, 0, sizeof(*mdesc));
@@ -3062,11 +3042,7 @@
 	 * sequence number must be incremented or the VMPCK must be deleted to
 	 * prevent reuse of the IV.
 	 */
-<<<<<<< HEAD
-	rc = snp_issue_guest_request(req, &mdesc->input, rio);
-=======
 	rc = snp_issue_guest_request(req, &req->input, rio);
->>>>>>> c378bcea
 	switch (rc) {
 	case -ENOSPC:
 		/*
@@ -3076,11 +3052,7 @@
 		 * order to increment the sequence number and thus avoid
 		 * IV reuse.
 		 */
-<<<<<<< HEAD
-		override_npages = mdesc->input.data_npages;
-=======
 		override_npages = req->input.data_npages;
->>>>>>> c378bcea
 		req->exit_code	= SVM_VMGEXIT_GUEST_REQUEST;
 
 		/*
@@ -3136,11 +3108,7 @@
 	}
 
 	if (override_npages)
-<<<<<<< HEAD
-		mdesc->input.data_npages = override_npages;
-=======
 		req->input.data_npages = override_npages;
->>>>>>> c378bcea
 
 	return rc;
 }
@@ -3178,14 +3146,11 @@
 	 */
 	memcpy(mdesc->request, &mdesc->secret_request, sizeof(mdesc->secret_request));
 
-<<<<<<< HEAD
-=======
 	/* Initialize the input address for guest request */
 	req->input.req_gpa = __pa(mdesc->request);
 	req->input.resp_gpa = __pa(mdesc->response);
 	req->input.data_gpa = req->certs_data ? __pa(req->certs_data) : 0;
 
->>>>>>> c378bcea
 	rc = __handle_guest_request(mdesc, req, rio);
 	if (rc) {
 		if (rc == -EIO &&
