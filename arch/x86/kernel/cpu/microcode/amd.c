--- conflicted
+++ resolved
@@ -594,12 +594,8 @@
 	}
 }
 
-<<<<<<< HEAD
-static bool __apply_microcode_amd(struct microcode_amd *mc, unsigned int psize)
-=======
 static bool __apply_microcode_amd(struct microcode_amd *mc, u32 *cur_rev,
 				  unsigned int psize)
->>>>>>> 1fc1a15d
 {
 	unsigned long p_addr = (unsigned long)&mc->hdr.data_code;
 
@@ -622,53 +618,11 @@
 	}
 
 	/* verify patch application was successful */
-<<<<<<< HEAD
-	native_rdmsr(MSR_AMD64_PATCH_LEVEL, rev, dummy);
-
-	if (rev != mc->hdr.patch_id)
-		return false;
-
-	return true;
-}
-
-/*
- * Early load occurs before we can vmalloc(). So we look for the microcode
- * patch container file in initrd, traverse equivalent cpu table, look for a
- * matching microcode patch, and update, all in initrd memory in place.
- * When vmalloc() is available for use later -- on 64-bit during first AP load,
- * and on 32-bit during save_microcode_in_initrd_amd() -- we can call
- * load_microcode_amd() to save equivalent cpu table and microcode patches in
- * kernel heap memory.
- *
- * Returns true if container found (sets @desc), false otherwise.
- */
-static bool early_apply_microcode(u32 old_rev, void *ucode, size_t size)
-{
-	struct cont_desc desc = { 0 };
-	struct microcode_amd *mc;
-
-	scan_containers(ucode, size, &desc);
-
-	mc = desc.mc;
-	if (!mc)
-		return false;
-
-	/*
-	 * Allow application of the same revision to pick up SMT-specific
-	 * changes even if the revision of the other SMT thread is already
-	 * up-to-date.
-	 */
-	if (old_rev > mc->hdr.patch_id)
-		return false;
-
-	return __apply_microcode_amd(mc, desc.psize);
-=======
 	*cur_rev = get_patch_level();
 	if (*cur_rev != mc->hdr.patch_id)
 		return false;
 
 	return true;
->>>>>>> 1fc1a15d
 }
 
 static bool get_builtin_microcode(struct cpio_data *cp)
@@ -744,29 +698,6 @@
 	if (!find_blobs_in_containers(&cp))
 		return;
 
-<<<<<<< HEAD
-	if (early_apply_microcode(ed->old_rev, cp.data, cp.size))
-		native_rdmsr(MSR_AMD64_PATCH_LEVEL, ed->new_rev, dummy);
-}
-
-static enum ucode_state _load_microcode_amd(u8 family, const u8 *data, size_t size);
-
-static int __init save_microcode_in_initrd(void)
-{
-	unsigned int cpuid_1_eax = native_cpuid_eax(1);
-	struct cpuinfo_x86 *c = &boot_cpu_data;
-	struct cont_desc desc = { 0 };
-	enum ucode_state ret;
-	struct cpio_data cp;
-
-	if (dis_ucode_ldr || c->x86_vendor != X86_VENDOR_AMD || c->x86 < 0x10)
-		return 0;
-
-	if (!find_blobs_in_containers(&cp))
-		return -EINVAL;
-
-=======
->>>>>>> 1fc1a15d
 	scan_containers(cp.data, cp.size, &desc);
 
 	mc = desc.mc;
@@ -911,13 +842,8 @@
 
 	rev = get_patch_level();
 	if (rev < mc->hdr.patch_id) {
-<<<<<<< HEAD
-		if (__apply_microcode_amd(mc, p->size))
-			pr_info_once("reload revision: 0x%08x\n", mc->hdr.patch_id);
-=======
 		if (__apply_microcode_amd(mc, &rev, p->size))
 			pr_info_once("reload revision: 0x%08x\n", rev);
->>>>>>> 1fc1a15d
 	}
 }
 
@@ -968,11 +894,7 @@
 		goto out;
 	}
 
-<<<<<<< HEAD
-	if (!__apply_microcode_amd(mc_amd, p->size)) {
-=======
 	if (!__apply_microcode_amd(mc_amd, &rev, p->size)) {
->>>>>>> 1fc1a15d
 		pr_err("CPU%d: update failed for patch_level=0x%08x\n",
 			cpu, mc_amd->hdr.patch_id);
 		return UCODE_ERROR;
