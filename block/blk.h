--- conflicted
+++ resolved
@@ -14,10 +14,7 @@
 struct elevator_type;
 
 #define	BLK_DEV_MAX_SECTORS	(LLONG_MAX >> 9)
-<<<<<<< HEAD
-=======
 #define	BLK_MIN_SEGMENT_SIZE	4096
->>>>>>> 1fc1a15d
 
 /* Max future timer expiry for timeouts */
 #define BLK_MAX_TIMEOUT		(5 * HZ)
