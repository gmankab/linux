--- conflicted
+++ resolved
@@ -21,11 +21,6 @@
 	struct device dev;
 	int minor;
 	unsigned long choices[BITS_TO_LONGS(PLATFORM_PROFILE_LAST)];
-<<<<<<< HEAD
-	const struct platform_profile_ops *ops;
-};
-
-=======
 	unsigned long hidden_choices[BITS_TO_LONGS(PLATFORM_PROFILE_LAST)];
 	const struct platform_profile_ops *ops;
 };
@@ -35,7 +30,6 @@
 	int count;
 };
 
->>>>>>> 1fc1a15d
 static const char * const profile_names[] = {
 	[PLATFORM_PROFILE_LOW_POWER] = "low-power",
 	[PLATFORM_PROFILE_COOL] = "cool",
@@ -79,49 +73,6 @@
  * Return: 0 on success, -errno on failure
  */
 static int _store_class_profile(struct device *dev, void *data)
-<<<<<<< HEAD
-{
-	struct platform_profile_handler *handler;
-	int *bit = (int *)data;
-
-	lockdep_assert_held(&profile_lock);
-	handler = to_pprof_handler(dev);
-	if (!test_bit(*bit, handler->choices))
-		return -EOPNOTSUPP;
-
-	return handler->ops->profile_set(dev, *bit);
-}
-
-/**
- * _notify_class_profile - Notify the class device of a profile change
- * @dev: The class device
- * @data: Unused
- *
- * Return: 0 on success, -errno on failure
- */
-static int _notify_class_profile(struct device *dev, void *data)
-{
-	struct platform_profile_handler *handler = to_pprof_handler(dev);
-
-	lockdep_assert_held(&profile_lock);
-	sysfs_notify(&handler->dev.kobj, NULL, "profile");
-	kobject_uevent(&handler->dev.kobj, KOBJ_CHANGE);
-
-	return 0;
-}
-
-/**
- * get_class_profile - Show the current profile for a class device
- * @dev: The class device
- * @profile: The profile to return
- *
- * Return: 0 on success, -errno on failure
- */
-static int get_class_profile(struct device *dev,
-			     enum platform_profile_option *profile)
-{
-	struct platform_profile_handler *handler;
-=======
 {
 	struct platform_profile_handler *handler;
 	int *bit = (int *)data;
@@ -163,7 +114,6 @@
 			     enum platform_profile_option *profile)
 {
 	struct platform_profile_handler *handler;
->>>>>>> 1fc1a15d
 	enum platform_profile_option val;
 	int err;
 
@@ -230,7 +180,6 @@
 {
 	enum platform_profile_option profile = PLATFORM_PROFILE_LAST;
 	int err;
-<<<<<<< HEAD
 
 	scoped_cond_guard(mutex_intr, return -ERESTARTSYS, &profile_lock) {
 		err = get_class_profile(dev, &profile);
@@ -266,43 +215,6 @@
 			return ret;
 	}
 
-=======
-
-	scoped_cond_guard(mutex_intr, return -ERESTARTSYS, &profile_lock) {
-		err = get_class_profile(dev, &profile);
-		if (err)
-			return err;
-	}
-
-	return sysfs_emit(buf, "%s\n", profile_names[profile]);
-}
-
-/**
- * profile_store - Set the profile for a class device
- * @dev: The device
- * @attr: The attribute
- * @buf: The buffer to read from
- * @count: The number of bytes to read
- *
- * Return: The number of bytes read
- */
-static ssize_t profile_store(struct device *dev,
-			     struct device_attribute *attr,
-			     const char *buf, size_t count)
-{
-	int index, ret;
-
-	index = sysfs_match_string(profile_names, buf);
-	if (index < 0)
-		return -EINVAL;
-
-	scoped_cond_guard(mutex_intr, return -ERESTARTSYS, &profile_lock) {
-		ret = _store_class_profile(dev, &index);
-		if (ret)
-			return ret;
-	}
-
->>>>>>> 1fc1a15d
 	sysfs_notify(acpi_kobj, NULL, "platform_profile");
 
 	return count;
@@ -333,23 +245,6 @@
 /**
  * _aggregate_choices - Aggregate the available profile choices
  * @dev: The device
-<<<<<<< HEAD
- * @data: The available profile choices
- *
- * Return: 0 on success, -errno on failure
- */
-static int _aggregate_choices(struct device *dev, void *data)
-{
-	struct platform_profile_handler *handler;
-	unsigned long *aggregate = data;
-
-	lockdep_assert_held(&profile_lock);
-	handler = to_pprof_handler(dev);
-	if (test_bit(PLATFORM_PROFILE_LAST, aggregate))
-		bitmap_copy(aggregate, handler->choices, PLATFORM_PROFILE_LAST);
-	else
-		bitmap_and(aggregate, handler->choices, aggregate, PLATFORM_PROFILE_LAST);
-=======
  * @arg: struct aggregate_choices_data
  *
  * Return: 0 on success, -errno on failure
@@ -388,7 +283,6 @@
 	handler = to_pprof_handler(dev);
 	bitmap_andnot(data->aggregate, handler->choices,
 		      handler->hidden_choices, PLATFORM_PROFILE_LAST);
->>>>>>> 1fc1a15d
 
 	return 0;
 }
@@ -405,24 +299,6 @@
 					     struct device_attribute *attr,
 					     char *buf)
 {
-<<<<<<< HEAD
-	unsigned long aggregate[BITS_TO_LONGS(PLATFORM_PROFILE_LAST)];
-	int err;
-
-	set_bit(PLATFORM_PROFILE_LAST, aggregate);
-	scoped_cond_guard(mutex_intr, return -ERESTARTSYS, &profile_lock) {
-		err = class_for_each_device(&platform_profile_class, NULL,
-					    aggregate, _aggregate_choices);
-		if (err)
-			return err;
-	}
-
-	/* no profile handler registered any more */
-	if (bitmap_empty(aggregate, PLATFORM_PROFILE_LAST))
-		return -EINVAL;
-
-	return _commmon_choices_show(aggregate, buf);
-=======
 	struct aggregate_choices_data data = {
 		.aggregate = { [0 ... BITS_TO_LONGS(PLATFORM_PROFILE_LAST) - 1] = ~0UL },
 		.count = 0,
@@ -448,7 +324,6 @@
 		return -EINVAL;
 
 	return _commmon_choices_show(data.aggregate, buf);
->>>>>>> 1fc1a15d
 }
 
 /**
@@ -536,14 +411,10 @@
 				      struct device_attribute *attr,
 				      const char *buf, size_t count)
 {
-<<<<<<< HEAD
-	unsigned long choices[BITS_TO_LONGS(PLATFORM_PROFILE_LAST)];
-=======
 	struct aggregate_choices_data data = {
 		.aggregate = { [0 ... BITS_TO_LONGS(PLATFORM_PROFILE_LAST) - 1] = ~0UL },
 		.count = 0,
 	};
->>>>>>> 1fc1a15d
 	int ret;
 	int i;
 
@@ -551,15 +422,6 @@
 	i = sysfs_match_string(profile_names, buf);
 	if (i < 0 || i == PLATFORM_PROFILE_CUSTOM)
 		return -EINVAL;
-<<<<<<< HEAD
-	set_bit(PLATFORM_PROFILE_LAST, choices);
-	scoped_cond_guard(mutex_intr, return -ERESTARTSYS, &profile_lock) {
-		ret = class_for_each_device(&platform_profile_class, NULL,
-					    choices, _aggregate_choices);
-		if (ret)
-			return ret;
-		if (!test_bit(i, choices))
-=======
 	set_bit(PLATFORM_PROFILE_LAST, data.aggregate);
 	scoped_cond_guard(mutex_intr, return -ERESTARTSYS, &profile_lock) {
 		ret = class_for_each_device(&platform_profile_class, NULL,
@@ -567,7 +429,6 @@
 		if (ret)
 			return ret;
 		if (!test_bit(i, data.aggregate))
->>>>>>> 1fc1a15d
 			return -EOPNOTSUPP;
 
 		ret = class_for_each_device(&platform_profile_class, NULL, &i,
@@ -633,14 +494,6 @@
  */
 int platform_profile_cycle(void)
 {
-<<<<<<< HEAD
-	enum platform_profile_option next = PLATFORM_PROFILE_LAST;
-	enum platform_profile_option profile = PLATFORM_PROFILE_LAST;
-	unsigned long choices[BITS_TO_LONGS(PLATFORM_PROFILE_LAST)];
-	int err;
-
-	set_bit(PLATFORM_PROFILE_LAST, choices);
-=======
 	struct aggregate_choices_data data = {
 		.aggregate = { [0 ... BITS_TO_LONGS(PLATFORM_PROFILE_LAST) - 1] = ~0UL },
 		.count = 0,
@@ -650,7 +503,6 @@
 	int err;
 
 	set_bit(PLATFORM_PROFILE_LAST, data.aggregate);
->>>>>>> 1fc1a15d
 	scoped_cond_guard(mutex_intr, return -ERESTARTSYS, &profile_lock) {
 		err = class_for_each_device(&platform_profile_class, NULL,
 					    &profile, _aggregate_profiles);
@@ -662,24 +514,14 @@
 			return -EINVAL;
 
 		err = class_for_each_device(&platform_profile_class, NULL,
-<<<<<<< HEAD
-					    choices, _aggregate_choices);
-=======
 					    &data, _aggregate_choices);
->>>>>>> 1fc1a15d
 		if (err)
 			return err;
 
 		/* never iterate into a custom if all drivers supported it */
-<<<<<<< HEAD
-		clear_bit(PLATFORM_PROFILE_CUSTOM, choices);
-
-		next = find_next_bit_wrap(choices,
-=======
 		clear_bit(PLATFORM_PROFILE_CUSTOM, data.aggregate);
 
 		next = find_next_bit_wrap(data.aggregate,
->>>>>>> 1fc1a15d
 					  PLATFORM_PROFILE_LAST,
 					  profile + 1);
 
@@ -734,8 +576,6 @@
 		return ERR_PTR(-EINVAL);
 	}
 
-<<<<<<< HEAD
-=======
 	if (ops->hidden_choices) {
 		err = ops->hidden_choices(drvdata, pprof->hidden_choices);
 		if (err) {
@@ -744,7 +584,6 @@
 		}
 	}
 
->>>>>>> 1fc1a15d
 	guard(mutex)(&profile_lock);
 
 	/* create class interface for individual handler */
