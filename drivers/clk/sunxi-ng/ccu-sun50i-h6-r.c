--- conflicted
+++ resolved
@@ -231,14 +231,9 @@
 	if (!desc)
 		return -EINVAL;
 
-<<<<<<< HEAD
-	of_sunxi_ccu_probe(node, reg, desc);
-}
-=======
 	reg = devm_platform_ioremap_resource(pdev, 0);
 	if (IS_ERR(reg))
 		return PTR_ERR(reg);
->>>>>>> 754e0b0e
 
 	return devm_sunxi_ccu_probe(&pdev->dev, reg, desc);
 }
