--- conflicted
+++ resolved
@@ -117,9 +117,8 @@
 int cxl_port_get_switch_dport_bandwidth(struct cxl_port *port,
 					struct access_coordinate *c);
 
-<<<<<<< HEAD
 int cxl_gpf_port_setup(struct device *dport_dev, struct cxl_port *port);
-=======
+
 #ifdef CONFIG_CXL_FEATURES
 size_t cxl_get_feature(struct cxl_mailbox *cxl_mbox, const uuid_t *feat_uuid,
 		       enum cxl_get_feat_selection selection,
@@ -130,6 +129,5 @@
 		    size_t feat_data_size, u32 feat_flag, u16 offset,
 		    u16 *return_code);
 #endif
->>>>>>> a8b773f2
 
 #endif /* __CXL_CORE_H__ */