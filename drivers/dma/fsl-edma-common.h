--- conflicted
+++ resolved
@@ -194,11 +194,6 @@
 #define FSL_EDMA_DRV_HAS_PD		BIT(5)
 #define FSL_EDMA_DRV_HAS_CHCLK		BIT(6)
 #define FSL_EDMA_DRV_HAS_CHMUX		BIT(7)
-<<<<<<< HEAD
-/* imx8 QM audio edma remote local swapped */
-#define FSL_EDMA_DRV_QUIRK_SWAPPED	BIT(8)
-=======
->>>>>>> 0c383648
 /* control and status register is in tcd address space, edma3 reg layout */
 #define FSL_EDMA_DRV_SPLIT_REG		BIT(9)
 #define FSL_EDMA_DRV_BUS_8BYTE		BIT(10)
@@ -240,7 +235,6 @@
 	void __iomem		*muxbase[DMAMUX_NR];
 	struct clk		*muxclk[DMAMUX_NR];
 	struct clk		*dmaclk;
-	struct clk		*chclk;
 	struct mutex		fsl_edma_mutex;
 	const struct fsl_edma_drvdata *drvdata;
 	u32			n_chans;
@@ -252,15 +246,6 @@
 	struct fsl_edma_chan	chans[] __counted_by(n_chans);
 };
 
-<<<<<<< HEAD
-#define edma_read_tcdreg_c(chan, _tcd,  __name)				\
-(sizeof((_tcd)->__name) == sizeof(u64) ?				\
-	edma_readq(chan->edma, &(_tcd)->__name) :			\
-		((sizeof((_tcd)->__name) == sizeof(u32)) ?		\
-			edma_readl(chan->edma, &(_tcd)->__name) :	\
-			edma_readw(chan->edma, &(_tcd)->__name)		\
-		))
-=======
 static inline u32 fsl_edma_drvflags(struct fsl_edma_chan *fsl_chan)
 {
 	return fsl_chan->edma->drvdata->flags;
@@ -272,7 +257,6 @@
 	__iomem __le32 : edma_readl(chan->edma, &(_tcd)->__name),		\
 	__iomem __le16 : edma_readw(chan->edma, &(_tcd)->__name)		\
 	)
->>>>>>> 0c383648
 
 #define edma_read_tcdreg(chan, __name)								\
 ((fsl_edma_drvflags(chan) & FSL_EDMA_DRV_TCD64) ?						\
@@ -280,25 +264,6 @@
 	edma_read_tcdreg_c(chan, ((struct fsl_edma_hw_tcd __iomem *)chan->tcd), __name)		\
 )
 
-<<<<<<< HEAD
-#define edma_write_tcdreg_c(chan, _tcd, _val, __name)				\
-do {										\
-	switch (sizeof(_tcd->__name)) {						\
-	case sizeof(u64):							\
-		edma_writeq(chan->edma, (u64 __force)_val, &_tcd->__name);	\
-		break;								\
-	case sizeof(u32):							\
-		edma_writel(chan->edma, (u32 __force)_val, &_tcd->__name);	\
-		break;								\
-	case sizeof(u16):							\
-		edma_writew(chan->edma, (u16 __force)_val, &_tcd->__name);	\
-		break;								\
-	case sizeof(u8):							\
-		edma_writeb(chan->edma, (u8 __force)_val, &_tcd->__name);	\
-		break;								\
-	}									\
-} while (0)
-=======
 #define edma_write_tcdreg_c(chan, _tcd, _val, __name)					\
 _Generic((_tcd->__name),								\
 	__iomem __le64 : edma_writeq(chan->edma, (u64 __force)(_val), &_tcd->__name),	\
@@ -306,7 +271,6 @@
 	__iomem __le16 : edma_writew(chan->edma, (u16 __force)(_val), &_tcd->__name),	\
 	__iomem u8 : edma_writeb(chan->edma, _val, &_tcd->__name)			\
 	)
->>>>>>> 0c383648
 
 #define edma_write_tcdreg(chan, val, __name)							   \
 do {												   \
@@ -347,17 +311,11 @@
 						 (((struct fsl_edma_hw_tcd *)_tcd)->_field))
 
 #define fsl_edma_le_to_cpu(x)						\
-<<<<<<< HEAD
-(sizeof(x) == sizeof(u64) ? le64_to_cpu((__force __le64)(x)) :		\
-	(sizeof(x) == sizeof(u32) ? le32_to_cpu((__force __le32)(x)) :	\
-				    le16_to_cpu((__force __le16)(x))))
-=======
 _Generic((x),								\
 	__le64 : le64_to_cpu((x)),					\
 	__le32 : le32_to_cpu((x)),					\
 	__le16 : le16_to_cpu((x))					\
 )
->>>>>>> 0c383648
 
 #define fsl_edma_get_tcd_to_cpu(_chan, _tcd, _field)				\
 (fsl_edma_drvflags(_chan) & FSL_EDMA_DRV_TCD64 ?				\
@@ -365,27 +323,11 @@
 	fsl_edma_le_to_cpu(((struct fsl_edma_hw_tcd *)_tcd)->_field))
 
 #define fsl_edma_set_tcd_to_le_c(_tcd, _val, _field)					\
-<<<<<<< HEAD
-do {											\
-	switch (sizeof((_tcd)->_field)) {						\
-	case sizeof(u64):								\
-		*(__force __le64 *)(&((_tcd)->_field)) = cpu_to_le64(_val);		\
-		break;									\
-	case sizeof(u32):								\
-		*(__force __le32 *)(&((_tcd)->_field)) = cpu_to_le32(_val);		\
-		break;									\
-	case sizeof(u16):								\
-		*(__force __le16 *)(&((_tcd)->_field)) = cpu_to_le16(_val);		\
-		break;									\
-	}										\
-} while (0)
-=======
 _Generic(((_tcd)->_field),								\
 	__le64 : (_tcd)->_field = cpu_to_le64(_val),					\
 	__le32 : (_tcd)->_field = cpu_to_le32(_val),					\
 	__le16 : (_tcd)->_field = cpu_to_le16(_val)					\
 )
->>>>>>> 0c383648
 
 #define fsl_edma_set_tcd_to_le(_chan, _tcd, _val, _field)	\
 do {								\
@@ -395,12 +337,9 @@
 		fsl_edma_set_tcd_to_le_c((struct fsl_edma_hw_tcd *)_tcd, _val, _field);		\
 } while (0)
 
-<<<<<<< HEAD
-=======
 /* Need after struct defination */
 #include "fsl-edma-trace.h"
 
->>>>>>> 0c383648
 /*
  * R/W functions for big- or little-endian registers:
  * The eDMA controller's endian is independent of the CPU core's endian.
@@ -419,12 +358,9 @@
 		h = ioread32(addr + 4);
 	}
 
-<<<<<<< HEAD
-=======
 	trace_edma_readl(edma, addr, l);
 	trace_edma_readl(edma, addr + 4, h);
 
->>>>>>> 0c383648
 	return (h << 32) | l;
 }
 
@@ -454,14 +390,6 @@
 	trace_edma_readw(edma, addr, val);
 
 	return val;
-}
-
-static inline u16 edma_readw(struct fsl_edma_engine *edma, void __iomem *addr)
-{
-	if (edma->big_endian)
-		return ioread16be(addr);
-	else
-		return ioread16(addr);
 }
 
 static inline void edma_writeb(struct fsl_edma_engine *edma,
@@ -514,26 +442,9 @@
 	trace_edma_writel(edma, addr + 4, val >> 32);
 }
 
-static inline void edma_writeq(struct fsl_edma_engine *edma,
-			       u64 val, void __iomem *addr)
-{
-	if (edma->big_endian) {
-		iowrite32be(val & 0xFFFFFFFF, addr);
-		iowrite32be(val >> 32, addr + 4);
-	} else {
-		iowrite32(val & 0xFFFFFFFF, addr);
-		iowrite32(val >> 32, addr + 4);
-	}
-}
-
 static inline struct fsl_edma_chan *to_fsl_edma_chan(struct dma_chan *chan)
 {
 	return container_of(chan, struct fsl_edma_chan, vchan.chan);
-}
-
-static inline u32 fsl_edma_drvflags(struct fsl_edma_chan *fsl_chan)
-{
-	return fsl_chan->edma->drvdata->flags;
 }
 
 static inline struct fsl_edma_desc *to_fsl_edma_desc(struct virt_dma_desc *vd)
