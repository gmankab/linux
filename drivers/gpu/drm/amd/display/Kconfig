--- conflicted
+++ resolved
@@ -8,11 +8,8 @@
 	bool "AMD DC - Enable new display engine"
 	default y
 	depends on BROKEN || !CC_IS_CLANG || ARM64 || LOONGARCH || RISCV || SPARC64 || X86_64
-<<<<<<< HEAD
-=======
 	select CEC_CORE
 	select CEC_NOTIFIER
->>>>>>> a5a056c8
 	select SND_HDA_COMPONENT if SND_HDA_CORE
 	# !CC_IS_CLANG: https://github.com/ClangBuiltLinux/linux/issues/1752
 	select DRM_AMD_DC_FP if ARCH_HAS_KERNEL_FPU_SUPPORT && !(CC_IS_CLANG && (ARM64 || LOONGARCH || RISCV))
