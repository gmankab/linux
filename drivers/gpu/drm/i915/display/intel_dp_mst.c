--- conflicted
+++ resolved
@@ -1867,12 +1867,8 @@
 	/* create encoders */
 	mst_stream_encoders_create(dig_port);
 	ret = drm_dp_mst_topology_mgr_init(&intel_dp->mst_mgr, display->drm,
-<<<<<<< HEAD
-					   &intel_dp->aux, 16, 3, conn_base_id);
-=======
 					   &intel_dp->aux, 16,
 					   INTEL_NUM_PIPES(display), conn_base_id);
->>>>>>> 1fc1a15d
 	if (ret) {
 		intel_dp->mst_mgr.cbs = NULL;
 		return ret;
