--- conflicted
+++ resolved
@@ -28,11 +28,6 @@
 
 #include "i915_drv.h"
 
-<<<<<<< HEAD
-#define EXPECTED_FLAGS (VM_PFNMAP | VM_DONTEXPAND | VM_DONTDUMP)
-
-#define use_dma(io) ((io) != -1)
-=======
 struct remap_pfn {
 	struct mm_struct *mm;
 	unsigned long pfn;
@@ -72,7 +67,6 @@
 }
 
 #define EXPECTED_FLAGS (VM_PFNMAP | VM_DONTEXPAND | VM_DONTDUMP)
->>>>>>> 3b7961a3
 
 /**
  * remap_io_sg - remap an IO mapping to userspace
@@ -88,7 +82,12 @@
 		unsigned long addr, unsigned long size,
 		struct scatterlist *sgl, resource_size_t iobase)
 {
-	unsigned long pfn, len, remapped = 0;
+	struct remap_pfn r = {
+		.mm = vma->vm_mm,
+		.prot = vma->vm_page_prot,
+		.sgt = __sgt_iter(sgl, use_dma(iobase)),
+		.iobase = iobase,
+	};
 	int err;
 
 	/* We rely on prevalidation of the io-mapping to skip track_pfn(). */
@@ -97,25 +96,11 @@
 	if (!use_dma(iobase))
 		flush_cache_range(vma, addr, size);
 
-	do {
-		if (use_dma(iobase)) {
-			if (!sg_dma_len(sgl))
-				break;
-			pfn = (sg_dma_address(sgl) + iobase) >> PAGE_SHIFT;
-			len = sg_dma_len(sgl);
-		} else {
-			pfn = page_to_pfn(sg_page(sgl));
-			len = sgl->length;
-		}
+	err = apply_to_page_range(r.mm, addr, size, remap_sg, &r);
+	if (unlikely(err)) {
+		zap_vma_ptes(vma, addr, r.pfn << PAGE_SHIFT);
+		return err;
+	}
 
-		err = remap_pfn_range(vma, addr + remapped, pfn, len,
-				      vma->vm_page_prot);
-		if (err)
-			break;
-		remapped += len;
-	} while ((sgl = __sg_next(sgl)));
-
-	if (err)
-		zap_vma_ptes(vma, addr, remapped);
-	return err;
+	return 0;
 }