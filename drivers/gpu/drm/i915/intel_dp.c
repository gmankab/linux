--- conflicted
+++ resolved
@@ -2449,19 +2449,11 @@
 	struct intel_dp *intel_dp = enc_to_intel_dp(&encoder->base);
 	struct drm_device *dev = encoder->base.dev;
 	struct drm_i915_private *dev_priv = dev->dev_private;
-<<<<<<< HEAD
 
 	intel_dp_link_down(intel_dp);
 
 	mutex_lock(&dev_priv->sb_lock);
 
-=======
-
-	intel_dp_link_down(intel_dp);
-
-	mutex_lock(&dev_priv->sb_lock);
-
->>>>>>> 44cc6c08
 	/* Assert data lane reset */
 	chv_data_lane_soft_reset(encoder, true);
 
@@ -4551,7 +4543,6 @@
 
 static bool ibx_digital_port_connected(struct drm_i915_private *dev_priv,
 				       struct intel_digital_port *port)
-<<<<<<< HEAD
 {
 	u32 bit;
 
@@ -4571,154 +4562,6 @@
 		MISSING_CASE(port->port);
 		return false;
 	}
-
-	return I915_READ(SDEISR) & bit;
-}
-
-static bool cpt_digital_port_connected(struct drm_i915_private *dev_priv,
-				       struct intel_digital_port *port)
-{
-	u32 bit;
-
-	switch (port->port) {
-	case PORT_A:
-		return true;
-	case PORT_B:
-		bit = SDE_PORTB_HOTPLUG_CPT;
-		break;
-	case PORT_C:
-		bit = SDE_PORTC_HOTPLUG_CPT;
-		break;
-	case PORT_D:
-		bit = SDE_PORTD_HOTPLUG_CPT;
-		break;
-	default:
-		MISSING_CASE(port->port);
-		return false;
-	}
-
-	return I915_READ(SDEISR) & bit;
-}
-
-static bool g4x_digital_port_connected(struct drm_i915_private *dev_priv,
-				       struct intel_digital_port *port)
-{
-	u32 bit;
-
-	switch (port->port) {
-	case PORT_B:
-		bit = PORTB_HOTPLUG_LIVE_STATUS_G4X;
-		break;
-	case PORT_C:
-		bit = PORTC_HOTPLUG_LIVE_STATUS_G4X;
-		break;
-	case PORT_D:
-		bit = PORTD_HOTPLUG_LIVE_STATUS_G4X;
-		break;
-	default:
-		MISSING_CASE(port->port);
-		return false;
-	}
-
-	return I915_READ(PORT_HOTPLUG_STAT) & bit;
-}
-
-static bool vlv_digital_port_connected(struct drm_i915_private *dev_priv,
-				       struct intel_digital_port *port)
-{
-	u32 bit;
-
-	switch (port->port) {
-	case PORT_B:
-		bit = PORTB_HOTPLUG_LIVE_STATUS_VLV;
-		break;
-	case PORT_C:
-		bit = PORTC_HOTPLUG_LIVE_STATUS_VLV;
-		break;
-	case PORT_D:
-		bit = PORTD_HOTPLUG_LIVE_STATUS_VLV;
-		break;
-	default:
-		MISSING_CASE(port->port);
-		return false;
-	}
-
-	return I915_READ(PORT_HOTPLUG_STAT) & bit;
-}
-
-static bool bxt_digital_port_connected(struct drm_i915_private *dev_priv,
-				       struct intel_digital_port *port)
-{
-	u32 bit;
-
-	switch (port->port) {
-	case PORT_A:
-		bit = BXT_DE_PORT_HP_DDIA;
-		break;
-	case PORT_B:
-		bit = BXT_DE_PORT_HP_DDIB;
-		break;
-	case PORT_C:
-		bit = BXT_DE_PORT_HP_DDIC;
-		break;
-	default:
-		MISSING_CASE(port->port);
-		return false;
-	}
-
-	return I915_READ(GEN8_DE_PORT_ISR) & bit;
-}
-
-/*
- * intel_digital_port_connected - is the specified port connected?
- * @dev_priv: i915 private structure
- * @port: the port to test
- *
- * Return %true if @port is connected, %false otherwise.
- */
-static bool intel_digital_port_connected(struct drm_i915_private *dev_priv,
-					 struct intel_digital_port *port)
-{
-	if (HAS_PCH_IBX(dev_priv))
-		return ibx_digital_port_connected(dev_priv, port);
-	if (HAS_PCH_SPLIT(dev_priv))
-		return cpt_digital_port_connected(dev_priv, port);
-	else if (IS_BROXTON(dev_priv))
-		return bxt_digital_port_connected(dev_priv, port);
-	else if (IS_VALLEYVIEW(dev_priv))
-		return vlv_digital_port_connected(dev_priv, port);
-	else
-		return g4x_digital_port_connected(dev_priv, port);
-}
-
-static enum drm_connector_status
-ironlake_dp_detect(struct intel_dp *intel_dp)
-=======
->>>>>>> 44cc6c08
-{
-	u32 bit;
-
-<<<<<<< HEAD
-	if (!intel_digital_port_connected(dev_priv, intel_dig_port))
-		return connector_status_disconnected;
-=======
-	switch (port->port) {
-	case PORT_A:
-		return true;
-	case PORT_B:
-		bit = SDE_PORTB_HOTPLUG;
-		break;
-	case PORT_C:
-		bit = SDE_PORTC_HOTPLUG;
-		break;
-	case PORT_D:
-		bit = SDE_PORTD_HOTPLUG;
-		break;
-	default:
-		MISSING_CASE(port->port);
-		return false;
-	}
->>>>>>> 44cc6c08
 
 	return I915_READ(SDEISR) & bit;
 }
@@ -4751,8 +4594,6 @@
 	return I915_READ(SDEISR) & bit;
 }
 
-<<<<<<< HEAD
-=======
 static bool g4x_digital_port_connected(struct drm_i915_private *dev_priv,
 				       struct intel_digital_port *port)
 {
@@ -4860,7 +4701,6 @@
 	return intel_dp_detect_dpcd(intel_dp);
 }
 
->>>>>>> 44cc6c08
 static enum drm_connector_status
 g4x_dp_detect(struct intel_dp *intel_dp)
 {
