--- conflicted
+++ resolved
@@ -754,38 +754,10 @@
 	 * requires us to use 18bpp). Until that's fully debugged, stay
 	 * bug-for-bug compatible with the old code.
 	 */
-<<<<<<< HEAD
-	intel_link_compute_m_n(intel_crtc->bpp, lane_count,
-			       target_clock, adjusted_mode->clock, &m_n);
-
-	if (HAS_DDI(dev)) {
-		I915_WRITE(PIPE_DATA_M1(cpu_transcoder),
-			   TU_SIZE(m_n.tu) | m_n.gmch_m);
-		I915_WRITE(PIPE_DATA_N1(cpu_transcoder), m_n.gmch_n);
-		I915_WRITE(PIPE_LINK_M1(cpu_transcoder), m_n.link_m);
-		I915_WRITE(PIPE_LINK_N1(cpu_transcoder), m_n.link_n);
-	} else if (HAS_PCH_SPLIT(dev)) {
-		I915_WRITE(TRANSDATA_M1(pipe), TU_SIZE(m_n.tu) | m_n.gmch_m);
-		I915_WRITE(TRANSDATA_N1(pipe), m_n.gmch_n);
-		I915_WRITE(TRANSDPLINK_M1(pipe), m_n.link_m);
-		I915_WRITE(TRANSDPLINK_N1(pipe), m_n.link_n);
-	} else if (IS_VALLEYVIEW(dev)) {
-		I915_WRITE(PIPE_DATA_M1(pipe), TU_SIZE(m_n.tu) | m_n.gmch_m);
-		I915_WRITE(PIPE_DATA_N1(pipe), m_n.gmch_n);
-		I915_WRITE(PIPE_LINK_M1(pipe), m_n.link_m);
-		I915_WRITE(PIPE_LINK_N1(pipe), m_n.link_n);
-	} else {
-		I915_WRITE(PIPE_GMCH_DATA_M(pipe),
-			   TU_SIZE(m_n.tu) | m_n.gmch_m);
-		I915_WRITE(PIPE_GMCH_DATA_N(pipe), m_n.gmch_n);
-		I915_WRITE(PIPE_DP_LINK_M(pipe), m_n.link_m);
-		I915_WRITE(PIPE_DP_LINK_N(pipe), m_n.link_n);
-=======
 	if (is_edp(intel_dp) && dev_priv->edp.bpp) {
 		DRM_DEBUG_KMS("clamping display bpc (was %d) to eDP (%d)\n",
 			      bpp, dev_priv->edp.bpp);
 		bpp = min_t(int, bpp, dev_priv->edp.bpp);
->>>>>>> bae36991
 	}
 	pipe_config->pipe_bpp = bpp;
 
