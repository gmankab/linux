--- conflicted
+++ resolved
@@ -540,10 +540,6 @@
 
 static void corsair_void_add_battery(struct corsair_void_drvdata *drvdata)
 {
-<<<<<<< HEAD
-	struct corsair_void_drvdata *drvdata;
-=======
->>>>>>> c378bcea
 	struct power_supply_config psy_cfg = {};
 	struct power_supply *new_supply;
 
