--- conflicted
+++ resolved
@@ -3271,8 +3271,6 @@
 	.list_voltage = pmbus_regulator_list_voltage,
 };
 EXPORT_SYMBOL_NS_GPL(pmbus_regulator_ops, "PMBUS");
-<<<<<<< HEAD
-=======
 
 int pmbus_regulator_init_cb(struct regulator_dev *rdev,
 			    struct regulator_config *config)
@@ -3289,7 +3287,6 @@
 	return 0;
 }
 EXPORT_SYMBOL_NS_GPL(pmbus_regulator_init_cb, "PMBUS");
->>>>>>> a5a056c8
 
 static int pmbus_regulator_register(struct pmbus_data *data)
 {
