// SPDX-License-Identifier: GPL-2.0-only
/*
 * ST SPEAr ADC driver
 *
 * Copyright 2012 Stefan Roese <sr@denx.de>
 */

#include <linux/mod_devicetable.h>
#include <linux/module.h>
#include <linux/platform_device.h>
#include <linux/property.h>
#include <linux/interrupt.h>
#include <linux/device.h>
#include <linux/kernel.h>
#include <linux/slab.h>
#include <linux/io.h>
#include <linux/clk.h>
#include <linux/err.h>
#include <linux/completion.h>

#include <linux/iio/iio.h>
#include <linux/iio/sysfs.h>

/* SPEAR registers definitions */
#define SPEAR600_ADC_SCAN_RATE_LO(x)	((x) & 0xFFFF)
#define SPEAR600_ADC_SCAN_RATE_HI(x)	(((x) >> 0x10) & 0xFFFF)
#define SPEAR_ADC_CLK_LOW(x)		(((x) & 0xf) << 0)
#define SPEAR_ADC_CLK_HIGH(x)		(((x) & 0xf) << 4)

/* Bit definitions for SPEAR_ADC_STATUS */
#define SPEAR_ADC_STATUS_START_CONVERSION	BIT(0)
#define SPEAR_ADC_STATUS_CHANNEL_NUM(x)		((x) << 1)
#define SPEAR_ADC_STATUS_ADC_ENABLE		BIT(4)
#define SPEAR_ADC_STATUS_AVG_SAMPLE(x)		((x) << 5)
#define SPEAR_ADC_STATUS_VREF_INTERNAL		BIT(9)

#define SPEAR_ADC_DATA_MASK		0x03ff
#define SPEAR_ADC_DATA_BITS		10

#define SPEAR_ADC_MOD_NAME "spear-adc"

#define SPEAR_ADC_CHANNEL_NUM		8

#define SPEAR_ADC_CLK_MIN			2500000
#define SPEAR_ADC_CLK_MAX			20000000

struct adc_regs_spear3xx {
	u32 status;
	u32 average;
	u32 scan_rate;
	u32 clk;	/* Not avail for 1340 & 1310 */
	u32 ch_ctrl[SPEAR_ADC_CHANNEL_NUM];
	u32 ch_data[SPEAR_ADC_CHANNEL_NUM];
};

struct chan_data {
	u32 lsb;
	u32 msb;
};

struct adc_regs_spear6xx {
	u32 status;
	u32 pad[2];
	u32 clk;
	u32 ch_ctrl[SPEAR_ADC_CHANNEL_NUM];
	struct chan_data ch_data[SPEAR_ADC_CHANNEL_NUM];
	u32 scan_rate_lo;
	u32 scan_rate_hi;
	struct chan_data average;
};

struct spear_adc_state {
	struct device *dev;
	struct adc_regs_spear3xx __iomem *adc_base_spear3xx;
	struct adc_regs_spear6xx __iomem *adc_base_spear6xx;
	struct clk *clk;
	struct completion completion;
	/*
	 * Lock to protect the device state during a potential concurrent
	 * read access from userspace. Reading a raw value requires a sequence
	 * of register writes, then a wait for a completion callback,
	 * and finally a register read, during which userspace could issue
	 * another read request. This lock protects a read access from
	 * ocurring before another one has finished.
	 */
	struct mutex lock;
	u32 current_clk;
	u32 sampling_freq;
	u32 avg_samples;
	u32 vref_external;
	u32 value;
};

/*
 * Functions to access some SPEAr ADC register. Abstracted into
 * static inline functions, because of different register offsets
 * on different SoC variants (SPEAr300 vs SPEAr600 etc).
 */
static void spear_adc_set_status(struct spear_adc_state *st, u32 val)
{
	__raw_writel(val, &st->adc_base_spear6xx->status);
}

static void spear_adc_set_clk(struct spear_adc_state *st, u32 val)
{
	u32 clk_high, clk_low, count;
	u32 apb_clk = clk_get_rate(st->clk);

	count = DIV_ROUND_UP(apb_clk, val);
	clk_low = count / 2;
	clk_high = count - clk_low;
	st->current_clk = apb_clk / count;

	__raw_writel(SPEAR_ADC_CLK_LOW(clk_low) | SPEAR_ADC_CLK_HIGH(clk_high),
		     &st->adc_base_spear6xx->clk);
}

static void spear_adc_set_ctrl(struct spear_adc_state *st, int n,
			       u32 val)
{
	__raw_writel(val, &st->adc_base_spear6xx->ch_ctrl[n]);
}

static u32 spear_adc_get_average(struct spear_adc_state *st)
{
	if (device_is_compatible(st->dev, "st,spear600-adc")) {
		return __raw_readl(&st->adc_base_spear6xx->average.msb) &
			SPEAR_ADC_DATA_MASK;
	} else {
		return __raw_readl(&st->adc_base_spear3xx->average) &
			SPEAR_ADC_DATA_MASK;
	}
}

static void spear_adc_set_scanrate(struct spear_adc_state *st, u32 rate)
{
	if (device_is_compatible(st->dev, "st,spear600-adc")) {
		__raw_writel(SPEAR600_ADC_SCAN_RATE_LO(rate),
			     &st->adc_base_spear6xx->scan_rate_lo);
		__raw_writel(SPEAR600_ADC_SCAN_RATE_HI(rate),
			     &st->adc_base_spear6xx->scan_rate_hi);
	} else {
		__raw_writel(rate, &st->adc_base_spear3xx->scan_rate);
	}
}

static int spear_adc_read_raw(struct iio_dev *indio_dev,
			      struct iio_chan_spec const *chan,
			      int *val,
			      int *val2,
			      long mask)
{
	struct spear_adc_state *st = iio_priv(indio_dev);
	u32 status;

	switch (mask) {
	case IIO_CHAN_INFO_RAW:
		mutex_lock(&st->lock);

		status = SPEAR_ADC_STATUS_CHANNEL_NUM(chan->channel) |
			SPEAR_ADC_STATUS_AVG_SAMPLE(st->avg_samples) |
			SPEAR_ADC_STATUS_START_CONVERSION |
			SPEAR_ADC_STATUS_ADC_ENABLE;
		if (st->vref_external == 0)
			status |= SPEAR_ADC_STATUS_VREF_INTERNAL;

		spear_adc_set_status(st, status);
		wait_for_completion(&st->completion); /* set by ISR */
		*val = st->value;

		mutex_unlock(&st->lock);

		return IIO_VAL_INT;

	case IIO_CHAN_INFO_SCALE:
		*val = st->vref_external;
		*val2 = SPEAR_ADC_DATA_BITS;
		return IIO_VAL_FRACTIONAL_LOG2;
	case IIO_CHAN_INFO_SAMP_FREQ:
		*val = st->current_clk;
		return IIO_VAL_INT;
	}

	return -EINVAL;
}

static int spear_adc_write_raw(struct iio_dev *indio_dev,
			       struct iio_chan_spec const *chan,
			       int val,
			       int val2,
			       long mask)
{
	struct spear_adc_state *st = iio_priv(indio_dev);
	int ret = 0;

	if (mask != IIO_CHAN_INFO_SAMP_FREQ)
		return -EINVAL;

	mutex_lock(&st->lock);

	if ((val < SPEAR_ADC_CLK_MIN) ||
	    (val > SPEAR_ADC_CLK_MAX) ||
	    (val2 != 0)) {
		ret = -EINVAL;
		goto out;
	}

	spear_adc_set_clk(st, val);

out:
	mutex_unlock(&st->lock);
	return ret;
}

#define SPEAR_ADC_CHAN(idx) {				\
	.type = IIO_VOLTAGE,				\
	.indexed = 1,					\
	.info_mask_separate = BIT(IIO_CHAN_INFO_RAW),	\
	.info_mask_shared_by_type = BIT(IIO_CHAN_INFO_SCALE),	\
	.info_mask_shared_by_all = BIT(IIO_CHAN_INFO_SAMP_FREQ),\
	.channel = idx,					\
}

static const struct iio_chan_spec spear_adc_iio_channels[] = {
	SPEAR_ADC_CHAN(0),
	SPEAR_ADC_CHAN(1),
	SPEAR_ADC_CHAN(2),
	SPEAR_ADC_CHAN(3),
	SPEAR_ADC_CHAN(4),
	SPEAR_ADC_CHAN(5),
	SPEAR_ADC_CHAN(6),
	SPEAR_ADC_CHAN(7),
};

static irqreturn_t spear_adc_isr(int irq, void *dev_id)
{
	struct spear_adc_state *st = dev_id;

	/* Read value to clear IRQ */
	st->value = spear_adc_get_average(st);
	complete(&st->completion);

	return IRQ_HANDLED;
}

static int spear_adc_configure(struct spear_adc_state *st)
{
	int i;

	/* Reset ADC core */
	spear_adc_set_status(st, 0);
	__raw_writel(0, &st->adc_base_spear6xx->clk);
	for (i = 0; i < 8; i++)
		spear_adc_set_ctrl(st, i, 0);
	spear_adc_set_scanrate(st, 0);

	spear_adc_set_clk(st, st->sampling_freq);

	return 0;
}

static const struct iio_info spear_adc_info = {
	.read_raw = &spear_adc_read_raw,
	.write_raw = &spear_adc_write_raw,
};

static int spear_adc_probe(struct platform_device *pdev)
{
	struct device *dev = &pdev->dev;
	struct spear_adc_state *st;
	struct iio_dev *indio_dev = NULL;
	int ret = -ENODEV;
	int irq;

	indio_dev = devm_iio_device_alloc(dev, sizeof(struct spear_adc_state));
	if (!indio_dev)
		return dev_err_probe(dev, -ENOMEM,
				     "failed allocating iio device\n");

	st = iio_priv(indio_dev);
	st->dev = dev;

	mutex_init(&st->lock);

	/*
	 * SPEAr600 has a different register layout than other SPEAr SoC's
	 * (e.g. SPEAr3xx). Let's provide two register base addresses
	 * to support multi-arch kernels.
	 */
	st->adc_base_spear6xx = devm_platform_ioremap_resource(pdev, 0);
	if (IS_ERR(st->adc_base_spear6xx))
		return PTR_ERR(st->adc_base_spear6xx);

	st->adc_base_spear3xx =
		(struct adc_regs_spear3xx __iomem *)st->adc_base_spear6xx;

	st->clk = devm_clk_get_enabled(dev, NULL);
	if (IS_ERR(st->clk))
		return dev_err_probe(dev, PTR_ERR(st->clk),
				     "failed enabling clock\n");

	irq = platform_get_irq(pdev, 0);
	if (irq < 0)
		return irq;

	ret = devm_request_irq(dev, irq, spear_adc_isr, 0, SPEAR_ADC_MOD_NAME,
			       st);
	if (ret < 0)
		return dev_err_probe(dev, ret, "failed requesting interrupt\n");

<<<<<<< HEAD
	if (of_property_read_u32(np, "sampling-frequency",
				 &st->sampling_freq))
=======
	if (device_property_read_u32(dev, "sampling-frequency", &st->sampling_freq))
>>>>>>> 0c383648
		return dev_err_probe(dev, -EINVAL,
				     "sampling-frequency missing in DT\n");

	/*
	 * Optional avg_samples defaults to 0, resulting in single data
	 * conversion
	 */
	device_property_read_u32(dev, "average-samples", &st->avg_samples);

	/*
	 * Optional vref_external defaults to 0, resulting in internal vref
	 * selection
	 */
	device_property_read_u32(dev, "vref-external", &st->vref_external);

	spear_adc_configure(st);

	init_completion(&st->completion);

	indio_dev->name = SPEAR_ADC_MOD_NAME;
	indio_dev->info = &spear_adc_info;
	indio_dev->modes = INDIO_DIRECT_MODE;
	indio_dev->channels = spear_adc_iio_channels;
	indio_dev->num_channels = ARRAY_SIZE(spear_adc_iio_channels);

	ret = devm_iio_device_register(dev, indio_dev);
	if (ret)
		return ret;

	dev_info(dev, "SPEAR ADC driver loaded, IRQ %d\n", irq);

	return 0;
}

static const struct of_device_id spear_adc_dt_ids[] = {
	{ .compatible = "st,spear600-adc", },
	{ /* sentinel */ }
};
MODULE_DEVICE_TABLE(of, spear_adc_dt_ids);

static struct platform_driver spear_adc_driver = {
	.probe		= spear_adc_probe,
	.driver		= {
		.name	= SPEAR_ADC_MOD_NAME,
		.of_match_table = spear_adc_dt_ids,
	},
};

module_platform_driver(spear_adc_driver);

MODULE_AUTHOR("Stefan Roese <sr@denx.de>");
MODULE_DESCRIPTION("SPEAr ADC driver");
MODULE_LICENSE("GPL");<|MERGE_RESOLUTION|>--- conflicted
+++ resolved
@@ -308,12 +308,7 @@
 	if (ret < 0)
 		return dev_err_probe(dev, ret, "failed requesting interrupt\n");
 
-<<<<<<< HEAD
-	if (of_property_read_u32(np, "sampling-frequency",
-				 &st->sampling_freq))
-=======
 	if (device_property_read_u32(dev, "sampling-frequency", &st->sampling_freq))
->>>>>>> 0c383648
 		return dev_err_probe(dev, -EINVAL,
 				     "sampling-frequency missing in DT\n");
 
