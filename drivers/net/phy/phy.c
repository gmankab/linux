--- conflicted
+++ resolved
@@ -1031,12 +1031,7 @@
 	if (phydev->link && phydev->state != PHY_RUNNING) {
 		phy_check_downshift(phydev);
 		phydev->state = PHY_RUNNING;
-<<<<<<< HEAD
-		err = genphy_c45_eee_is_active(phydev,
-					       NULL, NULL, NULL);
-=======
 		err = genphy_c45_eee_is_active(phydev, NULL, NULL);
->>>>>>> a5a056c8
 		phydev->eee_active = err > 0;
 		phydev->enable_tx_lpi = phydev->eee_cfg.tx_lpi_enabled &&
 					phydev->eee_active;
