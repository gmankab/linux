--- conflicted
+++ resolved
@@ -788,11 +788,7 @@
 		[NVME_TCP_FES_PDU_SEQ_ERR] = "PDU Sequence Error",
 		[NVME_TCP_FES_HDR_DIGEST_ERR] = "Header Digest Error",
 		[NVME_TCP_FES_DATA_OUT_OF_RANGE] = "Data Transfer Out Of Range",
-<<<<<<< HEAD
-		[NVME_TCP_FES_R2T_LIMIT_EXCEEDED] = "R2T Limit Exceeded",
-=======
 		[NVME_TCP_FES_DATA_LIMIT_EXCEEDED] = "Data Transfer Limit Exceeded",
->>>>>>> 1fc1a15d
 		[NVME_TCP_FES_UNSUPPORTED_PARAM] = "Unsupported Parameter",
 	};
 
@@ -835,8 +831,6 @@
 		return 0;
 
 	hdr = queue->pdu;
-<<<<<<< HEAD
-=======
 	if (unlikely(hdr->hlen != sizeof(struct nvme_tcp_rsp_pdu))) {
 		if (!nvme_tcp_recv_pdu_supported(hdr->type))
 			goto unsupported_pdu;
@@ -847,7 +841,6 @@
 		return -EPROTO;
 	}
 
->>>>>>> 1fc1a15d
 	if (unlikely(hdr->type == nvme_tcp_c2h_term)) {
 		/*
 		 * C2HTermReq never includes Header or Data digests.
@@ -1528,17 +1521,11 @@
 	msg.msg_flags = MSG_WAITALL;
 	ret = kernel_recvmsg(queue->sock, &msg, &iov, 1,
 			iov.iov_len, msg.msg_flags);
-<<<<<<< HEAD
-	if (ret < sizeof(*icresp)) {
-=======
 	if (ret >= 0 && ret < sizeof(*icresp))
 		ret = -ECONNRESET;
 	if (ret < 0) {
->>>>>>> 1fc1a15d
 		pr_warn("queue %d: failed to receive icresp, error %d\n",
 			nvme_tcp_queue_id(queue), ret);
-		if (ret >= 0)
-			ret = -ECONNRESET;
 		goto free_icresp;
 	}
 	ret = -ENOTCONN;
