--- conflicted
+++ resolved
@@ -84,10 +84,7 @@
 #define GLOBAL_WORD_ID		0x00
 #define GLOBAL_STATUS		0x04
 #define GLOBAL_STATUS_FLPIN	BIT(20)
-<<<<<<< HEAD
-=======
 #define GLOBAL_IODRIVE		0x10
->>>>>>> 661e50bc
 #define GLOBAL_GMAC_CTRL_SKEW	0x1c
 #define GLOBAL_GMAC0_DATA_SKEW	0x20
 #define GLOBAL_GMAC1_DATA_SKEW	0x24
@@ -762,10 +759,7 @@
 		.name = "gmii_gmac0_grp",
 		.pins = gmii_gmac0_3512_pins,
 		.num_pins = ARRAY_SIZE(gmii_gmac0_3512_pins),
-<<<<<<< HEAD
-=======
 		.driving_mask = GENMASK(17, 16),
->>>>>>> 661e50bc
 	},
 	{
 		.name = "gmii_gmac1_grp",
@@ -773,10 +767,7 @@
 		.num_pins = ARRAY_SIZE(gmii_gmac1_3512_pins),
 		/* Bring out RGMII on the GMAC1 pins */
 		.value = GEMINI_GMAC_IOSEL_GMAC0_GMAC1_RGMII,
-<<<<<<< HEAD
-=======
 		.driving_mask = GENMASK(19, 18),
->>>>>>> 661e50bc
 	},
 	{
 		.name = "pcigrp",
@@ -1705,10 +1696,7 @@
 		.name = "gmii_gmac0_grp",
 		.pins = gmii_gmac0_3516_pins,
 		.num_pins = ARRAY_SIZE(gmii_gmac0_3516_pins),
-<<<<<<< HEAD
-=======
 		.driving_mask = GENMASK(17, 16),
->>>>>>> 661e50bc
 	},
 	{
 		.name = "gmii_gmac1_grp",
@@ -1716,10 +1704,7 @@
 		.num_pins = ARRAY_SIZE(gmii_gmac1_3516_pins),
 		/* Bring out RGMII on the GMAC1 pins */
 		.value = GEMINI_GMAC_IOSEL_GMAC0_GMAC1_RGMII,
-<<<<<<< HEAD
-=======
 		.driving_mask = GENMASK(19, 18),
->>>>>>> 661e50bc
 	},
 	{
 		.name = "pcigrp",
@@ -2422,11 +2407,6 @@
 	return ret;
 }
 
-<<<<<<< HEAD
-static const struct pinconf_ops gemini_pinconf_ops = {
-	.pin_config_get = gemini_pinconf_get,
-	.pin_config_set = gemini_pinconf_set,
-=======
 static int gemini_pinconf_group_set(struct pinctrl_dev *pctldev,
 				    unsigned selector,
 				    unsigned long *configs,
@@ -2498,7 +2478,6 @@
 	.pin_config_get = gemini_pinconf_get,
 	.pin_config_set = gemini_pinconf_set,
 	.pin_config_group_set = gemini_pinconf_group_set,
->>>>>>> 661e50bc
 	.is_generic = true,
 };
 
