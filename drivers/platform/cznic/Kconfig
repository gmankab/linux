--- conflicted
+++ resolved
@@ -70,11 +70,7 @@
 	bool "Turris Omnia MCU true random number generator"
 	default y
 	depends on TURRIS_OMNIA_MCU_GPIO
-<<<<<<< HEAD
-	depends on HW_RANDOM
-=======
 	depends on HW_RANDOM=y || HW_RANDOM=TURRIS_OMNIA_MCU
->>>>>>> 17b65575
 	help
 	  Say Y here to add support for the true random number generator
 	  provided by CZ.NIC's Turris Omnia MCU.
