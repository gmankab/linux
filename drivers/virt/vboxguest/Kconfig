--- conflicted
+++ resolved
@@ -1,12 +1,8 @@
 # SPDX-License-Identifier: GPL-2.0-only
 config VBOXGUEST
 	tristate "Virtual Box Guest integration support"
-<<<<<<< HEAD
-	depends on (ARM64 || X86) && PCI && INPUT
-=======
 	depends on (ARM64 || X86 || COMPILE_TEST) && PCI && INPUT
 	depends on HAS_IOPORT
->>>>>>> 1fc1a15d
 	help
 	  This is a driver for the Virtual Box Guest PCI device used in
 	  Virtual Box virtual machines. Enabling this driver will add
