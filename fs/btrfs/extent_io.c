#include <linux/bitops.h>
#include <linux/slab.h>
#include <linux/bio.h>
#include <linux/mm.h>
#include <linux/pagemap.h>
#include <linux/page-flags.h>
#include <linux/module.h>
#include <linux/spinlock.h>
#include <linux/blkdev.h>
#include <linux/swap.h>
#include <linux/writeback.h>
#include <linux/pagevec.h>
#include <linux/prefetch.h>
#include <linux/cleancache.h>
#include "extent_io.h"
#include "extent_map.h"
#include "compat.h"
#include "ctree.h"
#include "btrfs_inode.h"
#include "volumes.h"
#include "check-integrity.h"
#include "locking.h"

static struct kmem_cache *extent_state_cache;
static struct kmem_cache *extent_buffer_cache;

static LIST_HEAD(buffers);
static LIST_HEAD(states);

#define LEAK_DEBUG 0
#if LEAK_DEBUG
static DEFINE_SPINLOCK(leak_lock);
#endif

#define BUFFER_LRU_MAX 64

struct tree_entry {
	u64 start;
	u64 end;
	struct rb_node rb_node;
};

struct extent_page_data {
	struct bio *bio;
	struct extent_io_tree *tree;
	get_extent_t *get_extent;

	/* tells writepage not to lock the state bits for this range
	 * it still does the unlocking
	 */
	unsigned int extent_locked:1;

	/* tells the submit_bio code to use a WRITE_SYNC */
	unsigned int sync_io:1;
};

static noinline void flush_write_bio(void *data);
static inline struct btrfs_fs_info *
tree_fs_info(struct extent_io_tree *tree)
{
	return btrfs_sb(tree->mapping->host->i_sb);
}

int __init extent_io_init(void)
{
	extent_state_cache = kmem_cache_create("extent_state",
			sizeof(struct extent_state), 0,
			SLAB_RECLAIM_ACCOUNT | SLAB_MEM_SPREAD, NULL);
	if (!extent_state_cache)
		return -ENOMEM;

	extent_buffer_cache = kmem_cache_create("extent_buffers",
			sizeof(struct extent_buffer), 0,
			SLAB_RECLAIM_ACCOUNT | SLAB_MEM_SPREAD, NULL);
	if (!extent_buffer_cache)
		goto free_state_cache;
	return 0;

free_state_cache:
	kmem_cache_destroy(extent_state_cache);
	return -ENOMEM;
}

void extent_io_exit(void)
{
	struct extent_state *state;
	struct extent_buffer *eb;

	while (!list_empty(&states)) {
		state = list_entry(states.next, struct extent_state, leak_list);
		printk(KERN_ERR "btrfs state leak: start %llu end %llu "
		       "state %lu in tree %p refs %d\n",
		       (unsigned long long)state->start,
		       (unsigned long long)state->end,
		       state->state, state->tree, atomic_read(&state->refs));
		list_del(&state->leak_list);
		kmem_cache_free(extent_state_cache, state);

	}

	while (!list_empty(&buffers)) {
		eb = list_entry(buffers.next, struct extent_buffer, leak_list);
		printk(KERN_ERR "btrfs buffer leak start %llu len %lu "
		       "refs %d\n", (unsigned long long)eb->start,
		       eb->len, atomic_read(&eb->refs));
		list_del(&eb->leak_list);
		kmem_cache_free(extent_buffer_cache, eb);
	}
	if (extent_state_cache)
		kmem_cache_destroy(extent_state_cache);
	if (extent_buffer_cache)
		kmem_cache_destroy(extent_buffer_cache);
}

void extent_io_tree_init(struct extent_io_tree *tree,
			 struct address_space *mapping)
{
	tree->state = RB_ROOT;
	INIT_RADIX_TREE(&tree->buffer, GFP_ATOMIC);
	tree->ops = NULL;
	tree->dirty_bytes = 0;
	spin_lock_init(&tree->lock);
	spin_lock_init(&tree->buffer_lock);
	tree->mapping = mapping;
}

static struct extent_state *alloc_extent_state(gfp_t mask)
{
	struct extent_state *state;
#if LEAK_DEBUG
	unsigned long flags;
#endif

	state = kmem_cache_alloc(extent_state_cache, mask);
	if (!state)
		return state;
	state->state = 0;
	state->private = 0;
	state->tree = NULL;
#if LEAK_DEBUG
	spin_lock_irqsave(&leak_lock, flags);
	list_add(&state->leak_list, &states);
	spin_unlock_irqrestore(&leak_lock, flags);
#endif
	atomic_set(&state->refs, 1);
	init_waitqueue_head(&state->wq);
	trace_alloc_extent_state(state, mask, _RET_IP_);
	return state;
}

void free_extent_state(struct extent_state *state)
{
	if (!state)
		return;
	if (atomic_dec_and_test(&state->refs)) {
#if LEAK_DEBUG
		unsigned long flags;
#endif
		WARN_ON(state->tree);
#if LEAK_DEBUG
		spin_lock_irqsave(&leak_lock, flags);
		list_del(&state->leak_list);
		spin_unlock_irqrestore(&leak_lock, flags);
#endif
		trace_free_extent_state(state, _RET_IP_);
		kmem_cache_free(extent_state_cache, state);
	}
}

static struct rb_node *tree_insert(struct rb_root *root, u64 offset,
				   struct rb_node *node)
{
	struct rb_node **p = &root->rb_node;
	struct rb_node *parent = NULL;
	struct tree_entry *entry;

	while (*p) {
		parent = *p;
		entry = rb_entry(parent, struct tree_entry, rb_node);

		if (offset < entry->start)
			p = &(*p)->rb_left;
		else if (offset > entry->end)
			p = &(*p)->rb_right;
		else
			return parent;
	}

	entry = rb_entry(node, struct tree_entry, rb_node);
	rb_link_node(node, parent, p);
	rb_insert_color(node, root);
	return NULL;
}

static struct rb_node *__etree_search(struct extent_io_tree *tree, u64 offset,
				     struct rb_node **prev_ret,
				     struct rb_node **next_ret)
{
	struct rb_root *root = &tree->state;
	struct rb_node *n = root->rb_node;
	struct rb_node *prev = NULL;
	struct rb_node *orig_prev = NULL;
	struct tree_entry *entry;
	struct tree_entry *prev_entry = NULL;

	while (n) {
		entry = rb_entry(n, struct tree_entry, rb_node);
		prev = n;
		prev_entry = entry;

		if (offset < entry->start)
			n = n->rb_left;
		else if (offset > entry->end)
			n = n->rb_right;
		else
			return n;
	}

	if (prev_ret) {
		orig_prev = prev;
		while (prev && offset > prev_entry->end) {
			prev = rb_next(prev);
			prev_entry = rb_entry(prev, struct tree_entry, rb_node);
		}
		*prev_ret = prev;
		prev = orig_prev;
	}

	if (next_ret) {
		prev_entry = rb_entry(prev, struct tree_entry, rb_node);
		while (prev && offset < prev_entry->start) {
			prev = rb_prev(prev);
			prev_entry = rb_entry(prev, struct tree_entry, rb_node);
		}
		*next_ret = prev;
	}
	return NULL;
}

static inline struct rb_node *tree_search(struct extent_io_tree *tree,
					  u64 offset)
{
	struct rb_node *prev = NULL;
	struct rb_node *ret;

	ret = __etree_search(tree, offset, &prev, NULL);
	if (!ret)
		return prev;
	return ret;
}

static void merge_cb(struct extent_io_tree *tree, struct extent_state *new,
		     struct extent_state *other)
{
	if (tree->ops && tree->ops->merge_extent_hook)
		tree->ops->merge_extent_hook(tree->mapping->host, new,
					     other);
}

/*
 * utility function to look for merge candidates inside a given range.
 * Any extents with matching state are merged together into a single
 * extent in the tree.  Extents with EXTENT_IO in their state field
 * are not merged because the end_io handlers need to be able to do
 * operations on them without sleeping (or doing allocations/splits).
 *
 * This should be called with the tree lock held.
 */
static void merge_state(struct extent_io_tree *tree,
		        struct extent_state *state)
{
	struct extent_state *other;
	struct rb_node *other_node;

	if (state->state & (EXTENT_IOBITS | EXTENT_BOUNDARY))
		return;

	other_node = rb_prev(&state->rb_node);
	if (other_node) {
		other = rb_entry(other_node, struct extent_state, rb_node);
		if (other->end == state->start - 1 &&
		    other->state == state->state) {
			merge_cb(tree, state, other);
			state->start = other->start;
			other->tree = NULL;
			rb_erase(&other->rb_node, &tree->state);
			free_extent_state(other);
		}
	}
	other_node = rb_next(&state->rb_node);
	if (other_node) {
		other = rb_entry(other_node, struct extent_state, rb_node);
		if (other->start == state->end + 1 &&
		    other->state == state->state) {
			merge_cb(tree, state, other);
			state->end = other->end;
			other->tree = NULL;
			rb_erase(&other->rb_node, &tree->state);
			free_extent_state(other);
		}
	}
}

static void set_state_cb(struct extent_io_tree *tree,
			 struct extent_state *state, int *bits)
{
	if (tree->ops && tree->ops->set_bit_hook)
		tree->ops->set_bit_hook(tree->mapping->host, state, bits);
}

static void clear_state_cb(struct extent_io_tree *tree,
			   struct extent_state *state, int *bits)
{
	if (tree->ops && tree->ops->clear_bit_hook)
		tree->ops->clear_bit_hook(tree->mapping->host, state, bits);
}

static void set_state_bits(struct extent_io_tree *tree,
			   struct extent_state *state, int *bits);

/*
 * insert an extent_state struct into the tree.  'bits' are set on the
 * struct before it is inserted.
 *
 * This may return -EEXIST if the extent is already there, in which case the
 * state struct is freed.
 *
 * The tree lock is not taken internally.  This is a utility function and
 * probably isn't what you want to call (see set/clear_extent_bit).
 */
static int insert_state(struct extent_io_tree *tree,
			struct extent_state *state, u64 start, u64 end,
			int *bits)
{
	struct rb_node *node;

	if (end < start) {
		printk(KERN_ERR "btrfs end < start %llu %llu\n",
		       (unsigned long long)end,
		       (unsigned long long)start);
		WARN_ON(1);
	}
	state->start = start;
	state->end = end;

	set_state_bits(tree, state, bits);

	node = tree_insert(&tree->state, end, &state->rb_node);
	if (node) {
		struct extent_state *found;
		found = rb_entry(node, struct extent_state, rb_node);
		printk(KERN_ERR "btrfs found node %llu %llu on insert of "
		       "%llu %llu\n", (unsigned long long)found->start,
		       (unsigned long long)found->end,
		       (unsigned long long)start, (unsigned long long)end);
		return -EEXIST;
	}
	state->tree = tree;
	merge_state(tree, state);
	return 0;
}

static void split_cb(struct extent_io_tree *tree, struct extent_state *orig,
		     u64 split)
{
	if (tree->ops && tree->ops->split_extent_hook)
		tree->ops->split_extent_hook(tree->mapping->host, orig, split);
}

/*
 * split a given extent state struct in two, inserting the preallocated
 * struct 'prealloc' as the newly created second half.  'split' indicates an
 * offset inside 'orig' where it should be split.
 *
 * Before calling,
 * the tree has 'orig' at [orig->start, orig->end].  After calling, there
 * are two extent state structs in the tree:
 * prealloc: [orig->start, split - 1]
 * orig: [ split, orig->end ]
 *
 * The tree locks are not taken by this function. They need to be held
 * by the caller.
 */
static int split_state(struct extent_io_tree *tree, struct extent_state *orig,
		       struct extent_state *prealloc, u64 split)
{
	struct rb_node *node;

	split_cb(tree, orig, split);

	prealloc->start = orig->start;
	prealloc->end = split - 1;
	prealloc->state = orig->state;
	orig->start = split;

	node = tree_insert(&tree->state, prealloc->end, &prealloc->rb_node);
	if (node) {
		free_extent_state(prealloc);
		return -EEXIST;
	}
	prealloc->tree = tree;
	return 0;
}

/*
 * utility function to clear some bits in an extent state struct.
 * it will optionally wake up any one waiting on this state (wake == 1), or
 * forcibly remove the state from the tree (delete == 1).
 *
 * If no bits are set on the state struct after clearing things, the
 * struct is freed and removed from the tree
 */
static int clear_state_bit(struct extent_io_tree *tree,
			    struct extent_state *state,
			    int *bits, int wake)
{
	int bits_to_clear = *bits & ~EXTENT_CTLBITS;
	int ret = state->state & bits_to_clear;

	if ((bits_to_clear & EXTENT_DIRTY) && (state->state & EXTENT_DIRTY)) {
		u64 range = state->end - state->start + 1;
		WARN_ON(range > tree->dirty_bytes);
		tree->dirty_bytes -= range;
	}
	clear_state_cb(tree, state, bits);
	state->state &= ~bits_to_clear;
	if (wake)
		wake_up(&state->wq);
	if (state->state == 0) {
		if (state->tree) {
			rb_erase(&state->rb_node, &tree->state);
			state->tree = NULL;
			free_extent_state(state);
		} else {
			WARN_ON(1);
		}
	} else {
		merge_state(tree, state);
	}
	return ret;
}

static struct extent_state *
alloc_extent_state_atomic(struct extent_state *prealloc)
{
	if (!prealloc)
		prealloc = alloc_extent_state(GFP_ATOMIC);

	return prealloc;
}

void extent_io_tree_panic(struct extent_io_tree *tree, int err)
{
	btrfs_panic(tree_fs_info(tree), err, "Locking error: "
		    "Extent tree was modified by another "
		    "thread while locked.");
}

/*
 * clear some bits on a range in the tree.  This may require splitting
 * or inserting elements in the tree, so the gfp mask is used to
 * indicate which allocations or sleeping are allowed.
 *
 * pass 'wake' == 1 to kick any sleepers, and 'delete' == 1 to remove
 * the given range from the tree regardless of state (ie for truncate).
 *
 * the range [start, end] is inclusive.
 *
 * This takes the tree lock, and returns 0 on success and < 0 on error.
 */
int clear_extent_bit(struct extent_io_tree *tree, u64 start, u64 end,
		     int bits, int wake, int delete,
		     struct extent_state **cached_state,
		     gfp_t mask)
{
	struct extent_state *state;
	struct extent_state *cached;
	struct extent_state *prealloc = NULL;
	struct rb_node *next_node;
	struct rb_node *node;
	u64 last_end;
	int err;
	int clear = 0;

	if (delete)
		bits |= ~EXTENT_CTLBITS;
	bits |= EXTENT_FIRST_DELALLOC;

	if (bits & (EXTENT_IOBITS | EXTENT_BOUNDARY))
		clear = 1;
again:
	if (!prealloc && (mask & __GFP_WAIT)) {
		prealloc = alloc_extent_state(mask);
		if (!prealloc)
			return -ENOMEM;
	}

	spin_lock(&tree->lock);
	if (cached_state) {
		cached = *cached_state;

		if (clear) {
			*cached_state = NULL;
			cached_state = NULL;
		}

		if (cached && cached->tree && cached->start <= start &&
		    cached->end > start) {
			if (clear)
				atomic_dec(&cached->refs);
			state = cached;
			goto hit_next;
		}
		if (clear)
			free_extent_state(cached);
	}
	/*
	 * this search will find the extents that end after
	 * our range starts
	 */
	node = tree_search(tree, start);
	if (!node)
		goto out;
	state = rb_entry(node, struct extent_state, rb_node);
hit_next:
	if (state->start > end)
		goto out;
	WARN_ON(state->end < start);
	last_end = state->end;

	if (state->end < end && !need_resched())
		next_node = rb_next(&state->rb_node);
	else
		next_node = NULL;

	/* the state doesn't have the wanted bits, go ahead */
	if (!(state->state & bits))
		goto next;

	/*
	 *     | ---- desired range ---- |
	 *  | state | or
	 *  | ------------- state -------------- |
	 *
	 * We need to split the extent we found, and may flip
	 * bits on second half.
	 *
	 * If the extent we found extends past our range, we
	 * just split and search again.  It'll get split again
	 * the next time though.
	 *
	 * If the extent we found is inside our range, we clear
	 * the desired bit on it.
	 */

	if (state->start < start) {
		prealloc = alloc_extent_state_atomic(prealloc);
		BUG_ON(!prealloc);
		err = split_state(tree, state, prealloc, start);
		if (err)
			extent_io_tree_panic(tree, err);

		prealloc = NULL;
		if (err)
			goto out;
		if (state->end <= end) {
			clear_state_bit(tree, state, &bits, wake);
			if (last_end == (u64)-1)
				goto out;
			start = last_end + 1;
		}
		goto search_again;
	}
	/*
	 * | ---- desired range ---- |
	 *                        | state |
	 * We need to split the extent, and clear the bit
	 * on the first half
	 */
	if (state->start <= end && state->end > end) {
		prealloc = alloc_extent_state_atomic(prealloc);
		BUG_ON(!prealloc);
		err = split_state(tree, state, prealloc, end + 1);
		if (err)
			extent_io_tree_panic(tree, err);

		if (wake)
			wake_up(&state->wq);

		clear_state_bit(tree, prealloc, &bits, wake);

		prealloc = NULL;
		goto out;
	}

<<<<<<< HEAD
	set |= clear_state_bit(tree, state, &bits, wake);
=======
	clear_state_bit(tree, state, &bits, wake);
>>>>>>> e9676695
next:
	if (last_end == (u64)-1)
		goto out;
	start = last_end + 1;
	if (start <= end && next_node) {
		state = rb_entry(next_node, struct extent_state,
				 rb_node);
		goto hit_next;
	}
	goto search_again;

out:
	spin_unlock(&tree->lock);
	if (prealloc)
		free_extent_state(prealloc);

	return 0;

search_again:
	if (start > end)
		goto out;
	spin_unlock(&tree->lock);
	if (mask & __GFP_WAIT)
		cond_resched();
	goto again;
}

static void wait_on_state(struct extent_io_tree *tree,
			  struct extent_state *state)
		__releases(tree->lock)
		__acquires(tree->lock)
{
	DEFINE_WAIT(wait);
	prepare_to_wait(&state->wq, &wait, TASK_UNINTERRUPTIBLE);
	spin_unlock(&tree->lock);
	schedule();
	spin_lock(&tree->lock);
	finish_wait(&state->wq, &wait);
}

/*
 * waits for one or more bits to clear on a range in the state tree.
 * The range [start, end] is inclusive.
 * The tree lock is taken by this function
 */
void wait_extent_bit(struct extent_io_tree *tree, u64 start, u64 end, int bits)
{
	struct extent_state *state;
	struct rb_node *node;

	spin_lock(&tree->lock);
again:
	while (1) {
		/*
		 * this search will find all the extents that end after
		 * our range starts
		 */
		node = tree_search(tree, start);
		if (!node)
			break;

		state = rb_entry(node, struct extent_state, rb_node);

		if (state->start > end)
			goto out;

		if (state->state & bits) {
			start = state->start;
			atomic_inc(&state->refs);
			wait_on_state(tree, state);
			free_extent_state(state);
			goto again;
		}
		start = state->end + 1;

		if (start > end)
			break;

		cond_resched_lock(&tree->lock);
	}
out:
	spin_unlock(&tree->lock);
}

static void set_state_bits(struct extent_io_tree *tree,
			   struct extent_state *state,
			   int *bits)
{
	int bits_to_set = *bits & ~EXTENT_CTLBITS;

	set_state_cb(tree, state, bits);
	if ((bits_to_set & EXTENT_DIRTY) && !(state->state & EXTENT_DIRTY)) {
		u64 range = state->end - state->start + 1;
		tree->dirty_bytes += range;
	}
	state->state |= bits_to_set;
}

static void cache_state(struct extent_state *state,
			struct extent_state **cached_ptr)
{
	if (cached_ptr && !(*cached_ptr)) {
		if (state->state & (EXTENT_IOBITS | EXTENT_BOUNDARY)) {
			*cached_ptr = state;
			atomic_inc(&state->refs);
		}
	}
}

static void uncache_state(struct extent_state **cached_ptr)
{
	if (cached_ptr && (*cached_ptr)) {
		struct extent_state *state = *cached_ptr;
		*cached_ptr = NULL;
		free_extent_state(state);
	}
}

/*
 * set some bits on a range in the tree.  This may require allocations or
 * sleeping, so the gfp mask is used to indicate what is allowed.
 *
 * If any of the exclusive bits are set, this will fail with -EEXIST if some
 * part of the range already has the desired bits set.  The start of the
 * existing range is returned in failed_start in this case.
 *
 * [start, end] is inclusive This takes the tree lock.
 */

static int __must_check
__set_extent_bit(struct extent_io_tree *tree, u64 start, u64 end,
		 int bits, int exclusive_bits, u64 *failed_start,
		 struct extent_state **cached_state, gfp_t mask)
{
	struct extent_state *state;
	struct extent_state *prealloc = NULL;
	struct rb_node *node;
	int err = 0;
	u64 last_start;
	u64 last_end;

	bits |= EXTENT_FIRST_DELALLOC;
again:
	if (!prealloc && (mask & __GFP_WAIT)) {
		prealloc = alloc_extent_state(mask);
		BUG_ON(!prealloc);
	}

	spin_lock(&tree->lock);
	if (cached_state && *cached_state) {
		state = *cached_state;
		if (state->start <= start && state->end > start &&
		    state->tree) {
			node = &state->rb_node;
			goto hit_next;
		}
	}
	/*
	 * this search will find all the extents that end after
	 * our range starts.
	 */
	node = tree_search(tree, start);
	if (!node) {
		prealloc = alloc_extent_state_atomic(prealloc);
		BUG_ON(!prealloc);
		err = insert_state(tree, prealloc, start, end, &bits);
		if (err)
			extent_io_tree_panic(tree, err);

		prealloc = NULL;
		goto out;
	}
	state = rb_entry(node, struct extent_state, rb_node);
hit_next:
	last_start = state->start;
	last_end = state->end;

	/*
	 * | ---- desired range ---- |
	 * | state |
	 *
	 * Just lock what we found and keep going
	 */
	if (state->start == start && state->end <= end) {
		struct rb_node *next_node;
		if (state->state & exclusive_bits) {
			*failed_start = state->start;
			err = -EEXIST;
			goto out;
		}

		set_state_bits(tree, state, &bits);

		cache_state(state, cached_state);
		merge_state(tree, state);
		if (last_end == (u64)-1)
			goto out;

		start = last_end + 1;
		next_node = rb_next(&state->rb_node);
		if (next_node && start < end && prealloc && !need_resched()) {
			state = rb_entry(next_node, struct extent_state,
					 rb_node);
			if (state->start == start)
				goto hit_next;
		}
		goto search_again;
	}

	/*
	 *     | ---- desired range ---- |
	 * | state |
	 *   or
	 * | ------------- state -------------- |
	 *
	 * We need to split the extent we found, and may flip bits on
	 * second half.
	 *
	 * If the extent we found extends past our
	 * range, we just split and search again.  It'll get split
	 * again the next time though.
	 *
	 * If the extent we found is inside our range, we set the
	 * desired bit on it.
	 */
	if (state->start < start) {
		if (state->state & exclusive_bits) {
			*failed_start = start;
			err = -EEXIST;
			goto out;
		}

		prealloc = alloc_extent_state_atomic(prealloc);
		BUG_ON(!prealloc);
		err = split_state(tree, state, prealloc, start);
		if (err)
			extent_io_tree_panic(tree, err);

		prealloc = NULL;
		if (err)
			goto out;
		if (state->end <= end) {
			set_state_bits(tree, state, &bits);
			cache_state(state, cached_state);
			merge_state(tree, state);
			if (last_end == (u64)-1)
				goto out;
			start = last_end + 1;
		}
		goto search_again;
	}
	/*
	 * | ---- desired range ---- |
	 *     | state | or               | state |
	 *
	 * There's a hole, we need to insert something in it and
	 * ignore the extent we found.
	 */
	if (state->start > start) {
		u64 this_end;
		if (end < last_start)
			this_end = end;
		else
			this_end = last_start - 1;

		prealloc = alloc_extent_state_atomic(prealloc);
		BUG_ON(!prealloc);

		/*
		 * Avoid to free 'prealloc' if it can be merged with
		 * the later extent.
		 */
		err = insert_state(tree, prealloc, start, this_end,
				   &bits);
		if (err)
			extent_io_tree_panic(tree, err);

		cache_state(prealloc, cached_state);
		prealloc = NULL;
		start = this_end + 1;
		goto search_again;
	}
	/*
	 * | ---- desired range ---- |
	 *                        | state |
	 * We need to split the extent, and set the bit
	 * on the first half
	 */
	if (state->start <= end && state->end > end) {
		if (state->state & exclusive_bits) {
			*failed_start = start;
			err = -EEXIST;
			goto out;
		}

		prealloc = alloc_extent_state_atomic(prealloc);
		BUG_ON(!prealloc);
		err = split_state(tree, state, prealloc, end + 1);
		if (err)
			extent_io_tree_panic(tree, err);

		set_state_bits(tree, prealloc, &bits);
		cache_state(prealloc, cached_state);
		merge_state(tree, prealloc);
		prealloc = NULL;
		goto out;
	}

	goto search_again;

out:
	spin_unlock(&tree->lock);
	if (prealloc)
		free_extent_state(prealloc);

	return err;

search_again:
	if (start > end)
		goto out;
	spin_unlock(&tree->lock);
	if (mask & __GFP_WAIT)
		cond_resched();
	goto again;
}

int set_extent_bit(struct extent_io_tree *tree, u64 start, u64 end, int bits,
		   u64 *failed_start, struct extent_state **cached_state,
		   gfp_t mask)
{
	return __set_extent_bit(tree, start, end, bits, 0, failed_start,
				cached_state, mask);
}


/**
 * convert_extent - convert all bits in a given range from one bit to another
 * @tree:	the io tree to search
 * @start:	the start offset in bytes
 * @end:	the end offset in bytes (inclusive)
 * @bits:	the bits to set in this range
 * @clear_bits:	the bits to clear in this range
 * @mask:	the allocation mask
 *
 * This will go through and set bits for the given range.  If any states exist
 * already in this range they are set with the given bit and cleared of the
 * clear_bits.  This is only meant to be used by things that are mergeable, ie
 * converting from say DELALLOC to DIRTY.  This is not meant to be used with
 * boundary bits like LOCK.
 */
int convert_extent_bit(struct extent_io_tree *tree, u64 start, u64 end,
		       int bits, int clear_bits, gfp_t mask)
{
	struct extent_state *state;
	struct extent_state *prealloc = NULL;
	struct rb_node *node;
	int err = 0;
	u64 last_start;
	u64 last_end;

again:
	if (!prealloc && (mask & __GFP_WAIT)) {
		prealloc = alloc_extent_state(mask);
		if (!prealloc)
			return -ENOMEM;
	}

	spin_lock(&tree->lock);
	/*
	 * this search will find all the extents that end after
	 * our range starts.
	 */
	node = tree_search(tree, start);
	if (!node) {
		prealloc = alloc_extent_state_atomic(prealloc);
		if (!prealloc) {
			err = -ENOMEM;
			goto out;
		}
		err = insert_state(tree, prealloc, start, end, &bits);
		prealloc = NULL;
		if (err)
			extent_io_tree_panic(tree, err);
		goto out;
	}
	state = rb_entry(node, struct extent_state, rb_node);
hit_next:
	last_start = state->start;
	last_end = state->end;

	/*
	 * | ---- desired range ---- |
	 * | state |
	 *
	 * Just lock what we found and keep going
	 */
	if (state->start == start && state->end <= end) {
		struct rb_node *next_node;

		set_state_bits(tree, state, &bits);
		clear_state_bit(tree, state, &clear_bits, 0);
		if (last_end == (u64)-1)
			goto out;

		start = last_end + 1;
		next_node = rb_next(&state->rb_node);
		if (next_node && start < end && prealloc && !need_resched()) {
			state = rb_entry(next_node, struct extent_state,
					 rb_node);
			if (state->start == start)
				goto hit_next;
		}
		goto search_again;
	}

	/*
	 *     | ---- desired range ---- |
	 * | state |
	 *   or
	 * | ------------- state -------------- |
	 *
	 * We need to split the extent we found, and may flip bits on
	 * second half.
	 *
	 * If the extent we found extends past our
	 * range, we just split and search again.  It'll get split
	 * again the next time though.
	 *
	 * If the extent we found is inside our range, we set the
	 * desired bit on it.
	 */
	if (state->start < start) {
		prealloc = alloc_extent_state_atomic(prealloc);
		if (!prealloc) {
			err = -ENOMEM;
			goto out;
		}
		err = split_state(tree, state, prealloc, start);
		if (err)
			extent_io_tree_panic(tree, err);
		prealloc = NULL;
		if (err)
			goto out;
		if (state->end <= end) {
			set_state_bits(tree, state, &bits);
			clear_state_bit(tree, state, &clear_bits, 0);
			if (last_end == (u64)-1)
				goto out;
			start = last_end + 1;
		}
		goto search_again;
	}
	/*
	 * | ---- desired range ---- |
	 *     | state | or               | state |
	 *
	 * There's a hole, we need to insert something in it and
	 * ignore the extent we found.
	 */
	if (state->start > start) {
		u64 this_end;
		if (end < last_start)
			this_end = end;
		else
			this_end = last_start - 1;

		prealloc = alloc_extent_state_atomic(prealloc);
		if (!prealloc) {
			err = -ENOMEM;
			goto out;
		}

		/*
		 * Avoid to free 'prealloc' if it can be merged with
		 * the later extent.
		 */
		err = insert_state(tree, prealloc, start, this_end,
				   &bits);
		if (err)
			extent_io_tree_panic(tree, err);
		prealloc = NULL;
		start = this_end + 1;
		goto search_again;
	}
	/*
	 * | ---- desired range ---- |
	 *                        | state |
	 * We need to split the extent, and set the bit
	 * on the first half
	 */
	if (state->start <= end && state->end > end) {
		prealloc = alloc_extent_state_atomic(prealloc);
		if (!prealloc) {
			err = -ENOMEM;
			goto out;
		}

		err = split_state(tree, state, prealloc, end + 1);
		if (err)
			extent_io_tree_panic(tree, err);

		set_state_bits(tree, prealloc, &bits);
		clear_state_bit(tree, prealloc, &clear_bits, 0);
		prealloc = NULL;
		goto out;
	}

	goto search_again;

out:
	spin_unlock(&tree->lock);
	if (prealloc)
		free_extent_state(prealloc);

	return err;

search_again:
	if (start > end)
		goto out;
	spin_unlock(&tree->lock);
	if (mask & __GFP_WAIT)
		cond_resched();
	goto again;
}

/* wrappers around set/clear extent bit */
int set_extent_dirty(struct extent_io_tree *tree, u64 start, u64 end,
		     gfp_t mask)
{
	return set_extent_bit(tree, start, end, EXTENT_DIRTY, NULL,
			      NULL, mask);
}

int set_extent_bits(struct extent_io_tree *tree, u64 start, u64 end,
		    int bits, gfp_t mask)
{
	return set_extent_bit(tree, start, end, bits, NULL,
			      NULL, mask);
}

int clear_extent_bits(struct extent_io_tree *tree, u64 start, u64 end,
		      int bits, gfp_t mask)
{
	return clear_extent_bit(tree, start, end, bits, 0, 0, NULL, mask);
}

int set_extent_delalloc(struct extent_io_tree *tree, u64 start, u64 end,
			struct extent_state **cached_state, gfp_t mask)
{
	return set_extent_bit(tree, start, end,
			      EXTENT_DELALLOC | EXTENT_UPTODATE,
			      NULL, cached_state, mask);
}

int clear_extent_dirty(struct extent_io_tree *tree, u64 start, u64 end,
		       gfp_t mask)
{
	return clear_extent_bit(tree, start, end,
				EXTENT_DIRTY | EXTENT_DELALLOC |
				EXTENT_DO_ACCOUNTING, 0, 0, NULL, mask);
}

int set_extent_new(struct extent_io_tree *tree, u64 start, u64 end,
		     gfp_t mask)
{
	return set_extent_bit(tree, start, end, EXTENT_NEW, NULL,
			      NULL, mask);
}

int set_extent_uptodate(struct extent_io_tree *tree, u64 start, u64 end,
			struct extent_state **cached_state, gfp_t mask)
{
	return set_extent_bit(tree, start, end, EXTENT_UPTODATE, 0,
			      cached_state, mask);
}

static int clear_extent_uptodate(struct extent_io_tree *tree, u64 start,
				 u64 end, struct extent_state **cached_state,
				 gfp_t mask)
{
	return clear_extent_bit(tree, start, end, EXTENT_UPTODATE, 0, 0,
				cached_state, mask);
}

/*
 * either insert or lock state struct between start and end use mask to tell
 * us if waiting is desired.
 */
int lock_extent_bits(struct extent_io_tree *tree, u64 start, u64 end,
		     int bits, struct extent_state **cached_state)
{
	int err;
	u64 failed_start;
	while (1) {
		err = __set_extent_bit(tree, start, end, EXTENT_LOCKED | bits,
				       EXTENT_LOCKED, &failed_start,
				       cached_state, GFP_NOFS);
		if (err == -EEXIST) {
			wait_extent_bit(tree, failed_start, end, EXTENT_LOCKED);
			start = failed_start;
		} else
			break;
		WARN_ON(start > end);
	}
	return err;
}

int lock_extent(struct extent_io_tree *tree, u64 start, u64 end)
{
	return lock_extent_bits(tree, start, end, 0, NULL);
}

int try_lock_extent(struct extent_io_tree *tree, u64 start, u64 end)
{
	int err;
	u64 failed_start;

	err = __set_extent_bit(tree, start, end, EXTENT_LOCKED, EXTENT_LOCKED,
			       &failed_start, NULL, GFP_NOFS);
	if (err == -EEXIST) {
		if (failed_start > start)
			clear_extent_bit(tree, start, failed_start - 1,
					 EXTENT_LOCKED, 1, 0, NULL, GFP_NOFS);
		return 0;
	}
	return 1;
}

int unlock_extent_cached(struct extent_io_tree *tree, u64 start, u64 end,
			 struct extent_state **cached, gfp_t mask)
{
	return clear_extent_bit(tree, start, end, EXTENT_LOCKED, 1, 0, cached,
				mask);
}

int unlock_extent(struct extent_io_tree *tree, u64 start, u64 end)
{
	return clear_extent_bit(tree, start, end, EXTENT_LOCKED, 1, 0, NULL,
				GFP_NOFS);
}

/*
 * helper function to set both pages and extents in the tree writeback
 */
static int set_range_writeback(struct extent_io_tree *tree, u64 start, u64 end)
{
	unsigned long index = start >> PAGE_CACHE_SHIFT;
	unsigned long end_index = end >> PAGE_CACHE_SHIFT;
	struct page *page;

	while (index <= end_index) {
		page = find_get_page(tree->mapping, index);
		BUG_ON(!page); /* Pages should be in the extent_io_tree */
		set_page_writeback(page);
		page_cache_release(page);
		index++;
	}
	return 0;
}

/* find the first state struct with 'bits' set after 'start', and
 * return it.  tree->lock must be held.  NULL will returned if
 * nothing was found after 'start'
 */
struct extent_state *find_first_extent_bit_state(struct extent_io_tree *tree,
						 u64 start, int bits)
{
	struct rb_node *node;
	struct extent_state *state;

	/*
	 * this search will find all the extents that end after
	 * our range starts.
	 */
	node = tree_search(tree, start);
	if (!node)
		goto out;

	while (1) {
		state = rb_entry(node, struct extent_state, rb_node);
		if (state->end >= start && (state->state & bits))
			return state;

		node = rb_next(node);
		if (!node)
			break;
	}
out:
	return NULL;
}

/*
 * find the first offset in the io tree with 'bits' set. zero is
 * returned if we find something, and *start_ret and *end_ret are
 * set to reflect the state struct that was found.
 *
 * If nothing was found, 1 is returned, < 0 on error
 */
int find_first_extent_bit(struct extent_io_tree *tree, u64 start,
			  u64 *start_ret, u64 *end_ret, int bits)
{
	struct extent_state *state;
	int ret = 1;

	spin_lock(&tree->lock);
	state = find_first_extent_bit_state(tree, start, bits);
	if (state) {
		*start_ret = state->start;
		*end_ret = state->end;
		ret = 0;
	}
	spin_unlock(&tree->lock);
	return ret;
}

/*
 * find a contiguous range of bytes in the file marked as delalloc, not
 * more than 'max_bytes'.  start and end are used to return the range,
 *
 * 1 is returned if we find something, 0 if nothing was in the tree
 */
static noinline u64 find_delalloc_range(struct extent_io_tree *tree,
					u64 *start, u64 *end, u64 max_bytes,
					struct extent_state **cached_state)
{
	struct rb_node *node;
	struct extent_state *state;
	u64 cur_start = *start;
	u64 found = 0;
	u64 total_bytes = 0;

	spin_lock(&tree->lock);

	/*
	 * this search will find all the extents that end after
	 * our range starts.
	 */
	node = tree_search(tree, cur_start);
	if (!node) {
		if (!found)
			*end = (u64)-1;
		goto out;
	}

	while (1) {
		state = rb_entry(node, struct extent_state, rb_node);
		if (found && (state->start != cur_start ||
			      (state->state & EXTENT_BOUNDARY))) {
			goto out;
		}
		if (!(state->state & EXTENT_DELALLOC)) {
			if (!found)
				*end = state->end;
			goto out;
		}
		if (!found) {
			*start = state->start;
			*cached_state = state;
			atomic_inc(&state->refs);
		}
		found++;
		*end = state->end;
		cur_start = state->end + 1;
		node = rb_next(node);
		if (!node)
			break;
		total_bytes += state->end - state->start + 1;
		if (total_bytes >= max_bytes)
			break;
	}
out:
	spin_unlock(&tree->lock);
	return found;
}

static noinline void __unlock_for_delalloc(struct inode *inode,
					   struct page *locked_page,
					   u64 start, u64 end)
{
	int ret;
	struct page *pages[16];
	unsigned long index = start >> PAGE_CACHE_SHIFT;
	unsigned long end_index = end >> PAGE_CACHE_SHIFT;
	unsigned long nr_pages = end_index - index + 1;
	int i;

	if (index == locked_page->index && end_index == index)
		return;

	while (nr_pages > 0) {
		ret = find_get_pages_contig(inode->i_mapping, index,
				     min_t(unsigned long, nr_pages,
				     ARRAY_SIZE(pages)), pages);
		for (i = 0; i < ret; i++) {
			if (pages[i] != locked_page)
				unlock_page(pages[i]);
			page_cache_release(pages[i]);
		}
		nr_pages -= ret;
		index += ret;
		cond_resched();
	}
}

static noinline int lock_delalloc_pages(struct inode *inode,
					struct page *locked_page,
					u64 delalloc_start,
					u64 delalloc_end)
{
	unsigned long index = delalloc_start >> PAGE_CACHE_SHIFT;
	unsigned long start_index = index;
	unsigned long end_index = delalloc_end >> PAGE_CACHE_SHIFT;
	unsigned long pages_locked = 0;
	struct page *pages[16];
	unsigned long nrpages;
	int ret;
	int i;

	/* the caller is responsible for locking the start index */
	if (index == locked_page->index && index == end_index)
		return 0;

	/* skip the page at the start index */
	nrpages = end_index - index + 1;
	while (nrpages > 0) {
		ret = find_get_pages_contig(inode->i_mapping, index,
				     min_t(unsigned long,
				     nrpages, ARRAY_SIZE(pages)), pages);
		if (ret == 0) {
			ret = -EAGAIN;
			goto done;
		}
		/* now we have an array of pages, lock them all */
		for (i = 0; i < ret; i++) {
			/*
			 * the caller is taking responsibility for
			 * locked_page
			 */
			if (pages[i] != locked_page) {
				lock_page(pages[i]);
				if (!PageDirty(pages[i]) ||
				    pages[i]->mapping != inode->i_mapping) {
					ret = -EAGAIN;
					unlock_page(pages[i]);
					page_cache_release(pages[i]);
					goto done;
				}
			}
			page_cache_release(pages[i]);
			pages_locked++;
		}
		nrpages -= ret;
		index += ret;
		cond_resched();
	}
	ret = 0;
done:
	if (ret && pages_locked) {
		__unlock_for_delalloc(inode, locked_page,
			      delalloc_start,
			      ((u64)(start_index + pages_locked - 1)) <<
			      PAGE_CACHE_SHIFT);
	}
	return ret;
}

/*
 * find a contiguous range of bytes in the file marked as delalloc, not
 * more than 'max_bytes'.  start and end are used to return the range,
 *
 * 1 is returned if we find something, 0 if nothing was in the tree
 */
static noinline u64 find_lock_delalloc_range(struct inode *inode,
					     struct extent_io_tree *tree,
					     struct page *locked_page,
					     u64 *start, u64 *end,
					     u64 max_bytes)
{
	u64 delalloc_start;
	u64 delalloc_end;
	u64 found;
	struct extent_state *cached_state = NULL;
	int ret;
	int loops = 0;

again:
	/* step one, find a bunch of delalloc bytes starting at start */
	delalloc_start = *start;
	delalloc_end = 0;
	found = find_delalloc_range(tree, &delalloc_start, &delalloc_end,
				    max_bytes, &cached_state);
	if (!found || delalloc_end <= *start) {
		*start = delalloc_start;
		*end = delalloc_end;
		free_extent_state(cached_state);
		return found;
	}

	/*
	 * start comes from the offset of locked_page.  We have to lock
	 * pages in order, so we can't process delalloc bytes before
	 * locked_page
	 */
	if (delalloc_start < *start)
		delalloc_start = *start;

	/*
	 * make sure to limit the number of pages we try to lock down
	 * if we're looping.
	 */
	if (delalloc_end + 1 - delalloc_start > max_bytes && loops)
		delalloc_end = delalloc_start + PAGE_CACHE_SIZE - 1;

	/* step two, lock all the pages after the page that has start */
	ret = lock_delalloc_pages(inode, locked_page,
				  delalloc_start, delalloc_end);
	if (ret == -EAGAIN) {
		/* some of the pages are gone, lets avoid looping by
		 * shortening the size of the delalloc range we're searching
		 */
		free_extent_state(cached_state);
		if (!loops) {
			unsigned long offset = (*start) & (PAGE_CACHE_SIZE - 1);
			max_bytes = PAGE_CACHE_SIZE - offset;
			loops = 1;
			goto again;
		} else {
			found = 0;
			goto out_failed;
		}
	}
	BUG_ON(ret); /* Only valid values are 0 and -EAGAIN */

	/* step three, lock the state bits for the whole range */
	lock_extent_bits(tree, delalloc_start, delalloc_end, 0, &cached_state);

	/* then test to make sure it is all still delalloc */
	ret = test_range_bit(tree, delalloc_start, delalloc_end,
			     EXTENT_DELALLOC, 1, cached_state);
	if (!ret) {
		unlock_extent_cached(tree, delalloc_start, delalloc_end,
				     &cached_state, GFP_NOFS);
		__unlock_for_delalloc(inode, locked_page,
			      delalloc_start, delalloc_end);
		cond_resched();
		goto again;
	}
	free_extent_state(cached_state);
	*start = delalloc_start;
	*end = delalloc_end;
out_failed:
	return found;
}

int extent_clear_unlock_delalloc(struct inode *inode,
				struct extent_io_tree *tree,
				u64 start, u64 end, struct page *locked_page,
				unsigned long op)
{
	int ret;
	struct page *pages[16];
	unsigned long index = start >> PAGE_CACHE_SHIFT;
	unsigned long end_index = end >> PAGE_CACHE_SHIFT;
	unsigned long nr_pages = end_index - index + 1;
	int i;
	int clear_bits = 0;

	if (op & EXTENT_CLEAR_UNLOCK)
		clear_bits |= EXTENT_LOCKED;
	if (op & EXTENT_CLEAR_DIRTY)
		clear_bits |= EXTENT_DIRTY;

	if (op & EXTENT_CLEAR_DELALLOC)
		clear_bits |= EXTENT_DELALLOC;

	clear_extent_bit(tree, start, end, clear_bits, 1, 0, NULL, GFP_NOFS);
	if (!(op & (EXTENT_CLEAR_UNLOCK_PAGE | EXTENT_CLEAR_DIRTY |
		    EXTENT_SET_WRITEBACK | EXTENT_END_WRITEBACK |
		    EXTENT_SET_PRIVATE2)))
		return 0;

	while (nr_pages > 0) {
		ret = find_get_pages_contig(inode->i_mapping, index,
				     min_t(unsigned long,
				     nr_pages, ARRAY_SIZE(pages)), pages);
		for (i = 0; i < ret; i++) {

			if (op & EXTENT_SET_PRIVATE2)
				SetPagePrivate2(pages[i]);

			if (pages[i] == locked_page) {
				page_cache_release(pages[i]);
				continue;
			}
			if (op & EXTENT_CLEAR_DIRTY)
				clear_page_dirty_for_io(pages[i]);
			if (op & EXTENT_SET_WRITEBACK)
				set_page_writeback(pages[i]);
			if (op & EXTENT_END_WRITEBACK)
				end_page_writeback(pages[i]);
			if (op & EXTENT_CLEAR_UNLOCK_PAGE)
				unlock_page(pages[i]);
			page_cache_release(pages[i]);
		}
		nr_pages -= ret;
		index += ret;
		cond_resched();
	}
	return 0;
}

/*
 * count the number of bytes in the tree that have a given bit(s)
 * set.  This can be fairly slow, except for EXTENT_DIRTY which is
 * cached.  The total number found is returned.
 */
u64 count_range_bits(struct extent_io_tree *tree,
		     u64 *start, u64 search_end, u64 max_bytes,
		     unsigned long bits, int contig)
{
	struct rb_node *node;
	struct extent_state *state;
	u64 cur_start = *start;
	u64 total_bytes = 0;
	u64 last = 0;
	int found = 0;

	if (search_end <= cur_start) {
		WARN_ON(1);
		return 0;
	}

	spin_lock(&tree->lock);
	if (cur_start == 0 && bits == EXTENT_DIRTY) {
		total_bytes = tree->dirty_bytes;
		goto out;
	}
	/*
	 * this search will find all the extents that end after
	 * our range starts.
	 */
	node = tree_search(tree, cur_start);
	if (!node)
		goto out;

	while (1) {
		state = rb_entry(node, struct extent_state, rb_node);
		if (state->start > search_end)
			break;
		if (contig && found && state->start > last + 1)
			break;
		if (state->end >= cur_start && (state->state & bits) == bits) {
			total_bytes += min(search_end, state->end) + 1 -
				       max(cur_start, state->start);
			if (total_bytes >= max_bytes)
				break;
			if (!found) {
				*start = max(cur_start, state->start);
				found = 1;
			}
			last = state->end;
		} else if (contig && found) {
			break;
		}
		node = rb_next(node);
		if (!node)
			break;
	}
out:
	spin_unlock(&tree->lock);
	return total_bytes;
}

/*
 * set the private field for a given byte offset in the tree.  If there isn't
 * an extent_state there already, this does nothing.
 */
int set_state_private(struct extent_io_tree *tree, u64 start, u64 private)
{
	struct rb_node *node;
	struct extent_state *state;
	int ret = 0;

	spin_lock(&tree->lock);
	/*
	 * this search will find all the extents that end after
	 * our range starts.
	 */
	node = tree_search(tree, start);
	if (!node) {
		ret = -ENOENT;
		goto out;
	}
	state = rb_entry(node, struct extent_state, rb_node);
	if (state->start != start) {
		ret = -ENOENT;
		goto out;
	}
	state->private = private;
out:
	spin_unlock(&tree->lock);
	return ret;
}

int get_state_private(struct extent_io_tree *tree, u64 start, u64 *private)
{
	struct rb_node *node;
	struct extent_state *state;
	int ret = 0;

	spin_lock(&tree->lock);
	/*
	 * this search will find all the extents that end after
	 * our range starts.
	 */
	node = tree_search(tree, start);
	if (!node) {
		ret = -ENOENT;
		goto out;
	}
	state = rb_entry(node, struct extent_state, rb_node);
	if (state->start != start) {
		ret = -ENOENT;
		goto out;
	}
	*private = state->private;
out:
	spin_unlock(&tree->lock);
	return ret;
}

/*
 * searches a range in the state tree for a given mask.
 * If 'filled' == 1, this returns 1 only if every extent in the tree
 * has the bits set.  Otherwise, 1 is returned if any bit in the
 * range is found set.
 */
int test_range_bit(struct extent_io_tree *tree, u64 start, u64 end,
		   int bits, int filled, struct extent_state *cached)
{
	struct extent_state *state = NULL;
	struct rb_node *node;
	int bitset = 0;

	spin_lock(&tree->lock);
	if (cached && cached->tree && cached->start <= start &&
	    cached->end > start)
		node = &cached->rb_node;
	else
		node = tree_search(tree, start);
	while (node && start <= end) {
		state = rb_entry(node, struct extent_state, rb_node);

		if (filled && state->start > start) {
			bitset = 0;
			break;
		}

		if (state->start > end)
			break;

		if (state->state & bits) {
			bitset = 1;
			if (!filled)
				break;
		} else if (filled) {
			bitset = 0;
			break;
		}

		if (state->end == (u64)-1)
			break;

		start = state->end + 1;
		if (start > end)
			break;
		node = rb_next(node);
		if (!node) {
			if (filled)
				bitset = 0;
			break;
		}
	}
	spin_unlock(&tree->lock);
	return bitset;
}

/*
 * helper function to set a given page up to date if all the
 * extents in the tree for that page are up to date
 */
static void check_page_uptodate(struct extent_io_tree *tree, struct page *page)
{
	u64 start = (u64)page->index << PAGE_CACHE_SHIFT;
	u64 end = start + PAGE_CACHE_SIZE - 1;
	if (test_range_bit(tree, start, end, EXTENT_UPTODATE, 1, NULL))
		SetPageUptodate(page);
}

/*
 * helper function to unlock a page if all the extents in the tree
 * for that page are unlocked
 */
static void check_page_locked(struct extent_io_tree *tree, struct page *page)
{
	u64 start = (u64)page->index << PAGE_CACHE_SHIFT;
	u64 end = start + PAGE_CACHE_SIZE - 1;
	if (!test_range_bit(tree, start, end, EXTENT_LOCKED, 0, NULL))
		unlock_page(page);
}

/*
 * helper function to end page writeback if all the extents
 * in the tree for that page are done with writeback
 */
static void check_page_writeback(struct extent_io_tree *tree,
				 struct page *page)
{
	end_page_writeback(page);
}

/*
 * When IO fails, either with EIO or csum verification fails, we
 * try other mirrors that might have a good copy of the data.  This
 * io_failure_record is used to record state as we go through all the
 * mirrors.  If another mirror has good data, the page is set up to date
 * and things continue.  If a good mirror can't be found, the original
 * bio end_io callback is called to indicate things have failed.
 */
struct io_failure_record {
	struct page *page;
	u64 start;
	u64 len;
	u64 logical;
	unsigned long bio_flags;
	int this_mirror;
	int failed_mirror;
	int in_validation;
};

static int free_io_failure(struct inode *inode, struct io_failure_record *rec,
				int did_repair)
{
	int ret;
	int err = 0;
	struct extent_io_tree *failure_tree = &BTRFS_I(inode)->io_failure_tree;

	set_state_private(failure_tree, rec->start, 0);
	ret = clear_extent_bits(failure_tree, rec->start,
				rec->start + rec->len - 1,
				EXTENT_LOCKED | EXTENT_DIRTY, GFP_NOFS);
	if (ret)
		err = ret;

	if (did_repair) {
		ret = clear_extent_bits(&BTRFS_I(inode)->io_tree, rec->start,
					rec->start + rec->len - 1,
					EXTENT_DAMAGED, GFP_NOFS);
		if (ret && !err)
			err = ret;
	}

	kfree(rec);
	return err;
}

static void repair_io_failure_callback(struct bio *bio, int err)
{
	complete(bio->bi_private);
}

/*
 * this bypasses the standard btrfs submit functions deliberately, as
 * the standard behavior is to write all copies in a raid setup. here we only
 * want to write the one bad copy. so we do the mapping for ourselves and issue
 * submit_bio directly.
 * to avoid any synchonization issues, wait for the data after writing, which
 * actually prevents the read that triggered the error from finishing.
 * currently, there can be no more than two copies of every data bit. thus,
 * exactly one rewrite is required.
 */
int repair_io_failure(struct btrfs_mapping_tree *map_tree, u64 start,
			u64 length, u64 logical, struct page *page,
			int mirror_num)
{
	struct bio *bio;
	struct btrfs_device *dev;
	DECLARE_COMPLETION_ONSTACK(compl);
	u64 map_length = 0;
	u64 sector;
	struct btrfs_bio *bbio = NULL;
	int ret;

	BUG_ON(!mirror_num);

	bio = bio_alloc(GFP_NOFS, 1);
	if (!bio)
		return -EIO;
	bio->bi_private = &compl;
	bio->bi_end_io = repair_io_failure_callback;
	bio->bi_size = 0;
	map_length = length;

	ret = btrfs_map_block(map_tree, WRITE, logical,
			      &map_length, &bbio, mirror_num);
	if (ret) {
		bio_put(bio);
		return -EIO;
	}
	BUG_ON(mirror_num != bbio->mirror_num);
	sector = bbio->stripes[mirror_num-1].physical >> 9;
	bio->bi_sector = sector;
	dev = bbio->stripes[mirror_num-1].dev;
	kfree(bbio);
	if (!dev || !dev->bdev || !dev->writeable) {
		bio_put(bio);
		return -EIO;
	}
	bio->bi_bdev = dev->bdev;
	bio_add_page(bio, page, length, start-page_offset(page));
	btrfsic_submit_bio(WRITE_SYNC, bio);
	wait_for_completion(&compl);

	if (!test_bit(BIO_UPTODATE, &bio->bi_flags)) {
		/* try to remap that extent elsewhere? */
		bio_put(bio);
		return -EIO;
	}

	printk(KERN_INFO "btrfs read error corrected: ino %lu off %llu (dev %s "
			"sector %llu)\n", page->mapping->host->i_ino, start,
			dev->name, sector);

	bio_put(bio);
	return 0;
}

int repair_eb_io_failure(struct btrfs_root *root, struct extent_buffer *eb,
			 int mirror_num)
{
	struct btrfs_mapping_tree *map_tree = &root->fs_info->mapping_tree;
	u64 start = eb->start;
	unsigned long i, num_pages = num_extent_pages(eb->start, eb->len);
	int ret;

	for (i = 0; i < num_pages; i++) {
		struct page *p = extent_buffer_page(eb, i);
		ret = repair_io_failure(map_tree, start, PAGE_CACHE_SIZE,
					start, p, mirror_num);
		if (ret)
			break;
		start += PAGE_CACHE_SIZE;
	}

	return ret;
}

/*
 * each time an IO finishes, we do a fast check in the IO failure tree
 * to see if we need to process or clean up an io_failure_record
 */
static int clean_io_failure(u64 start, struct page *page)
{
	u64 private;
	u64 private_failure;
	struct io_failure_record *failrec;
	struct btrfs_mapping_tree *map_tree;
	struct extent_state *state;
	int num_copies;
	int did_repair = 0;
	int ret;
	struct inode *inode = page->mapping->host;

	private = 0;
	ret = count_range_bits(&BTRFS_I(inode)->io_failure_tree, &private,
				(u64)-1, 1, EXTENT_DIRTY, 0);
	if (!ret)
		return 0;

	ret = get_state_private(&BTRFS_I(inode)->io_failure_tree, start,
				&private_failure);
	if (ret)
		return 0;

	failrec = (struct io_failure_record *)(unsigned long) private_failure;
	BUG_ON(!failrec->this_mirror);

	if (failrec->in_validation) {
		/* there was no real error, just free the record */
		pr_debug("clean_io_failure: freeing dummy error at %llu\n",
			 failrec->start);
		did_repair = 1;
		goto out;
	}

	spin_lock(&BTRFS_I(inode)->io_tree.lock);
	state = find_first_extent_bit_state(&BTRFS_I(inode)->io_tree,
					    failrec->start,
					    EXTENT_LOCKED);
	spin_unlock(&BTRFS_I(inode)->io_tree.lock);

	if (state && state->start == failrec->start) {
		map_tree = &BTRFS_I(inode)->root->fs_info->mapping_tree;
		num_copies = btrfs_num_copies(map_tree, failrec->logical,
						failrec->len);
		if (num_copies > 1)  {
			ret = repair_io_failure(map_tree, start, failrec->len,
						failrec->logical, page,
						failrec->failed_mirror);
			did_repair = !ret;
		}
	}

out:
	if (!ret)
		ret = free_io_failure(inode, failrec, did_repair);

	return ret;
}

/*
 * this is a generic handler for readpage errors (default
 * readpage_io_failed_hook). if other copies exist, read those and write back
 * good data to the failed position. does not investigate in remapping the
 * failed extent elsewhere, hoping the device will be smart enough to do this as
 * needed
 */

static int bio_readpage_error(struct bio *failed_bio, struct page *page,
				u64 start, u64 end, int failed_mirror,
				struct extent_state *state)
{
	struct io_failure_record *failrec = NULL;
	u64 private;
	struct extent_map *em;
	struct inode *inode = page->mapping->host;
	struct extent_io_tree *failure_tree = &BTRFS_I(inode)->io_failure_tree;
	struct extent_io_tree *tree = &BTRFS_I(inode)->io_tree;
	struct extent_map_tree *em_tree = &BTRFS_I(inode)->extent_tree;
	struct bio *bio;
	int num_copies;
	int ret;
	int read_mode;
	u64 logical;

	BUG_ON(failed_bio->bi_rw & REQ_WRITE);

	ret = get_state_private(failure_tree, start, &private);
	if (ret) {
		failrec = kzalloc(sizeof(*failrec), GFP_NOFS);
		if (!failrec)
			return -ENOMEM;
		failrec->start = start;
		failrec->len = end - start + 1;
		failrec->this_mirror = 0;
		failrec->bio_flags = 0;
		failrec->in_validation = 0;

		read_lock(&em_tree->lock);
		em = lookup_extent_mapping(em_tree, start, failrec->len);
		if (!em) {
			read_unlock(&em_tree->lock);
			kfree(failrec);
			return -EIO;
		}

		if (em->start > start || em->start + em->len < start) {
			free_extent_map(em);
			em = NULL;
		}
		read_unlock(&em_tree->lock);

		if (!em || IS_ERR(em)) {
			kfree(failrec);
			return -EIO;
		}
		logical = start - em->start;
		logical = em->block_start + logical;
		if (test_bit(EXTENT_FLAG_COMPRESSED, &em->flags)) {
			logical = em->block_start;
			failrec->bio_flags = EXTENT_BIO_COMPRESSED;
			extent_set_compress_type(&failrec->bio_flags,
						 em->compress_type);
		}
		pr_debug("bio_readpage_error: (new) logical=%llu, start=%llu, "
			 "len=%llu\n", logical, start, failrec->len);
		failrec->logical = logical;
		free_extent_map(em);

		/* set the bits in the private failure tree */
		ret = set_extent_bits(failure_tree, start, end,
					EXTENT_LOCKED | EXTENT_DIRTY, GFP_NOFS);
		if (ret >= 0)
			ret = set_state_private(failure_tree, start,
						(u64)(unsigned long)failrec);
		/* set the bits in the inode's tree */
		if (ret >= 0)
			ret = set_extent_bits(tree, start, end, EXTENT_DAMAGED,
						GFP_NOFS);
		if (ret < 0) {
			kfree(failrec);
			return ret;
		}
	} else {
		failrec = (struct io_failure_record *)(unsigned long)private;
		pr_debug("bio_readpage_error: (found) logical=%llu, "
			 "start=%llu, len=%llu, validation=%d\n",
			 failrec->logical, failrec->start, failrec->len,
			 failrec->in_validation);
		/*
		 * when data can be on disk more than twice, add to failrec here
		 * (e.g. with a list for failed_mirror) to make
		 * clean_io_failure() clean all those errors at once.
		 */
	}
	num_copies = btrfs_num_copies(
			      &BTRFS_I(inode)->root->fs_info->mapping_tree,
			      failrec->logical, failrec->len);
	if (num_copies == 1) {
		/*
		 * we only have a single copy of the data, so don't bother with
		 * all the retry and error correction code that follows. no
		 * matter what the error is, it is very likely to persist.
		 */
		pr_debug("bio_readpage_error: cannot repair, num_copies == 1. "
			 "state=%p, num_copies=%d, next_mirror %d, "
			 "failed_mirror %d\n", state, num_copies,
			 failrec->this_mirror, failed_mirror);
		free_io_failure(inode, failrec, 0);
		return -EIO;
	}

	if (!state) {
		spin_lock(&tree->lock);
		state = find_first_extent_bit_state(tree, failrec->start,
						    EXTENT_LOCKED);
		if (state && state->start != failrec->start)
			state = NULL;
		spin_unlock(&tree->lock);
	}

	/*
	 * there are two premises:
	 *	a) deliver good data to the caller
	 *	b) correct the bad sectors on disk
	 */
	if (failed_bio->bi_vcnt > 1) {
		/*
		 * to fulfill b), we need to know the exact failing sectors, as
		 * we don't want to rewrite any more than the failed ones. thus,
		 * we need separate read requests for the failed bio
		 *
		 * if the following BUG_ON triggers, our validation request got
		 * merged. we need separate requests for our algorithm to work.
		 */
		BUG_ON(failrec->in_validation);
		failrec->in_validation = 1;
		failrec->this_mirror = failed_mirror;
		read_mode = READ_SYNC | REQ_FAILFAST_DEV;
	} else {
		/*
		 * we're ready to fulfill a) and b) alongside. get a good copy
		 * of the failed sector and if we succeed, we have setup
		 * everything for repair_io_failure to do the rest for us.
		 */
		if (failrec->in_validation) {
			BUG_ON(failrec->this_mirror != failed_mirror);
			failrec->in_validation = 0;
			failrec->this_mirror = 0;
		}
		failrec->failed_mirror = failed_mirror;
		failrec->this_mirror++;
		if (failrec->this_mirror == failed_mirror)
			failrec->this_mirror++;
		read_mode = READ_SYNC;
	}

	if (!state || failrec->this_mirror > num_copies) {
		pr_debug("bio_readpage_error: (fail) state=%p, num_copies=%d, "
			 "next_mirror %d, failed_mirror %d\n", state,
			 num_copies, failrec->this_mirror, failed_mirror);
		free_io_failure(inode, failrec, 0);
		return -EIO;
	}

	bio = bio_alloc(GFP_NOFS, 1);
	bio->bi_private = state;
	bio->bi_end_io = failed_bio->bi_end_io;
	bio->bi_sector = failrec->logical >> 9;
	bio->bi_bdev = BTRFS_I(inode)->root->fs_info->fs_devices->latest_bdev;
	bio->bi_size = 0;

	bio_add_page(bio, page, failrec->len, start - page_offset(page));

	pr_debug("bio_readpage_error: submitting new read[%#x] to "
		 "this_mirror=%d, num_copies=%d, in_validation=%d\n", read_mode,
		 failrec->this_mirror, num_copies, failrec->in_validation);

	ret = tree->ops->submit_bio_hook(inode, read_mode, bio,
					 failrec->this_mirror,
					 failrec->bio_flags, 0);
	return ret;
}

/* lots and lots of room for performance fixes in the end_bio funcs */

int end_extent_writepage(struct page *page, int err, u64 start, u64 end)
{
	int uptodate = (err == 0);
	struct extent_io_tree *tree;
	int ret;

	tree = &BTRFS_I(page->mapping->host)->io_tree;

	if (tree->ops && tree->ops->writepage_end_io_hook) {
		ret = tree->ops->writepage_end_io_hook(page, start,
					       end, NULL, uptodate);
		if (ret)
			uptodate = 0;
	}

	if (!uptodate && tree->ops &&
	    tree->ops->writepage_io_failed_hook) {
		ret = tree->ops->writepage_io_failed_hook(NULL, page,
						 start, end, NULL);
		/* Writeback already completed */
		if (ret == 0)
			return 1;
	}

	if (!uptodate) {
		clear_extent_uptodate(tree, start, end, NULL, GFP_NOFS);
		ClearPageUptodate(page);
		SetPageError(page);
	}
	return 0;
}

/*
 * after a writepage IO is done, we need to:
 * clear the uptodate bits on error
 * clear the writeback bits in the extent tree for this IO
 * end_page_writeback if the page has no more pending IO
 *
 * Scheduling is not allowed, so the extent state tree is expected
 * to have one and only one object corresponding to this IO.
 */
static void end_bio_extent_writepage(struct bio *bio, int err)
{
	struct bio_vec *bvec = bio->bi_io_vec + bio->bi_vcnt - 1;
	struct extent_io_tree *tree;
	u64 start;
	u64 end;
	int whole_page;

	do {
		struct page *page = bvec->bv_page;
		tree = &BTRFS_I(page->mapping->host)->io_tree;

		start = ((u64)page->index << PAGE_CACHE_SHIFT) +
			 bvec->bv_offset;
		end = start + bvec->bv_len - 1;

		if (bvec->bv_offset == 0 && bvec->bv_len == PAGE_CACHE_SIZE)
			whole_page = 1;
		else
			whole_page = 0;

		if (--bvec >= bio->bi_io_vec)
			prefetchw(&bvec->bv_page->flags);

		if (end_extent_writepage(page, err, start, end))
			continue;

		if (whole_page)
			end_page_writeback(page);
		else
			check_page_writeback(tree, page);
	} while (bvec >= bio->bi_io_vec);

	bio_put(bio);
}

/*
 * after a readpage IO is done, we need to:
 * clear the uptodate bits on error
 * set the uptodate bits if things worked
 * set the page up to date if all extents in the tree are uptodate
 * clear the lock bit in the extent tree
 * unlock the page if there are no other extents locked for it
 *
 * Scheduling is not allowed, so the extent state tree is expected
 * to have one and only one object corresponding to this IO.
 */
static void end_bio_extent_readpage(struct bio *bio, int err)
{
	int uptodate = test_bit(BIO_UPTODATE, &bio->bi_flags);
	struct bio_vec *bvec_end = bio->bi_io_vec + bio->bi_vcnt - 1;
	struct bio_vec *bvec = bio->bi_io_vec;
	struct extent_io_tree *tree;
	u64 start;
	u64 end;
	int whole_page;
	int failed_mirror;
	int ret;

	if (err)
		uptodate = 0;

	do {
		struct page *page = bvec->bv_page;
		struct extent_state *cached = NULL;
		struct extent_state *state;

		pr_debug("end_bio_extent_readpage: bi_vcnt=%d, idx=%d, err=%d, "
			 "mirror=%ld\n", bio->bi_vcnt, bio->bi_idx, err,
			 (long int)bio->bi_bdev);
		tree = &BTRFS_I(page->mapping->host)->io_tree;

		start = ((u64)page->index << PAGE_CACHE_SHIFT) +
			bvec->bv_offset;
		end = start + bvec->bv_len - 1;

		if (bvec->bv_offset == 0 && bvec->bv_len == PAGE_CACHE_SIZE)
			whole_page = 1;
		else
			whole_page = 0;

		if (++bvec <= bvec_end)
			prefetchw(&bvec->bv_page->flags);

		spin_lock(&tree->lock);
		state = find_first_extent_bit_state(tree, start, EXTENT_LOCKED);
		if (state && state->start == start) {
			/*
			 * take a reference on the state, unlock will drop
			 * the ref
			 */
			cache_state(state, &cached);
		}
		spin_unlock(&tree->lock);

		if (uptodate && tree->ops && tree->ops->readpage_end_io_hook) {
			ret = tree->ops->readpage_end_io_hook(page, start, end,
							      state);
			if (ret)
				uptodate = 0;
			else
				clean_io_failure(start, page);
		}

		if (!uptodate)
			failed_mirror = (int)(unsigned long)bio->bi_bdev;

		if (!uptodate && tree->ops && tree->ops->readpage_io_failed_hook) {
			ret = tree->ops->readpage_io_failed_hook(page, failed_mirror);
			if (!ret && !err &&
			    test_bit(BIO_UPTODATE, &bio->bi_flags))
				uptodate = 1;
		} else if (!uptodate) {
			/*
			 * The generic bio_readpage_error handles errors the
			 * following way: If possible, new read requests are
			 * created and submitted and will end up in
			 * end_bio_extent_readpage as well (if we're lucky, not
			 * in the !uptodate case). In that case it returns 0 and
			 * we just go on with the next page in our bio. If it
			 * can't handle the error it will return -EIO and we
			 * remain responsible for that page.
			 */
			ret = bio_readpage_error(bio, page, start, end,
							failed_mirror, NULL);
			if (ret == 0) {
				uptodate =
					test_bit(BIO_UPTODATE, &bio->bi_flags);
				if (err)
					uptodate = 0;
				uncache_state(&cached);
				continue;
			}
		}

		if (uptodate && tree->track_uptodate) {
			set_extent_uptodate(tree, start, end, &cached,
					    GFP_ATOMIC);
		}
		unlock_extent_cached(tree, start, end, &cached, GFP_ATOMIC);

		if (whole_page) {
			if (uptodate) {
				SetPageUptodate(page);
			} else {
				ClearPageUptodate(page);
				SetPageError(page);
			}
			unlock_page(page);
		} else {
			if (uptodate) {
				check_page_uptodate(tree, page);
			} else {
				ClearPageUptodate(page);
				SetPageError(page);
			}
			check_page_locked(tree, page);
		}
	} while (bvec <= bvec_end);

	bio_put(bio);
}

struct bio *
btrfs_bio_alloc(struct block_device *bdev, u64 first_sector, int nr_vecs,
		gfp_t gfp_flags)
{
	struct bio *bio;

	bio = bio_alloc(gfp_flags, nr_vecs);

	if (bio == NULL && (current->flags & PF_MEMALLOC)) {
		while (!bio && (nr_vecs /= 2))
			bio = bio_alloc(gfp_flags, nr_vecs);
	}

	if (bio) {
		bio->bi_size = 0;
		bio->bi_bdev = bdev;
		bio->bi_sector = first_sector;
	}
	return bio;
}

/*
 * Since writes are async, they will only return -ENOMEM.
 * Reads can return the full range of I/O error conditions.
 */
static int __must_check submit_one_bio(int rw, struct bio *bio,
				       int mirror_num, unsigned long bio_flags)
{
	int ret = 0;
	struct bio_vec *bvec = bio->bi_io_vec + bio->bi_vcnt - 1;
	struct page *page = bvec->bv_page;
	struct extent_io_tree *tree = bio->bi_private;
	u64 start;

	start = ((u64)page->index << PAGE_CACHE_SHIFT) + bvec->bv_offset;

	bio->bi_private = NULL;

	bio_get(bio);

	if (tree->ops && tree->ops->submit_bio_hook)
		ret = tree->ops->submit_bio_hook(page->mapping->host, rw, bio,
					   mirror_num, bio_flags, start);
	else
		btrfsic_submit_bio(rw, bio);

	if (bio_flagged(bio, BIO_EOPNOTSUPP))
		ret = -EOPNOTSUPP;
	bio_put(bio);
	return ret;
}

static int merge_bio(struct extent_io_tree *tree, struct page *page,
		     unsigned long offset, size_t size, struct bio *bio,
		     unsigned long bio_flags)
{
	int ret = 0;
	if (tree->ops && tree->ops->merge_bio_hook)
		ret = tree->ops->merge_bio_hook(page, offset, size, bio,
						bio_flags);
	BUG_ON(ret < 0);
	return ret;

}

static int submit_extent_page(int rw, struct extent_io_tree *tree,
			      struct page *page, sector_t sector,
			      size_t size, unsigned long offset,
			      struct block_device *bdev,
			      struct bio **bio_ret,
			      unsigned long max_pages,
			      bio_end_io_t end_io_func,
			      int mirror_num,
			      unsigned long prev_bio_flags,
			      unsigned long bio_flags)
{
	int ret = 0;
	struct bio *bio;
	int nr;
	int contig = 0;
	int this_compressed = bio_flags & EXTENT_BIO_COMPRESSED;
	int old_compressed = prev_bio_flags & EXTENT_BIO_COMPRESSED;
	size_t page_size = min_t(size_t, size, PAGE_CACHE_SIZE);

	if (bio_ret && *bio_ret) {
		bio = *bio_ret;
		if (old_compressed)
			contig = bio->bi_sector == sector;
		else
			contig = bio->bi_sector + (bio->bi_size >> 9) ==
				sector;

		if (prev_bio_flags != bio_flags || !contig ||
		    merge_bio(tree, page, offset, page_size, bio, bio_flags) ||
		    bio_add_page(bio, page, page_size, offset) < page_size) {
			ret = submit_one_bio(rw, bio, mirror_num,
					     prev_bio_flags);
			if (ret < 0)
				return ret;
			bio = NULL;
		} else {
			return 0;
		}
	}
	if (this_compressed)
		nr = BIO_MAX_PAGES;
	else
		nr = bio_get_nr_vecs(bdev);

	bio = btrfs_bio_alloc(bdev, sector, nr, GFP_NOFS | __GFP_HIGH);
	if (!bio)
		return -ENOMEM;

	bio_add_page(bio, page, page_size, offset);
	bio->bi_end_io = end_io_func;
	bio->bi_private = tree;

	if (bio_ret)
		*bio_ret = bio;
	else
		ret = submit_one_bio(rw, bio, mirror_num, bio_flags);

	return ret;
}

void attach_extent_buffer_page(struct extent_buffer *eb, struct page *page)
{
	if (!PagePrivate(page)) {
		SetPagePrivate(page);
		page_cache_get(page);
		set_page_private(page, (unsigned long)eb);
	} else {
		WARN_ON(page->private != (unsigned long)eb);
	}
}

void set_page_extent_mapped(struct page *page)
{
	if (!PagePrivate(page)) {
		SetPagePrivate(page);
		page_cache_get(page);
		set_page_private(page, EXTENT_PAGE_PRIVATE);
	}
}

/*
 * basic readpage implementation.  Locked extent state structs are inserted
 * into the tree that are removed when the IO is done (by the end_io
 * handlers)
 * XXX JDM: This needs looking at to ensure proper page locking
 */
static int __extent_read_full_page(struct extent_io_tree *tree,
				   struct page *page,
				   get_extent_t *get_extent,
				   struct bio **bio, int mirror_num,
				   unsigned long *bio_flags)
{
	struct inode *inode = page->mapping->host;
	u64 start = (u64)page->index << PAGE_CACHE_SHIFT;
	u64 page_end = start + PAGE_CACHE_SIZE - 1;
	u64 end;
	u64 cur = start;
	u64 extent_offset;
	u64 last_byte = i_size_read(inode);
	u64 block_start;
	u64 cur_end;
	sector_t sector;
	struct extent_map *em;
	struct block_device *bdev;
	struct btrfs_ordered_extent *ordered;
	int ret;
	int nr = 0;
	size_t pg_offset = 0;
	size_t iosize;
	size_t disk_io_size;
	size_t blocksize = inode->i_sb->s_blocksize;
	unsigned long this_bio_flag = 0;

	set_page_extent_mapped(page);

	if (!PageUptodate(page)) {
		if (cleancache_get_page(page) == 0) {
			BUG_ON(blocksize != PAGE_SIZE);
			goto out;
		}
	}

	end = page_end;
	while (1) {
		lock_extent(tree, start, end);
		ordered = btrfs_lookup_ordered_extent(inode, start);
		if (!ordered)
			break;
		unlock_extent(tree, start, end);
		btrfs_start_ordered_extent(inode, ordered, 1);
		btrfs_put_ordered_extent(ordered);
	}

	if (page->index == last_byte >> PAGE_CACHE_SHIFT) {
		char *userpage;
		size_t zero_offset = last_byte & (PAGE_CACHE_SIZE - 1);

		if (zero_offset) {
			iosize = PAGE_CACHE_SIZE - zero_offset;
			userpage = kmap_atomic(page);
			memset(userpage + zero_offset, 0, iosize);
			flush_dcache_page(page);
			kunmap_atomic(userpage);
		}
	}
	while (cur <= end) {
		if (cur >= last_byte) {
			char *userpage;
			struct extent_state *cached = NULL;

			iosize = PAGE_CACHE_SIZE - pg_offset;
			userpage = kmap_atomic(page);
			memset(userpage + pg_offset, 0, iosize);
			flush_dcache_page(page);
			kunmap_atomic(userpage);
			set_extent_uptodate(tree, cur, cur + iosize - 1,
					    &cached, GFP_NOFS);
			unlock_extent_cached(tree, cur, cur + iosize - 1,
					     &cached, GFP_NOFS);
			break;
		}
		em = get_extent(inode, page, pg_offset, cur,
				end - cur + 1, 0);
		if (IS_ERR_OR_NULL(em)) {
			SetPageError(page);
			unlock_extent(tree, cur, end);
			break;
		}
		extent_offset = cur - em->start;
		BUG_ON(extent_map_end(em) <= cur);
		BUG_ON(end < cur);

		if (test_bit(EXTENT_FLAG_COMPRESSED, &em->flags)) {
			this_bio_flag = EXTENT_BIO_COMPRESSED;
			extent_set_compress_type(&this_bio_flag,
						 em->compress_type);
		}

		iosize = min(extent_map_end(em) - cur, end - cur + 1);
		cur_end = min(extent_map_end(em) - 1, end);
		iosize = (iosize + blocksize - 1) & ~((u64)blocksize - 1);
		if (this_bio_flag & EXTENT_BIO_COMPRESSED) {
			disk_io_size = em->block_len;
			sector = em->block_start >> 9;
		} else {
			sector = (em->block_start + extent_offset) >> 9;
			disk_io_size = iosize;
		}
		bdev = em->bdev;
		block_start = em->block_start;
		if (test_bit(EXTENT_FLAG_PREALLOC, &em->flags))
			block_start = EXTENT_MAP_HOLE;
		free_extent_map(em);
		em = NULL;

		/* we've found a hole, just zero and go on */
		if (block_start == EXTENT_MAP_HOLE) {
			char *userpage;
			struct extent_state *cached = NULL;

			userpage = kmap_atomic(page);
			memset(userpage + pg_offset, 0, iosize);
			flush_dcache_page(page);
			kunmap_atomic(userpage);

			set_extent_uptodate(tree, cur, cur + iosize - 1,
					    &cached, GFP_NOFS);
			unlock_extent_cached(tree, cur, cur + iosize - 1,
			                     &cached, GFP_NOFS);
			cur = cur + iosize;
			pg_offset += iosize;
			continue;
		}
		/* the get_extent function already copied into the page */
		if (test_range_bit(tree, cur, cur_end,
				   EXTENT_UPTODATE, 1, NULL)) {
			check_page_uptodate(tree, page);
			unlock_extent(tree, cur, cur + iosize - 1);
			cur = cur + iosize;
			pg_offset += iosize;
			continue;
		}
		/* we have an inline extent but it didn't get marked up
		 * to date.  Error out
		 */
		if (block_start == EXTENT_MAP_INLINE) {
			SetPageError(page);
			unlock_extent(tree, cur, cur + iosize - 1);
			cur = cur + iosize;
			pg_offset += iosize;
			continue;
		}

		ret = 0;
		if (tree->ops && tree->ops->readpage_io_hook) {
			ret = tree->ops->readpage_io_hook(page, cur,
							  cur + iosize - 1);
		}
		if (!ret) {
			unsigned long pnr = (last_byte >> PAGE_CACHE_SHIFT) + 1;
			pnr -= page->index;
			ret = submit_extent_page(READ, tree, page,
					 sector, disk_io_size, pg_offset,
					 bdev, bio, pnr,
					 end_bio_extent_readpage, mirror_num,
					 *bio_flags,
					 this_bio_flag);
			BUG_ON(ret == -ENOMEM);
			nr++;
			*bio_flags = this_bio_flag;
		}
		if (ret)
			SetPageError(page);
		cur = cur + iosize;
		pg_offset += iosize;
	}
out:
	if (!nr) {
		if (!PageError(page))
			SetPageUptodate(page);
		unlock_page(page);
	}
	return 0;
}

int extent_read_full_page(struct extent_io_tree *tree, struct page *page,
			    get_extent_t *get_extent, int mirror_num)
{
	struct bio *bio = NULL;
	unsigned long bio_flags = 0;
	int ret;

	ret = __extent_read_full_page(tree, page, get_extent, &bio, mirror_num,
				      &bio_flags);
	if (bio)
		ret = submit_one_bio(READ, bio, mirror_num, bio_flags);
	return ret;
}

static noinline void update_nr_written(struct page *page,
				      struct writeback_control *wbc,
				      unsigned long nr_written)
{
	wbc->nr_to_write -= nr_written;
	if (wbc->range_cyclic || (wbc->nr_to_write > 0 &&
	    wbc->range_start == 0 && wbc->range_end == LLONG_MAX))
		page->mapping->writeback_index = page->index + nr_written;
}

/*
 * the writepage semantics are similar to regular writepage.  extent
 * records are inserted to lock ranges in the tree, and as dirty areas
 * are found, they are marked writeback.  Then the lock bits are removed
 * and the end_io handler clears the writeback ranges
 */
static int __extent_writepage(struct page *page, struct writeback_control *wbc,
			      void *data)
{
	struct inode *inode = page->mapping->host;
	struct extent_page_data *epd = data;
	struct extent_io_tree *tree = epd->tree;
	u64 start = (u64)page->index << PAGE_CACHE_SHIFT;
	u64 delalloc_start;
	u64 page_end = start + PAGE_CACHE_SIZE - 1;
	u64 end;
	u64 cur = start;
	u64 extent_offset;
	u64 last_byte = i_size_read(inode);
	u64 block_start;
	u64 iosize;
	sector_t sector;
	struct extent_state *cached_state = NULL;
	struct extent_map *em;
	struct block_device *bdev;
	int ret;
	int nr = 0;
	size_t pg_offset = 0;
	size_t blocksize;
	loff_t i_size = i_size_read(inode);
	unsigned long end_index = i_size >> PAGE_CACHE_SHIFT;
	u64 nr_delalloc;
	u64 delalloc_end;
	int page_started;
	int compressed;
	int write_flags;
	unsigned long nr_written = 0;
	bool fill_delalloc = true;

	if (wbc->sync_mode == WB_SYNC_ALL)
		write_flags = WRITE_SYNC;
	else
		write_flags = WRITE;

	trace___extent_writepage(page, inode, wbc);

	WARN_ON(!PageLocked(page));

	ClearPageError(page);

	pg_offset = i_size & (PAGE_CACHE_SIZE - 1);
	if (page->index > end_index ||
	   (page->index == end_index && !pg_offset)) {
		page->mapping->a_ops->invalidatepage(page, 0);
		unlock_page(page);
		return 0;
	}

	if (page->index == end_index) {
		char *userpage;

		userpage = kmap_atomic(page);
		memset(userpage + pg_offset, 0,
		       PAGE_CACHE_SIZE - pg_offset);
		kunmap_atomic(userpage);
		flush_dcache_page(page);
	}
	pg_offset = 0;

	set_page_extent_mapped(page);

	if (!tree->ops || !tree->ops->fill_delalloc)
		fill_delalloc = false;

	delalloc_start = start;
	delalloc_end = 0;
	page_started = 0;
	if (!epd->extent_locked && fill_delalloc) {
		u64 delalloc_to_write = 0;
		/*
		 * make sure the wbc mapping index is at least updated
		 * to this page.
		 */
		update_nr_written(page, wbc, 0);

		while (delalloc_end < page_end) {
			nr_delalloc = find_lock_delalloc_range(inode, tree,
						       page,
						       &delalloc_start,
						       &delalloc_end,
						       128 * 1024 * 1024);
			if (nr_delalloc == 0) {
				delalloc_start = delalloc_end + 1;
				continue;
			}
			ret = tree->ops->fill_delalloc(inode, page,
						       delalloc_start,
						       delalloc_end,
						       &page_started,
						       &nr_written);
<<<<<<< HEAD
			BUG_ON(ret);
=======
			/* File system has been set read-only */
			if (ret) {
				SetPageError(page);
				goto done;
			}
>>>>>>> e9676695
			/*
			 * delalloc_end is already one less than the total
			 * length, so we don't subtract one from
			 * PAGE_CACHE_SIZE
			 */
			delalloc_to_write += (delalloc_end - delalloc_start +
					      PAGE_CACHE_SIZE) >>
					      PAGE_CACHE_SHIFT;
			delalloc_start = delalloc_end + 1;
		}
		if (wbc->nr_to_write < delalloc_to_write) {
			int thresh = 8192;

			if (delalloc_to_write < thresh * 2)
				thresh = delalloc_to_write;
			wbc->nr_to_write = min_t(u64, delalloc_to_write,
						 thresh);
		}

		/* did the fill delalloc function already unlock and start
		 * the IO?
		 */
		if (page_started) {
			ret = 0;
			/*
			 * we've unlocked the page, so we can't update
			 * the mapping's writeback index, just update
			 * nr_to_write.
			 */
			wbc->nr_to_write -= nr_written;
			goto done_unlocked;
		}
	}
	if (tree->ops && tree->ops->writepage_start_hook) {
		ret = tree->ops->writepage_start_hook(page, start,
						      page_end);
		if (ret) {
			/* Fixup worker will requeue */
			if (ret == -EBUSY)
				wbc->pages_skipped++;
			else
				redirty_page_for_writepage(wbc, page);
			update_nr_written(page, wbc, nr_written);
			unlock_page(page);
			ret = 0;
			goto done_unlocked;
		}
	}

	/*
	 * we don't want to touch the inode after unlocking the page,
	 * so we update the mapping writeback index now
	 */
	update_nr_written(page, wbc, nr_written + 1);

	end = page_end;
	if (last_byte <= start) {
		if (tree->ops && tree->ops->writepage_end_io_hook)
			tree->ops->writepage_end_io_hook(page, start,
							 page_end, NULL, 1);
		goto done;
	}

	blocksize = inode->i_sb->s_blocksize;

	while (cur <= end) {
		if (cur >= last_byte) {
			if (tree->ops && tree->ops->writepage_end_io_hook)
				tree->ops->writepage_end_io_hook(page, cur,
							 page_end, NULL, 1);
			break;
		}
		em = epd->get_extent(inode, page, pg_offset, cur,
				     end - cur + 1, 1);
		if (IS_ERR_OR_NULL(em)) {
			SetPageError(page);
			break;
		}

		extent_offset = cur - em->start;
		BUG_ON(extent_map_end(em) <= cur);
		BUG_ON(end < cur);
		iosize = min(extent_map_end(em) - cur, end - cur + 1);
		iosize = (iosize + blocksize - 1) & ~((u64)blocksize - 1);
		sector = (em->block_start + extent_offset) >> 9;
		bdev = em->bdev;
		block_start = em->block_start;
		compressed = test_bit(EXTENT_FLAG_COMPRESSED, &em->flags);
		free_extent_map(em);
		em = NULL;

		/*
		 * compressed and inline extents are written through other
		 * paths in the FS
		 */
		if (compressed || block_start == EXTENT_MAP_HOLE ||
		    block_start == EXTENT_MAP_INLINE) {
			/*
			 * end_io notification does not happen here for
			 * compressed extents
			 */
			if (!compressed && tree->ops &&
			    tree->ops->writepage_end_io_hook)
				tree->ops->writepage_end_io_hook(page, cur,
							 cur + iosize - 1,
							 NULL, 1);
			else if (compressed) {
				/* we don't want to end_page_writeback on
				 * a compressed extent.  this happens
				 * elsewhere
				 */
				nr++;
			}

			cur += iosize;
			pg_offset += iosize;
			continue;
		}
		/* leave this out until we have a page_mkwrite call */
		if (0 && !test_range_bit(tree, cur, cur + iosize - 1,
				   EXTENT_DIRTY, 0, NULL)) {
			cur = cur + iosize;
			pg_offset += iosize;
			continue;
		}

		if (tree->ops && tree->ops->writepage_io_hook) {
			ret = tree->ops->writepage_io_hook(page, cur,
						cur + iosize - 1);
		} else {
			ret = 0;
		}
		if (ret) {
			SetPageError(page);
		} else {
			unsigned long max_nr = end_index + 1;

			set_range_writeback(tree, cur, cur + iosize - 1);
			if (!PageWriteback(page)) {
				printk(KERN_ERR "btrfs warning page %lu not "
				       "writeback, cur %llu end %llu\n",
				       page->index, (unsigned long long)cur,
				       (unsigned long long)end);
			}

			ret = submit_extent_page(write_flags, tree, page,
						 sector, iosize, pg_offset,
						 bdev, &epd->bio, max_nr,
						 end_bio_extent_writepage,
						 0, 0, 0);
			if (ret)
				SetPageError(page);
		}
		cur = cur + iosize;
		pg_offset += iosize;
		nr++;
	}
done:
	if (nr == 0) {
		/* make sure the mapping tag for page dirty gets cleared */
		set_page_writeback(page);
		end_page_writeback(page);
	}
	unlock_page(page);

done_unlocked:

	/* drop our reference on any cached states */
	free_extent_state(cached_state);
	return 0;
}

static int eb_wait(void *word)
{
	io_schedule();
	return 0;
}

static void wait_on_extent_buffer_writeback(struct extent_buffer *eb)
{
	wait_on_bit(&eb->bflags, EXTENT_BUFFER_WRITEBACK, eb_wait,
		    TASK_UNINTERRUPTIBLE);
}

static int lock_extent_buffer_for_io(struct extent_buffer *eb,
				     struct btrfs_fs_info *fs_info,
				     struct extent_page_data *epd)
{
	unsigned long i, num_pages;
	int flush = 0;
	int ret = 0;

	if (!btrfs_try_tree_write_lock(eb)) {
		flush = 1;
		flush_write_bio(epd);
		btrfs_tree_lock(eb);
	}

	if (test_bit(EXTENT_BUFFER_WRITEBACK, &eb->bflags)) {
		btrfs_tree_unlock(eb);
		if (!epd->sync_io)
			return 0;
		if (!flush) {
			flush_write_bio(epd);
			flush = 1;
		}
		while (1) {
			wait_on_extent_buffer_writeback(eb);
			btrfs_tree_lock(eb);
			if (!test_bit(EXTENT_BUFFER_WRITEBACK, &eb->bflags))
				break;
			btrfs_tree_unlock(eb);
		}
	}

	if (test_and_clear_bit(EXTENT_BUFFER_DIRTY, &eb->bflags)) {
		set_bit(EXTENT_BUFFER_WRITEBACK, &eb->bflags);
		btrfs_set_header_flag(eb, BTRFS_HEADER_FLAG_WRITTEN);
		spin_lock(&fs_info->delalloc_lock);
		if (fs_info->dirty_metadata_bytes >= eb->len)
			fs_info->dirty_metadata_bytes -= eb->len;
		else
			WARN_ON(1);
		spin_unlock(&fs_info->delalloc_lock);
		ret = 1;
	}

	btrfs_tree_unlock(eb);

	if (!ret)
		return ret;

	num_pages = num_extent_pages(eb->start, eb->len);
	for (i = 0; i < num_pages; i++) {
		struct page *p = extent_buffer_page(eb, i);

		if (!trylock_page(p)) {
			if (!flush) {
				flush_write_bio(epd);
				flush = 1;
			}
			lock_page(p);
		}
	}

	return ret;
}

static void end_extent_buffer_writeback(struct extent_buffer *eb)
{
	clear_bit(EXTENT_BUFFER_WRITEBACK, &eb->bflags);
	smp_mb__after_clear_bit();
	wake_up_bit(&eb->bflags, EXTENT_BUFFER_WRITEBACK);
}

static void end_bio_extent_buffer_writepage(struct bio *bio, int err)
{
	int uptodate = err == 0;
	struct bio_vec *bvec = bio->bi_io_vec + bio->bi_vcnt - 1;
	struct extent_buffer *eb;
	int done;

	do {
		struct page *page = bvec->bv_page;

		bvec--;
		eb = (struct extent_buffer *)page->private;
		BUG_ON(!eb);
		done = atomic_dec_and_test(&eb->io_pages);

		if (!uptodate || test_bit(EXTENT_BUFFER_IOERR, &eb->bflags)) {
			set_bit(EXTENT_BUFFER_IOERR, &eb->bflags);
			ClearPageUptodate(page);
			SetPageError(page);
		}

		end_page_writeback(page);

		if (!done)
			continue;

		end_extent_buffer_writeback(eb);
	} while (bvec >= bio->bi_io_vec);

	bio_put(bio);

}

static int write_one_eb(struct extent_buffer *eb,
			struct btrfs_fs_info *fs_info,
			struct writeback_control *wbc,
			struct extent_page_data *epd)
{
	struct block_device *bdev = fs_info->fs_devices->latest_bdev;
	u64 offset = eb->start;
	unsigned long i, num_pages;
	int rw = (epd->sync_io ? WRITE_SYNC : WRITE);
	int ret;

	clear_bit(EXTENT_BUFFER_IOERR, &eb->bflags);
	num_pages = num_extent_pages(eb->start, eb->len);
	atomic_set(&eb->io_pages, num_pages);
	for (i = 0; i < num_pages; i++) {
		struct page *p = extent_buffer_page(eb, i);

		clear_page_dirty_for_io(p);
		set_page_writeback(p);
		ret = submit_extent_page(rw, eb->tree, p, offset >> 9,
					 PAGE_CACHE_SIZE, 0, bdev, &epd->bio,
					 -1, end_bio_extent_buffer_writepage,
					 0, 0, 0);
		if (ret) {
			set_bit(EXTENT_BUFFER_IOERR, &eb->bflags);
			SetPageError(p);
			if (atomic_sub_and_test(num_pages - i, &eb->io_pages))
				end_extent_buffer_writeback(eb);
			ret = -EIO;
			break;
		}
		offset += PAGE_CACHE_SIZE;
		update_nr_written(p, wbc, 1);
		unlock_page(p);
	}

	if (unlikely(ret)) {
		for (; i < num_pages; i++) {
			struct page *p = extent_buffer_page(eb, i);
			unlock_page(p);
		}
	}

	return ret;
}

int btree_write_cache_pages(struct address_space *mapping,
				   struct writeback_control *wbc)
{
	struct extent_io_tree *tree = &BTRFS_I(mapping->host)->io_tree;
	struct btrfs_fs_info *fs_info = BTRFS_I(mapping->host)->root->fs_info;
	struct extent_buffer *eb, *prev_eb = NULL;
	struct extent_page_data epd = {
		.bio = NULL,
		.tree = tree,
		.extent_locked = 0,
		.sync_io = wbc->sync_mode == WB_SYNC_ALL,
	};
	int ret = 0;
	int done = 0;
	int nr_to_write_done = 0;
	struct pagevec pvec;
	int nr_pages;
	pgoff_t index;
	pgoff_t end;		/* Inclusive */
	int scanned = 0;
	int tag;

	pagevec_init(&pvec, 0);
	if (wbc->range_cyclic) {
		index = mapping->writeback_index; /* Start from prev offset */
		end = -1;
	} else {
		index = wbc->range_start >> PAGE_CACHE_SHIFT;
		end = wbc->range_end >> PAGE_CACHE_SHIFT;
		scanned = 1;
	}
	if (wbc->sync_mode == WB_SYNC_ALL)
		tag = PAGECACHE_TAG_TOWRITE;
	else
		tag = PAGECACHE_TAG_DIRTY;
retry:
	if (wbc->sync_mode == WB_SYNC_ALL)
		tag_pages_for_writeback(mapping, index, end);
	while (!done && !nr_to_write_done && (index <= end) &&
	       (nr_pages = pagevec_lookup_tag(&pvec, mapping, &index, tag,
			min(end - index, (pgoff_t)PAGEVEC_SIZE-1) + 1))) {
		unsigned i;

		scanned = 1;
		for (i = 0; i < nr_pages; i++) {
			struct page *page = pvec.pages[i];

			if (!PagePrivate(page))
				continue;

			if (!wbc->range_cyclic && page->index > end) {
				done = 1;
				break;
			}

			eb = (struct extent_buffer *)page->private;
			if (!eb) {
				WARN_ON(1);
				continue;
			}

			if (eb == prev_eb)
				continue;

			if (!atomic_inc_not_zero(&eb->refs)) {
				WARN_ON(1);
				continue;
			}

			prev_eb = eb;
			ret = lock_extent_buffer_for_io(eb, fs_info, &epd);
			if (!ret) {
				free_extent_buffer(eb);
				continue;
			}

			ret = write_one_eb(eb, fs_info, wbc, &epd);
			if (ret) {
				done = 1;
				free_extent_buffer(eb);
				break;
			}
			free_extent_buffer(eb);

			/*
			 * the filesystem may choose to bump up nr_to_write.
			 * We have to make sure to honor the new nr_to_write
			 * at any time
			 */
			nr_to_write_done = wbc->nr_to_write <= 0;
		}
		pagevec_release(&pvec);
		cond_resched();
	}
	if (!scanned && !done) {
		/*
		 * We hit the last page and there is more work to be done: wrap
		 * back to the start of the file
		 */
		scanned = 1;
		index = 0;
		goto retry;
	}
	flush_write_bio(&epd);
	return ret;
}

/**
 * write_cache_pages - walk the list of dirty pages of the given address space and write all of them.
 * @mapping: address space structure to write
 * @wbc: subtract the number of written pages from *@wbc->nr_to_write
 * @writepage: function called for each page
 * @data: data passed to writepage function
 *
 * If a page is already under I/O, write_cache_pages() skips it, even
 * if it's dirty.  This is desirable behaviour for memory-cleaning writeback,
 * but it is INCORRECT for data-integrity system calls such as fsync().  fsync()
 * and msync() need to guarantee that all the data which was dirty at the time
 * the call was made get new I/O started against them.  If wbc->sync_mode is
 * WB_SYNC_ALL then we were called for data integrity and we must wait for
 * existing IO to complete.
 */
static int extent_write_cache_pages(struct extent_io_tree *tree,
			     struct address_space *mapping,
			     struct writeback_control *wbc,
			     writepage_t writepage, void *data,
			     void (*flush_fn)(void *))
{
	int ret = 0;
	int done = 0;
	int nr_to_write_done = 0;
	struct pagevec pvec;
	int nr_pages;
	pgoff_t index;
	pgoff_t end;		/* Inclusive */
	int scanned = 0;
	int tag;

	pagevec_init(&pvec, 0);
	if (wbc->range_cyclic) {
		index = mapping->writeback_index; /* Start from prev offset */
		end = -1;
	} else {
		index = wbc->range_start >> PAGE_CACHE_SHIFT;
		end = wbc->range_end >> PAGE_CACHE_SHIFT;
		scanned = 1;
	}
	if (wbc->sync_mode == WB_SYNC_ALL)
		tag = PAGECACHE_TAG_TOWRITE;
	else
		tag = PAGECACHE_TAG_DIRTY;
retry:
	if (wbc->sync_mode == WB_SYNC_ALL)
		tag_pages_for_writeback(mapping, index, end);
	while (!done && !nr_to_write_done && (index <= end) &&
	       (nr_pages = pagevec_lookup_tag(&pvec, mapping, &index, tag,
			min(end - index, (pgoff_t)PAGEVEC_SIZE-1) + 1))) {
		unsigned i;

		scanned = 1;
		for (i = 0; i < nr_pages; i++) {
			struct page *page = pvec.pages[i];

			/*
			 * At this point we hold neither mapping->tree_lock nor
			 * lock on the page itself: the page may be truncated or
			 * invalidated (changing page->mapping to NULL), or even
			 * swizzled back from swapper_space to tmpfs file
			 * mapping
			 */
			if (tree->ops &&
			    tree->ops->write_cache_pages_lock_hook) {
				tree->ops->write_cache_pages_lock_hook(page,
							       data, flush_fn);
			} else {
				if (!trylock_page(page)) {
					flush_fn(data);
					lock_page(page);
				}
			}

			if (unlikely(page->mapping != mapping)) {
				unlock_page(page);
				continue;
			}

			if (!wbc->range_cyclic && page->index > end) {
				done = 1;
				unlock_page(page);
				continue;
			}

			if (wbc->sync_mode != WB_SYNC_NONE) {
				if (PageWriteback(page))
					flush_fn(data);
				wait_on_page_writeback(page);
			}

			if (PageWriteback(page) ||
			    !clear_page_dirty_for_io(page)) {
				unlock_page(page);
				continue;
			}

			ret = (*writepage)(page, wbc, data);

			if (unlikely(ret == AOP_WRITEPAGE_ACTIVATE)) {
				unlock_page(page);
				ret = 0;
			}
			if (ret)
				done = 1;

			/*
			 * the filesystem may choose to bump up nr_to_write.
			 * We have to make sure to honor the new nr_to_write
			 * at any time
			 */
			nr_to_write_done = wbc->nr_to_write <= 0;
		}
		pagevec_release(&pvec);
		cond_resched();
	}
	if (!scanned && !done) {
		/*
		 * We hit the last page and there is more work to be done: wrap
		 * back to the start of the file
		 */
		scanned = 1;
		index = 0;
		goto retry;
	}
	return ret;
}

static void flush_epd_write_bio(struct extent_page_data *epd)
{
	if (epd->bio) {
		int rw = WRITE;
		int ret;

		if (epd->sync_io)
			rw = WRITE_SYNC;

		ret = submit_one_bio(rw, epd->bio, 0, 0);
		BUG_ON(ret < 0); /* -ENOMEM */
		epd->bio = NULL;
	}
}

static noinline void flush_write_bio(void *data)
{
	struct extent_page_data *epd = data;
	flush_epd_write_bio(epd);
}

int extent_write_full_page(struct extent_io_tree *tree, struct page *page,
			  get_extent_t *get_extent,
			  struct writeback_control *wbc)
{
	int ret;
	struct extent_page_data epd = {
		.bio = NULL,
		.tree = tree,
		.get_extent = get_extent,
		.extent_locked = 0,
		.sync_io = wbc->sync_mode == WB_SYNC_ALL,
	};

	ret = __extent_writepage(page, wbc, &epd);

	flush_epd_write_bio(&epd);
	return ret;
}

int extent_write_locked_range(struct extent_io_tree *tree, struct inode *inode,
			      u64 start, u64 end, get_extent_t *get_extent,
			      int mode)
{
	int ret = 0;
	struct address_space *mapping = inode->i_mapping;
	struct page *page;
	unsigned long nr_pages = (end - start + PAGE_CACHE_SIZE) >>
		PAGE_CACHE_SHIFT;

	struct extent_page_data epd = {
		.bio = NULL,
		.tree = tree,
		.get_extent = get_extent,
		.extent_locked = 1,
		.sync_io = mode == WB_SYNC_ALL,
	};
	struct writeback_control wbc_writepages = {
		.sync_mode	= mode,
		.nr_to_write	= nr_pages * 2,
		.range_start	= start,
		.range_end	= end + 1,
	};

	while (start <= end) {
		page = find_get_page(mapping, start >> PAGE_CACHE_SHIFT);
		if (clear_page_dirty_for_io(page))
			ret = __extent_writepage(page, &wbc_writepages, &epd);
		else {
			if (tree->ops && tree->ops->writepage_end_io_hook)
				tree->ops->writepage_end_io_hook(page, start,
						 start + PAGE_CACHE_SIZE - 1,
						 NULL, 1);
			unlock_page(page);
		}
		page_cache_release(page);
		start += PAGE_CACHE_SIZE;
	}

	flush_epd_write_bio(&epd);
	return ret;
}

int extent_writepages(struct extent_io_tree *tree,
		      struct address_space *mapping,
		      get_extent_t *get_extent,
		      struct writeback_control *wbc)
{
	int ret = 0;
	struct extent_page_data epd = {
		.bio = NULL,
		.tree = tree,
		.get_extent = get_extent,
		.extent_locked = 0,
		.sync_io = wbc->sync_mode == WB_SYNC_ALL,
	};

	ret = extent_write_cache_pages(tree, mapping, wbc,
				       __extent_writepage, &epd,
				       flush_write_bio);
	flush_epd_write_bio(&epd);
	return ret;
}

int extent_readpages(struct extent_io_tree *tree,
		     struct address_space *mapping,
		     struct list_head *pages, unsigned nr_pages,
		     get_extent_t get_extent)
{
	struct bio *bio = NULL;
	unsigned page_idx;
	unsigned long bio_flags = 0;

	for (page_idx = 0; page_idx < nr_pages; page_idx++) {
		struct page *page = list_entry(pages->prev, struct page, lru);

		prefetchw(&page->flags);
		list_del(&page->lru);
		if (!add_to_page_cache_lru(page, mapping,
					page->index, GFP_NOFS)) {
			__extent_read_full_page(tree, page, get_extent,
						&bio, 0, &bio_flags);
		}
		page_cache_release(page);
	}
	BUG_ON(!list_empty(pages));
	if (bio)
		return submit_one_bio(READ, bio, 0, bio_flags);
	return 0;
}

/*
 * basic invalidatepage code, this waits on any locked or writeback
 * ranges corresponding to the page, and then deletes any extent state
 * records from the tree
 */
int extent_invalidatepage(struct extent_io_tree *tree,
			  struct page *page, unsigned long offset)
{
	struct extent_state *cached_state = NULL;
	u64 start = ((u64)page->index << PAGE_CACHE_SHIFT);
	u64 end = start + PAGE_CACHE_SIZE - 1;
	size_t blocksize = page->mapping->host->i_sb->s_blocksize;

	start += (offset + blocksize - 1) & ~(blocksize - 1);
	if (start > end)
		return 0;

	lock_extent_bits(tree, start, end, 0, &cached_state);
	wait_on_page_writeback(page);
	clear_extent_bit(tree, start, end,
			 EXTENT_LOCKED | EXTENT_DIRTY | EXTENT_DELALLOC |
			 EXTENT_DO_ACCOUNTING,
			 1, 1, &cached_state, GFP_NOFS);
	return 0;
}

/*
 * a helper for releasepage, this tests for areas of the page that
 * are locked or under IO and drops the related state bits if it is safe
 * to drop the page.
 */
int try_release_extent_state(struct extent_map_tree *map,
			     struct extent_io_tree *tree, struct page *page,
			     gfp_t mask)
{
	u64 start = (u64)page->index << PAGE_CACHE_SHIFT;
	u64 end = start + PAGE_CACHE_SIZE - 1;
	int ret = 1;

	if (test_range_bit(tree, start, end,
			   EXTENT_IOBITS, 0, NULL))
		ret = 0;
	else {
		if ((mask & GFP_NOFS) == GFP_NOFS)
			mask = GFP_NOFS;
		/*
		 * at this point we can safely clear everything except the
		 * locked bit and the nodatasum bit
		 */
		ret = clear_extent_bit(tree, start, end,
				 ~(EXTENT_LOCKED | EXTENT_NODATASUM),
				 0, 0, NULL, mask);

		/* if clear_extent_bit failed for enomem reasons,
		 * we can't allow the release to continue.
		 */
		if (ret < 0)
			ret = 0;
		else
			ret = 1;
	}
	return ret;
}

/*
 * a helper for releasepage.  As long as there are no locked extents
 * in the range corresponding to the page, both state records and extent
 * map records are removed
 */
int try_release_extent_mapping(struct extent_map_tree *map,
			       struct extent_io_tree *tree, struct page *page,
			       gfp_t mask)
{
	struct extent_map *em;
	u64 start = (u64)page->index << PAGE_CACHE_SHIFT;
	u64 end = start + PAGE_CACHE_SIZE - 1;

	if ((mask & __GFP_WAIT) &&
	    page->mapping->host->i_size > 16 * 1024 * 1024) {
		u64 len;
		while (start <= end) {
			len = end - start + 1;
			write_lock(&map->lock);
			em = lookup_extent_mapping(map, start, len);
			if (!em) {
				write_unlock(&map->lock);
				break;
			}
			if (test_bit(EXTENT_FLAG_PINNED, &em->flags) ||
			    em->start != start) {
				write_unlock(&map->lock);
				free_extent_map(em);
				break;
			}
			if (!test_range_bit(tree, em->start,
					    extent_map_end(em) - 1,
					    EXTENT_LOCKED | EXTENT_WRITEBACK,
					    0, NULL)) {
				remove_extent_mapping(map, em);
				/* once for the rb tree */
				free_extent_map(em);
			}
			start = extent_map_end(em);
			write_unlock(&map->lock);

			/* once for us */
			free_extent_map(em);
		}
	}
	return try_release_extent_state(map, tree, page, mask);
}

/*
 * helper function for fiemap, which doesn't want to see any holes.
 * This maps until we find something past 'last'
 */
static struct extent_map *get_extent_skip_holes(struct inode *inode,
						u64 offset,
						u64 last,
						get_extent_t *get_extent)
{
	u64 sectorsize = BTRFS_I(inode)->root->sectorsize;
	struct extent_map *em;
	u64 len;

	if (offset >= last)
		return NULL;

	while(1) {
		len = last - offset;
		if (len == 0)
			break;
		len = (len + sectorsize - 1) & ~(sectorsize - 1);
		em = get_extent(inode, NULL, 0, offset, len, 0);
		if (IS_ERR_OR_NULL(em))
			return em;

		/* if this isn't a hole return it */
		if (!test_bit(EXTENT_FLAG_VACANCY, &em->flags) &&
		    em->block_start != EXTENT_MAP_HOLE) {
			return em;
		}

		/* this is a hole, advance to the next extent */
		offset = extent_map_end(em);
		free_extent_map(em);
		if (offset >= last)
			break;
	}
	return NULL;
}

int extent_fiemap(struct inode *inode, struct fiemap_extent_info *fieinfo,
		__u64 start, __u64 len, get_extent_t *get_extent)
{
	int ret = 0;
	u64 off = start;
	u64 max = start + len;
	u32 flags = 0;
	u32 found_type;
	u64 last;
	u64 last_for_get_extent = 0;
	u64 disko = 0;
	u64 isize = i_size_read(inode);
	struct btrfs_key found_key;
	struct extent_map *em = NULL;
	struct extent_state *cached_state = NULL;
	struct btrfs_path *path;
	struct btrfs_file_extent_item *item;
	int end = 0;
	u64 em_start = 0;
	u64 em_len = 0;
	u64 em_end = 0;
	unsigned long emflags;

	if (len == 0)
		return -EINVAL;

	path = btrfs_alloc_path();
	if (!path)
		return -ENOMEM;
	path->leave_spinning = 1;

	start = ALIGN(start, BTRFS_I(inode)->root->sectorsize);
	len = ALIGN(len, BTRFS_I(inode)->root->sectorsize);

	/*
	 * lookup the last file extent.  We're not using i_size here
	 * because there might be preallocation past i_size
	 */
	ret = btrfs_lookup_file_extent(NULL, BTRFS_I(inode)->root,
				       path, btrfs_ino(inode), -1, 0);
	if (ret < 0) {
		btrfs_free_path(path);
		return ret;
	}
	WARN_ON(!ret);
	path->slots[0]--;
	item = btrfs_item_ptr(path->nodes[0], path->slots[0],
			      struct btrfs_file_extent_item);
	btrfs_item_key_to_cpu(path->nodes[0], &found_key, path->slots[0]);
	found_type = btrfs_key_type(&found_key);

	/* No extents, but there might be delalloc bits */
	if (found_key.objectid != btrfs_ino(inode) ||
	    found_type != BTRFS_EXTENT_DATA_KEY) {
		/* have to trust i_size as the end */
		last = (u64)-1;
		last_for_get_extent = isize;
	} else {
		/*
		 * remember the start of the last extent.  There are a
		 * bunch of different factors that go into the length of the
		 * extent, so its much less complex to remember where it started
		 */
		last = found_key.offset;
		last_for_get_extent = last + 1;
	}
	btrfs_free_path(path);

	/*
	 * we might have some extents allocated but more delalloc past those
	 * extents.  so, we trust isize unless the start of the last extent is
	 * beyond isize
	 */
	if (last < isize) {
		last = (u64)-1;
		last_for_get_extent = isize;
	}

	lock_extent_bits(&BTRFS_I(inode)->io_tree, start, start + len, 0,
			 &cached_state);

	em = get_extent_skip_holes(inode, start, last_for_get_extent,
				   get_extent);
	if (!em)
		goto out;
	if (IS_ERR(em)) {
		ret = PTR_ERR(em);
		goto out;
	}

	while (!end) {
		u64 offset_in_extent;

		/* break if the extent we found is outside the range */
		if (em->start >= max || extent_map_end(em) < off)
			break;

		/*
		 * get_extent may return an extent that starts before our
		 * requested range.  We have to make sure the ranges
		 * we return to fiemap always move forward and don't
		 * overlap, so adjust the offsets here
		 */
		em_start = max(em->start, off);

		/*
		 * record the offset from the start of the extent
		 * for adjusting the disk offset below
		 */
		offset_in_extent = em_start - em->start;
		em_end = extent_map_end(em);
		em_len = em_end - em_start;
		emflags = em->flags;
		disko = 0;
		flags = 0;

		/*
		 * bump off for our next call to get_extent
		 */
		off = extent_map_end(em);
		if (off >= max)
			end = 1;

		if (em->block_start == EXTENT_MAP_LAST_BYTE) {
			end = 1;
			flags |= FIEMAP_EXTENT_LAST;
		} else if (em->block_start == EXTENT_MAP_INLINE) {
			flags |= (FIEMAP_EXTENT_DATA_INLINE |
				  FIEMAP_EXTENT_NOT_ALIGNED);
		} else if (em->block_start == EXTENT_MAP_DELALLOC) {
			flags |= (FIEMAP_EXTENT_DELALLOC |
				  FIEMAP_EXTENT_UNKNOWN);
		} else {
			disko = em->block_start + offset_in_extent;
		}
		if (test_bit(EXTENT_FLAG_COMPRESSED, &em->flags))
			flags |= FIEMAP_EXTENT_ENCODED;

		free_extent_map(em);
		em = NULL;
		if ((em_start >= last) || em_len == (u64)-1 ||
		   (last == (u64)-1 && isize <= em_end)) {
			flags |= FIEMAP_EXTENT_LAST;
			end = 1;
		}

		/* now scan forward to see if this is really the last extent. */
		em = get_extent_skip_holes(inode, off, last_for_get_extent,
					   get_extent);
		if (IS_ERR(em)) {
			ret = PTR_ERR(em);
			goto out;
		}
		if (!em) {
			flags |= FIEMAP_EXTENT_LAST;
			end = 1;
		}
		ret = fiemap_fill_next_extent(fieinfo, em_start, disko,
					      em_len, flags);
		if (ret)
			goto out_free;
	}
out_free:
	free_extent_map(em);
out:
	unlock_extent_cached(&BTRFS_I(inode)->io_tree, start, start + len,
			     &cached_state, GFP_NOFS);
	return ret;
}

inline struct page *extent_buffer_page(struct extent_buffer *eb,
					      unsigned long i)
{
	return eb->pages[i];
}

inline unsigned long num_extent_pages(u64 start, u64 len)
{
	return ((start + len + PAGE_CACHE_SIZE - 1) >> PAGE_CACHE_SHIFT) -
		(start >> PAGE_CACHE_SHIFT);
}

static void __free_extent_buffer(struct extent_buffer *eb)
{
#if LEAK_DEBUG
	unsigned long flags;
	spin_lock_irqsave(&leak_lock, flags);
	list_del(&eb->leak_list);
	spin_unlock_irqrestore(&leak_lock, flags);
#endif
	if (eb->pages && eb->pages != eb->inline_pages)
		kfree(eb->pages);
	kmem_cache_free(extent_buffer_cache, eb);
}

static struct extent_buffer *__alloc_extent_buffer(struct extent_io_tree *tree,
						   u64 start,
						   unsigned long len,
						   gfp_t mask)
{
	struct extent_buffer *eb = NULL;
#if LEAK_DEBUG
	unsigned long flags;
#endif

	eb = kmem_cache_zalloc(extent_buffer_cache, mask);
	if (eb == NULL)
		return NULL;
	eb->start = start;
	eb->len = len;
	eb->tree = tree;
	rwlock_init(&eb->lock);
	atomic_set(&eb->write_locks, 0);
	atomic_set(&eb->read_locks, 0);
	atomic_set(&eb->blocking_readers, 0);
	atomic_set(&eb->blocking_writers, 0);
	atomic_set(&eb->spinning_readers, 0);
	atomic_set(&eb->spinning_writers, 0);
	eb->lock_nested = 0;
	init_waitqueue_head(&eb->write_lock_wq);
	init_waitqueue_head(&eb->read_lock_wq);

#if LEAK_DEBUG
	spin_lock_irqsave(&leak_lock, flags);
	list_add(&eb->leak_list, &buffers);
	spin_unlock_irqrestore(&leak_lock, flags);
#endif
	spin_lock_init(&eb->refs_lock);
	atomic_set(&eb->refs, 1);
	atomic_set(&eb->io_pages, 0);

	if (len > MAX_INLINE_EXTENT_BUFFER_SIZE) {
		struct page **pages;
		int num_pages = (len + PAGE_CACHE_SIZE - 1) >>
			PAGE_CACHE_SHIFT;
		pages = kzalloc(num_pages, mask);
		if (!pages) {
			__free_extent_buffer(eb);
			return NULL;
		}
		eb->pages = pages;
	} else {
		eb->pages = eb->inline_pages;
	}

	return eb;
}

static int extent_buffer_under_io(struct extent_buffer *eb)
{
	return (atomic_read(&eb->io_pages) ||
		test_bit(EXTENT_BUFFER_WRITEBACK, &eb->bflags) ||
		test_bit(EXTENT_BUFFER_DIRTY, &eb->bflags));
}

/*
 * Helper for releasing extent buffer page.
 */
static void btrfs_release_extent_buffer_page(struct extent_buffer *eb,
						unsigned long start_idx)
{
	unsigned long index;
	struct page *page;

	BUG_ON(extent_buffer_under_io(eb));

	index = num_extent_pages(eb->start, eb->len);
	if (start_idx >= index)
		return;

	do {
		index--;
		page = extent_buffer_page(eb, index);
		if (page) {
			spin_lock(&page->mapping->private_lock);
			/*
			 * We do this since we'll remove the pages after we've
			 * removed the eb from the radix tree, so we could race
			 * and have this page now attached to the new eb.  So
			 * only clear page_private if it's still connected to
			 * this eb.
			 */
			if (PagePrivate(page) &&
			    page->private == (unsigned long)eb) {
				BUG_ON(test_bit(EXTENT_BUFFER_DIRTY, &eb->bflags));
				BUG_ON(PageDirty(page));
				BUG_ON(PageWriteback(page));
				/*
				 * We need to make sure we haven't be attached
				 * to a new eb.
				 */
				ClearPagePrivate(page);
				set_page_private(page, 0);
				/* One for the page private */
				page_cache_release(page);
			}
			spin_unlock(&page->mapping->private_lock);

			/* One for when we alloced the page */
			page_cache_release(page);
		}
	} while (index != start_idx);
}

/*
 * Helper for releasing the extent buffer.
 */
static inline void btrfs_release_extent_buffer(struct extent_buffer *eb)
{
	btrfs_release_extent_buffer_page(eb, 0);
	__free_extent_buffer(eb);
}

static void check_buffer_tree_ref(struct extent_buffer *eb)
{
	/* the ref bit is tricky.  We have to make sure it is set
	 * if we have the buffer dirty.   Otherwise the
	 * code to free a buffer can end up dropping a dirty
	 * page
	 *
	 * Once the ref bit is set, it won't go away while the
	 * buffer is dirty or in writeback, and it also won't
	 * go away while we have the reference count on the
	 * eb bumped.
	 *
	 * We can't just set the ref bit without bumping the
	 * ref on the eb because free_extent_buffer might
	 * see the ref bit and try to clear it.  If this happens
	 * free_extent_buffer might end up dropping our original
	 * ref by mistake and freeing the page before we are able
	 * to add one more ref.
	 *
	 * So bump the ref count first, then set the bit.  If someone
	 * beat us to it, drop the ref we added.
	 */
	if (!test_bit(EXTENT_BUFFER_TREE_REF, &eb->bflags)) {
		atomic_inc(&eb->refs);
		if (test_and_set_bit(EXTENT_BUFFER_TREE_REF, &eb->bflags))
			atomic_dec(&eb->refs);
	}
}

static void mark_extent_buffer_accessed(struct extent_buffer *eb)
{
	unsigned long num_pages, i;

	check_buffer_tree_ref(eb);

	num_pages = num_extent_pages(eb->start, eb->len);
	for (i = 0; i < num_pages; i++) {
		struct page *p = extent_buffer_page(eb, i);
		mark_page_accessed(p);
	}
}

struct extent_buffer *alloc_extent_buffer(struct extent_io_tree *tree,
					  u64 start, unsigned long len)
{
	unsigned long num_pages = num_extent_pages(start, len);
	unsigned long i;
	unsigned long index = start >> PAGE_CACHE_SHIFT;
	struct extent_buffer *eb;
	struct extent_buffer *exists = NULL;
	struct page *p;
	struct address_space *mapping = tree->mapping;
	int uptodate = 1;
	int ret;

	rcu_read_lock();
	eb = radix_tree_lookup(&tree->buffer, start >> PAGE_CACHE_SHIFT);
	if (eb && atomic_inc_not_zero(&eb->refs)) {
		rcu_read_unlock();
		mark_extent_buffer_accessed(eb);
		return eb;
	}
	rcu_read_unlock();

	eb = __alloc_extent_buffer(tree, start, len, GFP_NOFS);
	if (!eb)
		return NULL;

	for (i = 0; i < num_pages; i++, index++) {
		p = find_or_create_page(mapping, index, GFP_NOFS);
		if (!p) {
			WARN_ON(1);
			goto free_eb;
		}

		spin_lock(&mapping->private_lock);
		if (PagePrivate(p)) {
			/*
			 * We could have already allocated an eb for this page
			 * and attached one so lets see if we can get a ref on
			 * the existing eb, and if we can we know it's good and
			 * we can just return that one, else we know we can just
			 * overwrite page->private.
			 */
			exists = (struct extent_buffer *)p->private;
			if (atomic_inc_not_zero(&exists->refs)) {
				spin_unlock(&mapping->private_lock);
				unlock_page(p);
				mark_extent_buffer_accessed(exists);
				goto free_eb;
			}

			/*
			 * Do this so attach doesn't complain and we need to
			 * drop the ref the old guy had.
			 */
			ClearPagePrivate(p);
			WARN_ON(PageDirty(p));
			page_cache_release(p);
		}
		attach_extent_buffer_page(eb, p);
		spin_unlock(&mapping->private_lock);
		WARN_ON(PageDirty(p));
		mark_page_accessed(p);
		eb->pages[i] = p;
		if (!PageUptodate(p))
			uptodate = 0;

		/*
		 * see below about how we avoid a nasty race with release page
		 * and why we unlock later
		 */
	}
	if (uptodate)
		set_bit(EXTENT_BUFFER_UPTODATE, &eb->bflags);
again:
	ret = radix_tree_preload(GFP_NOFS & ~__GFP_HIGHMEM);
	if (ret)
		goto free_eb;

	spin_lock(&tree->buffer_lock);
	ret = radix_tree_insert(&tree->buffer, start >> PAGE_CACHE_SHIFT, eb);
	if (ret == -EEXIST) {
		exists = radix_tree_lookup(&tree->buffer,
						start >> PAGE_CACHE_SHIFT);
		if (!atomic_inc_not_zero(&exists->refs)) {
			spin_unlock(&tree->buffer_lock);
			radix_tree_preload_end();
			exists = NULL;
			goto again;
		}
		spin_unlock(&tree->buffer_lock);
		radix_tree_preload_end();
		mark_extent_buffer_accessed(exists);
		goto free_eb;
	}
	/* add one reference for the tree */
	spin_lock(&eb->refs_lock);
	check_buffer_tree_ref(eb);
	spin_unlock(&eb->refs_lock);
	spin_unlock(&tree->buffer_lock);
	radix_tree_preload_end();

	/*
	 * there is a race where release page may have
	 * tried to find this extent buffer in the radix
	 * but failed.  It will tell the VM it is safe to
	 * reclaim the, and it will clear the page private bit.
	 * We must make sure to set the page private bit properly
	 * after the extent buffer is in the radix tree so
	 * it doesn't get lost
	 */
	SetPageChecked(eb->pages[0]);
	for (i = 1; i < num_pages; i++) {
		p = extent_buffer_page(eb, i);
		ClearPageChecked(p);
		unlock_page(p);
	}
	unlock_page(eb->pages[0]);
	return eb;

free_eb:
	for (i = 0; i < num_pages; i++) {
		if (eb->pages[i])
			unlock_page(eb->pages[i]);
	}

	if (!atomic_dec_and_test(&eb->refs))
		return exists;
	btrfs_release_extent_buffer(eb);
	return exists;
}

struct extent_buffer *find_extent_buffer(struct extent_io_tree *tree,
					 u64 start, unsigned long len)
{
	struct extent_buffer *eb;

	rcu_read_lock();
	eb = radix_tree_lookup(&tree->buffer, start >> PAGE_CACHE_SHIFT);
	if (eb && atomic_inc_not_zero(&eb->refs)) {
		rcu_read_unlock();
		mark_extent_buffer_accessed(eb);
		return eb;
	}
	rcu_read_unlock();

	return NULL;
}

static inline void btrfs_release_extent_buffer_rcu(struct rcu_head *head)
{
	struct extent_buffer *eb =
			container_of(head, struct extent_buffer, rcu_head);

	__free_extent_buffer(eb);
}

/* Expects to have eb->eb_lock already held */
static void release_extent_buffer(struct extent_buffer *eb, gfp_t mask)
{
	WARN_ON(atomic_read(&eb->refs) == 0);
	if (atomic_dec_and_test(&eb->refs)) {
		struct extent_io_tree *tree = eb->tree;

		spin_unlock(&eb->refs_lock);

		spin_lock(&tree->buffer_lock);
		radix_tree_delete(&tree->buffer,
				  eb->start >> PAGE_CACHE_SHIFT);
		spin_unlock(&tree->buffer_lock);

		/* Should be safe to release our pages at this point */
		btrfs_release_extent_buffer_page(eb, 0);

		call_rcu(&eb->rcu_head, btrfs_release_extent_buffer_rcu);
		return;
	}
	spin_unlock(&eb->refs_lock);
}

void free_extent_buffer(struct extent_buffer *eb)
{
	if (!eb)
		return;

	spin_lock(&eb->refs_lock);
	if (atomic_read(&eb->refs) == 2 &&
	    test_bit(EXTENT_BUFFER_STALE, &eb->bflags) &&
	    !extent_buffer_under_io(eb) &&
	    test_and_clear_bit(EXTENT_BUFFER_TREE_REF, &eb->bflags))
		atomic_dec(&eb->refs);

	/*
	 * I know this is terrible, but it's temporary until we stop tracking
	 * the uptodate bits and such for the extent buffers.
	 */
	release_extent_buffer(eb, GFP_ATOMIC);
}

void free_extent_buffer_stale(struct extent_buffer *eb)
{
	if (!eb)
		return;

	spin_lock(&eb->refs_lock);
	set_bit(EXTENT_BUFFER_STALE, &eb->bflags);

	if (atomic_read(&eb->refs) == 2 && !extent_buffer_under_io(eb) &&
	    test_and_clear_bit(EXTENT_BUFFER_TREE_REF, &eb->bflags))
		atomic_dec(&eb->refs);
	release_extent_buffer(eb, GFP_NOFS);
}

void clear_extent_buffer_dirty(struct extent_buffer *eb)
{
	unsigned long i;
	unsigned long num_pages;
	struct page *page;

	num_pages = num_extent_pages(eb->start, eb->len);

	for (i = 0; i < num_pages; i++) {
		page = extent_buffer_page(eb, i);
		if (!PageDirty(page))
			continue;

		lock_page(page);
		WARN_ON(!PagePrivate(page));

		clear_page_dirty_for_io(page);
		spin_lock_irq(&page->mapping->tree_lock);
		if (!PageDirty(page)) {
			radix_tree_tag_clear(&page->mapping->page_tree,
						page_index(page),
						PAGECACHE_TAG_DIRTY);
		}
		spin_unlock_irq(&page->mapping->tree_lock);
		ClearPageError(page);
		unlock_page(page);
	}
	WARN_ON(atomic_read(&eb->refs) == 0);
}

int set_extent_buffer_dirty(struct extent_buffer *eb)
{
	unsigned long i;
	unsigned long num_pages;
	int was_dirty = 0;

	check_buffer_tree_ref(eb);

	was_dirty = test_and_set_bit(EXTENT_BUFFER_DIRTY, &eb->bflags);

	num_pages = num_extent_pages(eb->start, eb->len);
	WARN_ON(atomic_read(&eb->refs) == 0);
	WARN_ON(!test_bit(EXTENT_BUFFER_TREE_REF, &eb->bflags));

	for (i = 0; i < num_pages; i++)
		set_page_dirty(extent_buffer_page(eb, i));
	return was_dirty;
}

static int range_straddles_pages(u64 start, u64 len)
{
	if (len < PAGE_CACHE_SIZE)
		return 1;
	if (start & (PAGE_CACHE_SIZE - 1))
		return 1;
	if ((start + len) & (PAGE_CACHE_SIZE - 1))
		return 1;
	return 0;
}

int clear_extent_buffer_uptodate(struct extent_buffer *eb)
{
	unsigned long i;
	struct page *page;
	unsigned long num_pages;

	clear_bit(EXTENT_BUFFER_UPTODATE, &eb->bflags);
<<<<<<< HEAD

	clear_extent_uptodate(tree, eb->start, eb->start + eb->len - 1,
			      cached_state, GFP_NOFS);

=======
	num_pages = num_extent_pages(eb->start, eb->len);
>>>>>>> e9676695
	for (i = 0; i < num_pages; i++) {
		page = extent_buffer_page(eb, i);
		if (page)
			ClearPageUptodate(page);
	}
	return 0;
}

int set_extent_buffer_uptodate(struct extent_buffer *eb)
{
	unsigned long i;
	struct page *page;
	unsigned long num_pages;

	set_bit(EXTENT_BUFFER_UPTODATE, &eb->bflags);
	num_pages = num_extent_pages(eb->start, eb->len);
	for (i = 0; i < num_pages; i++) {
		page = extent_buffer_page(eb, i);
		SetPageUptodate(page);
	}
	return 0;
}

int extent_range_uptodate(struct extent_io_tree *tree,
			  u64 start, u64 end)
{
	struct page *page;
	int ret;
	int pg_uptodate = 1;
	int uptodate;
	unsigned long index;

	if (range_straddles_pages(start, end - start + 1)) {
		ret = test_range_bit(tree, start, end,
				     EXTENT_UPTODATE, 1, NULL);
		if (ret)
			return 1;
	}
	while (start <= end) {
		index = start >> PAGE_CACHE_SHIFT;
		page = find_get_page(tree->mapping, index);
		if (!page)
			return 1;
		uptodate = PageUptodate(page);
		page_cache_release(page);
		if (!uptodate) {
			pg_uptodate = 0;
			break;
		}
		start += PAGE_CACHE_SIZE;
	}
	return pg_uptodate;
}

int extent_buffer_uptodate(struct extent_buffer *eb)
{
	return test_bit(EXTENT_BUFFER_UPTODATE, &eb->bflags);
}

int read_extent_buffer_pages(struct extent_io_tree *tree,
			     struct extent_buffer *eb, u64 start, int wait,
			     get_extent_t *get_extent, int mirror_num)
{
	unsigned long i;
	unsigned long start_i;
	struct page *page;
	int err;
	int ret = 0;
	int locked_pages = 0;
	int all_uptodate = 1;
	unsigned long num_pages;
	unsigned long num_reads = 0;
	struct bio *bio = NULL;
	unsigned long bio_flags = 0;

	if (test_bit(EXTENT_BUFFER_UPTODATE, &eb->bflags))
		return 0;

	if (start) {
		WARN_ON(start < eb->start);
		start_i = (start >> PAGE_CACHE_SHIFT) -
			(eb->start >> PAGE_CACHE_SHIFT);
	} else {
		start_i = 0;
	}

	num_pages = num_extent_pages(eb->start, eb->len);
	for (i = start_i; i < num_pages; i++) {
		page = extent_buffer_page(eb, i);
		if (wait == WAIT_NONE) {
			if (!trylock_page(page))
				goto unlock_exit;
		} else {
			lock_page(page);
		}
		locked_pages++;
		if (!PageUptodate(page)) {
			num_reads++;
			all_uptodate = 0;
		}
	}
	if (all_uptodate) {
		if (start_i == 0)
			set_bit(EXTENT_BUFFER_UPTODATE, &eb->bflags);
		goto unlock_exit;
	}

	clear_bit(EXTENT_BUFFER_IOERR, &eb->bflags);
	eb->failed_mirror = 0;
	atomic_set(&eb->io_pages, num_reads);
	for (i = start_i; i < num_pages; i++) {
		page = extent_buffer_page(eb, i);
		if (!PageUptodate(page)) {
			ClearPageError(page);
			err = __extent_read_full_page(tree, page,
						      get_extent, &bio,
						      mirror_num, &bio_flags);
			if (err)
				ret = err;
		} else {
			unlock_page(page);
		}
	}

	if (bio) {
		err = submit_one_bio(READ, bio, mirror_num, bio_flags);
		if (err)
			return err;
	}

	if (ret || wait != WAIT_COMPLETE)
		return ret;

	for (i = start_i; i < num_pages; i++) {
		page = extent_buffer_page(eb, i);
		wait_on_page_locked(page);
		if (!PageUptodate(page))
			ret = -EIO;
	}

	return ret;

unlock_exit:
	i = start_i;
	while (locked_pages > 0) {
		page = extent_buffer_page(eb, i);
		i++;
		unlock_page(page);
		locked_pages--;
	}
	return ret;
}

void read_extent_buffer(struct extent_buffer *eb, void *dstv,
			unsigned long start,
			unsigned long len)
{
	size_t cur;
	size_t offset;
	struct page *page;
	char *kaddr;
	char *dst = (char *)dstv;
	size_t start_offset = eb->start & ((u64)PAGE_CACHE_SIZE - 1);
	unsigned long i = (start_offset + start) >> PAGE_CACHE_SHIFT;

	WARN_ON(start > eb->len);
	WARN_ON(start + len > eb->start + eb->len);

	offset = (start_offset + start) & ((unsigned long)PAGE_CACHE_SIZE - 1);

	while (len > 0) {
		page = extent_buffer_page(eb, i);

		cur = min(len, (PAGE_CACHE_SIZE - offset));
		kaddr = page_address(page);
		memcpy(dst, kaddr + offset, cur);

		dst += cur;
		len -= cur;
		offset = 0;
		i++;
	}
}

int map_private_extent_buffer(struct extent_buffer *eb, unsigned long start,
			       unsigned long min_len, char **map,
			       unsigned long *map_start,
			       unsigned long *map_len)
{
	size_t offset = start & (PAGE_CACHE_SIZE - 1);
	char *kaddr;
	struct page *p;
	size_t start_offset = eb->start & ((u64)PAGE_CACHE_SIZE - 1);
	unsigned long i = (start_offset + start) >> PAGE_CACHE_SHIFT;
	unsigned long end_i = (start_offset + start + min_len - 1) >>
		PAGE_CACHE_SHIFT;

	if (i != end_i)
		return -EINVAL;

	if (i == 0) {
		offset = start_offset;
		*map_start = 0;
	} else {
		offset = 0;
		*map_start = ((u64)i << PAGE_CACHE_SHIFT) - start_offset;
	}

	if (start + min_len > eb->len) {
		printk(KERN_ERR "btrfs bad mapping eb start %llu len %lu, "
		       "wanted %lu %lu\n", (unsigned long long)eb->start,
		       eb->len, start, min_len);
		WARN_ON(1);
		return -EINVAL;
	}

	p = extent_buffer_page(eb, i);
	kaddr = page_address(p);
	*map = kaddr + offset;
	*map_len = PAGE_CACHE_SIZE - offset;
	return 0;
}

int memcmp_extent_buffer(struct extent_buffer *eb, const void *ptrv,
			  unsigned long start,
			  unsigned long len)
{
	size_t cur;
	size_t offset;
	struct page *page;
	char *kaddr;
	char *ptr = (char *)ptrv;
	size_t start_offset = eb->start & ((u64)PAGE_CACHE_SIZE - 1);
	unsigned long i = (start_offset + start) >> PAGE_CACHE_SHIFT;
	int ret = 0;

	WARN_ON(start > eb->len);
	WARN_ON(start + len > eb->start + eb->len);

	offset = (start_offset + start) & ((unsigned long)PAGE_CACHE_SIZE - 1);

	while (len > 0) {
		page = extent_buffer_page(eb, i);

		cur = min(len, (PAGE_CACHE_SIZE - offset));

		kaddr = page_address(page);
		ret = memcmp(ptr, kaddr + offset, cur);
		if (ret)
			break;

		ptr += cur;
		len -= cur;
		offset = 0;
		i++;
	}
	return ret;
}

void write_extent_buffer(struct extent_buffer *eb, const void *srcv,
			 unsigned long start, unsigned long len)
{
	size_t cur;
	size_t offset;
	struct page *page;
	char *kaddr;
	char *src = (char *)srcv;
	size_t start_offset = eb->start & ((u64)PAGE_CACHE_SIZE - 1);
	unsigned long i = (start_offset + start) >> PAGE_CACHE_SHIFT;

	WARN_ON(start > eb->len);
	WARN_ON(start + len > eb->start + eb->len);

	offset = (start_offset + start) & ((unsigned long)PAGE_CACHE_SIZE - 1);

	while (len > 0) {
		page = extent_buffer_page(eb, i);
		WARN_ON(!PageUptodate(page));

		cur = min(len, PAGE_CACHE_SIZE - offset);
		kaddr = page_address(page);
		memcpy(kaddr + offset, src, cur);

		src += cur;
		len -= cur;
		offset = 0;
		i++;
	}
}

void memset_extent_buffer(struct extent_buffer *eb, char c,
			  unsigned long start, unsigned long len)
{
	size_t cur;
	size_t offset;
	struct page *page;
	char *kaddr;
	size_t start_offset = eb->start & ((u64)PAGE_CACHE_SIZE - 1);
	unsigned long i = (start_offset + start) >> PAGE_CACHE_SHIFT;

	WARN_ON(start > eb->len);
	WARN_ON(start + len > eb->start + eb->len);

	offset = (start_offset + start) & ((unsigned long)PAGE_CACHE_SIZE - 1);

	while (len > 0) {
		page = extent_buffer_page(eb, i);
		WARN_ON(!PageUptodate(page));

		cur = min(len, PAGE_CACHE_SIZE - offset);
		kaddr = page_address(page);
		memset(kaddr + offset, c, cur);

		len -= cur;
		offset = 0;
		i++;
	}
}

void copy_extent_buffer(struct extent_buffer *dst, struct extent_buffer *src,
			unsigned long dst_offset, unsigned long src_offset,
			unsigned long len)
{
	u64 dst_len = dst->len;
	size_t cur;
	size_t offset;
	struct page *page;
	char *kaddr;
	size_t start_offset = dst->start & ((u64)PAGE_CACHE_SIZE - 1);
	unsigned long i = (start_offset + dst_offset) >> PAGE_CACHE_SHIFT;

	WARN_ON(src->len != dst_len);

	offset = (start_offset + dst_offset) &
		((unsigned long)PAGE_CACHE_SIZE - 1);

	while (len > 0) {
		page = extent_buffer_page(dst, i);
		WARN_ON(!PageUptodate(page));

		cur = min(len, (unsigned long)(PAGE_CACHE_SIZE - offset));

		kaddr = page_address(page);
		read_extent_buffer(src, kaddr + offset, src_offset, cur);

		src_offset += cur;
		len -= cur;
		offset = 0;
		i++;
	}
}

static void move_pages(struct page *dst_page, struct page *src_page,
		       unsigned long dst_off, unsigned long src_off,
		       unsigned long len)
{
	char *dst_kaddr = page_address(dst_page);
	if (dst_page == src_page) {
		memmove(dst_kaddr + dst_off, dst_kaddr + src_off, len);
	} else {
		char *src_kaddr = page_address(src_page);
		char *p = dst_kaddr + dst_off + len;
		char *s = src_kaddr + src_off + len;

		while (len--)
			*--p = *--s;
	}
}

static inline bool areas_overlap(unsigned long src, unsigned long dst, unsigned long len)
{
	unsigned long distance = (src > dst) ? src - dst : dst - src;
	return distance < len;
}

static void copy_pages(struct page *dst_page, struct page *src_page,
		       unsigned long dst_off, unsigned long src_off,
		       unsigned long len)
{
	char *dst_kaddr = page_address(dst_page);
	char *src_kaddr;
	int must_memmove = 0;

	if (dst_page != src_page) {
		src_kaddr = page_address(src_page);
	} else {
		src_kaddr = dst_kaddr;
		if (areas_overlap(src_off, dst_off, len))
			must_memmove = 1;
	}

	if (must_memmove)
		memmove(dst_kaddr + dst_off, src_kaddr + src_off, len);
	else
		memcpy(dst_kaddr + dst_off, src_kaddr + src_off, len);
}

void memcpy_extent_buffer(struct extent_buffer *dst, unsigned long dst_offset,
			   unsigned long src_offset, unsigned long len)
{
	size_t cur;
	size_t dst_off_in_page;
	size_t src_off_in_page;
	size_t start_offset = dst->start & ((u64)PAGE_CACHE_SIZE - 1);
	unsigned long dst_i;
	unsigned long src_i;

	if (src_offset + len > dst->len) {
		printk(KERN_ERR "btrfs memmove bogus src_offset %lu move "
		       "len %lu dst len %lu\n", src_offset, len, dst->len);
		BUG_ON(1);
	}
	if (dst_offset + len > dst->len) {
		printk(KERN_ERR "btrfs memmove bogus dst_offset %lu move "
		       "len %lu dst len %lu\n", dst_offset, len, dst->len);
		BUG_ON(1);
	}

	while (len > 0) {
		dst_off_in_page = (start_offset + dst_offset) &
			((unsigned long)PAGE_CACHE_SIZE - 1);
		src_off_in_page = (start_offset + src_offset) &
			((unsigned long)PAGE_CACHE_SIZE - 1);

		dst_i = (start_offset + dst_offset) >> PAGE_CACHE_SHIFT;
		src_i = (start_offset + src_offset) >> PAGE_CACHE_SHIFT;

		cur = min(len, (unsigned long)(PAGE_CACHE_SIZE -
					       src_off_in_page));
		cur = min_t(unsigned long, cur,
			(unsigned long)(PAGE_CACHE_SIZE - dst_off_in_page));

		copy_pages(extent_buffer_page(dst, dst_i),
			   extent_buffer_page(dst, src_i),
			   dst_off_in_page, src_off_in_page, cur);

		src_offset += cur;
		dst_offset += cur;
		len -= cur;
	}
}

void memmove_extent_buffer(struct extent_buffer *dst, unsigned long dst_offset,
			   unsigned long src_offset, unsigned long len)
{
	size_t cur;
	size_t dst_off_in_page;
	size_t src_off_in_page;
	unsigned long dst_end = dst_offset + len - 1;
	unsigned long src_end = src_offset + len - 1;
	size_t start_offset = dst->start & ((u64)PAGE_CACHE_SIZE - 1);
	unsigned long dst_i;
	unsigned long src_i;

	if (src_offset + len > dst->len) {
		printk(KERN_ERR "btrfs memmove bogus src_offset %lu move "
		       "len %lu len %lu\n", src_offset, len, dst->len);
		BUG_ON(1);
	}
	if (dst_offset + len > dst->len) {
		printk(KERN_ERR "btrfs memmove bogus dst_offset %lu move "
		       "len %lu len %lu\n", dst_offset, len, dst->len);
		BUG_ON(1);
	}
	if (dst_offset < src_offset) {
		memcpy_extent_buffer(dst, dst_offset, src_offset, len);
		return;
	}
	while (len > 0) {
		dst_i = (start_offset + dst_end) >> PAGE_CACHE_SHIFT;
		src_i = (start_offset + src_end) >> PAGE_CACHE_SHIFT;

		dst_off_in_page = (start_offset + dst_end) &
			((unsigned long)PAGE_CACHE_SIZE - 1);
		src_off_in_page = (start_offset + src_end) &
			((unsigned long)PAGE_CACHE_SIZE - 1);

		cur = min_t(unsigned long, len, src_off_in_page + 1);
		cur = min(cur, dst_off_in_page + 1);
		move_pages(extent_buffer_page(dst, dst_i),
			   extent_buffer_page(dst, src_i),
			   dst_off_in_page - cur + 1,
			   src_off_in_page - cur + 1, cur);

		dst_end -= cur;
		src_end -= cur;
		len -= cur;
	}
}

int try_release_extent_buffer(struct page *page, gfp_t mask)
{
	struct extent_buffer *eb;

	/*
	 * We need to make sure noboody is attaching this page to an eb right
	 * now.
	 */
	spin_lock(&page->mapping->private_lock);
	if (!PagePrivate(page)) {
		spin_unlock(&page->mapping->private_lock);
		return 1;
	}

	eb = (struct extent_buffer *)page->private;
	BUG_ON(!eb);

	/*
	 * This is a little awful but should be ok, we need to make sure that
	 * the eb doesn't disappear out from under us while we're looking at
	 * this page.
	 */
	spin_lock(&eb->refs_lock);
	if (atomic_read(&eb->refs) != 1 || extent_buffer_under_io(eb)) {
		spin_unlock(&eb->refs_lock);
		spin_unlock(&page->mapping->private_lock);
		return 0;
	}
	spin_unlock(&page->mapping->private_lock);

	if ((mask & GFP_NOFS) == GFP_NOFS)
		mask = GFP_NOFS;

	/*
	 * If tree ref isn't set then we know the ref on this eb is a real ref,
	 * so just return, this page will likely be freed soon anyway.
	 */
	if (!test_and_clear_bit(EXTENT_BUFFER_TREE_REF, &eb->bflags)) {
		spin_unlock(&eb->refs_lock);
		return 0;
	}
	release_extent_buffer(eb, mask);

	return 1;
}<|MERGE_RESOLUTION|>--- conflicted
+++ resolved
@@ -593,11 +593,7 @@
 		goto out;
 	}
 
-<<<<<<< HEAD
-	set |= clear_state_bit(tree, state, &bits, wake);
-=======
 	clear_state_bit(tree, state, &bits, wake);
->>>>>>> e9676695
 next:
 	if (last_end == (u64)-1)
 		goto out;
@@ -2862,15 +2858,11 @@
 						       delalloc_end,
 						       &page_started,
 						       &nr_written);
-<<<<<<< HEAD
-			BUG_ON(ret);
-=======
 			/* File system has been set read-only */
 			if (ret) {
 				SetPageError(page);
 				goto done;
 			}
->>>>>>> e9676695
 			/*
 			 * delalloc_end is already one less than the total
 			 * length, so we don't subtract one from
@@ -4357,14 +4349,7 @@
 	unsigned long num_pages;
 
 	clear_bit(EXTENT_BUFFER_UPTODATE, &eb->bflags);
-<<<<<<< HEAD
-
-	clear_extent_uptodate(tree, eb->start, eb->start + eb->len - 1,
-			      cached_state, GFP_NOFS);
-
-=======
 	num_pages = num_extent_pages(eb->start, eb->len);
->>>>>>> e9676695
 	for (i = 0; i < num_pages; i++) {
 		page = extent_buffer_page(eb, i);
 		if (page)
