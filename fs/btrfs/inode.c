/*
 * Copyright (C) 2007 Oracle.  All rights reserved.
 *
 * This program is free software; you can redistribute it and/or
 * modify it under the terms of the GNU General Public
 * License v2 as published by the Free Software Foundation.
 *
 * This program is distributed in the hope that it will be useful,
 * but WITHOUT ANY WARRANTY; without even the implied warranty of
 * MERCHANTABILITY or FITNESS FOR A PARTICULAR PURPOSE.  See the GNU
 * General Public License for more details.
 *
 * You should have received a copy of the GNU General Public
 * License along with this program; if not, write to the
 * Free Software Foundation, Inc., 59 Temple Place - Suite 330,
 * Boston, MA 021110-1307, USA.
 */

#include <linux/kernel.h>
#include <linux/bio.h>
#include <linux/buffer_head.h>
#include <linux/file.h>
#include <linux/fs.h>
#include <linux/pagemap.h>
#include <linux/highmem.h>
#include <linux/time.h>
#include <linux/init.h>
#include <linux/string.h>
#include <linux/backing-dev.h>
#include <linux/mpage.h>
#include <linux/swap.h>
#include <linux/writeback.h>
#include <linux/statfs.h>
#include <linux/compat.h>
#include <linux/bit_spinlock.h>
#include <linux/xattr.h>
#include <linux/posix_acl.h>
#include <linux/falloc.h>
#include <linux/slab.h>
#include "compat.h"
#include "ctree.h"
#include "disk-io.h"
#include "transaction.h"
#include "btrfs_inode.h"
#include "ioctl.h"
#include "print-tree.h"
#include "volumes.h"
#include "ordered-data.h"
#include "xattr.h"
#include "tree-log.h"
#include "compression.h"
#include "locking.h"
#include "free-space-cache.h"
#include "inode-map.h"

struct btrfs_iget_args {
	u64 ino;
	struct btrfs_root *root;
};

static const struct inode_operations btrfs_dir_inode_operations;
static const struct inode_operations btrfs_symlink_inode_operations;
static const struct inode_operations btrfs_dir_ro_inode_operations;
static const struct inode_operations btrfs_special_inode_operations;
static const struct inode_operations btrfs_file_inode_operations;
static const struct address_space_operations btrfs_aops;
static const struct address_space_operations btrfs_symlink_aops;
static const struct file_operations btrfs_dir_file_operations;
static struct extent_io_ops btrfs_extent_io_ops;

static struct kmem_cache *btrfs_inode_cachep;
struct kmem_cache *btrfs_trans_handle_cachep;
struct kmem_cache *btrfs_transaction_cachep;
struct kmem_cache *btrfs_path_cachep;
struct kmem_cache *btrfs_free_space_cachep;

#define S_SHIFT 12
static unsigned char btrfs_type_by_mode[S_IFMT >> S_SHIFT] = {
	[S_IFREG >> S_SHIFT]	= BTRFS_FT_REG_FILE,
	[S_IFDIR >> S_SHIFT]	= BTRFS_FT_DIR,
	[S_IFCHR >> S_SHIFT]	= BTRFS_FT_CHRDEV,
	[S_IFBLK >> S_SHIFT]	= BTRFS_FT_BLKDEV,
	[S_IFIFO >> S_SHIFT]	= BTRFS_FT_FIFO,
	[S_IFSOCK >> S_SHIFT]	= BTRFS_FT_SOCK,
	[S_IFLNK >> S_SHIFT]	= BTRFS_FT_SYMLINK,
};

static int btrfs_setsize(struct inode *inode, loff_t newsize);
static int btrfs_truncate(struct inode *inode);
static int btrfs_finish_ordered_io(struct inode *inode, u64 start, u64 end);
static noinline int cow_file_range(struct inode *inode,
				   struct page *locked_page,
				   u64 start, u64 end, int *page_started,
				   unsigned long *nr_written, int unlock);

static int btrfs_init_inode_security(struct btrfs_trans_handle *trans,
				     struct inode *inode,  struct inode *dir,
				     const struct qstr *qstr)
{
	int err;

	err = btrfs_init_acl(trans, inode, dir);
	if (!err)
		err = btrfs_xattr_security_init(trans, inode, dir, qstr);
	return err;
}

/*
 * this does all the hard work for inserting an inline extent into
 * the btree.  The caller should have done a btrfs_drop_extents so that
 * no overlapping inline items exist in the btree
 */
static noinline int insert_inline_extent(struct btrfs_trans_handle *trans,
				struct btrfs_root *root, struct inode *inode,
				u64 start, size_t size, size_t compressed_size,
				int compress_type,
				struct page **compressed_pages)
{
	struct btrfs_key key;
	struct btrfs_path *path;
	struct extent_buffer *leaf;
	struct page *page = NULL;
	char *kaddr;
	unsigned long ptr;
	struct btrfs_file_extent_item *ei;
	int err = 0;
	int ret;
	size_t cur_size = size;
	size_t datasize;
	unsigned long offset;

	if (compressed_size && compressed_pages)
		cur_size = compressed_size;

	path = btrfs_alloc_path();
	if (!path)
		return -ENOMEM;

	path->leave_spinning = 1;
	btrfs_set_trans_block_group(trans, inode);

	key.objectid = btrfs_ino(inode);
	key.offset = start;
	btrfs_set_key_type(&key, BTRFS_EXTENT_DATA_KEY);
	datasize = btrfs_file_extent_calc_inline_size(cur_size);

	inode_add_bytes(inode, size);
	ret = btrfs_insert_empty_item(trans, root, path, &key,
				      datasize);
	BUG_ON(ret);
	if (ret) {
		err = ret;
		goto fail;
	}
	leaf = path->nodes[0];
	ei = btrfs_item_ptr(leaf, path->slots[0],
			    struct btrfs_file_extent_item);
	btrfs_set_file_extent_generation(leaf, ei, trans->transid);
	btrfs_set_file_extent_type(leaf, ei, BTRFS_FILE_EXTENT_INLINE);
	btrfs_set_file_extent_encryption(leaf, ei, 0);
	btrfs_set_file_extent_other_encoding(leaf, ei, 0);
	btrfs_set_file_extent_ram_bytes(leaf, ei, size);
	ptr = btrfs_file_extent_inline_start(ei);

	if (compress_type != BTRFS_COMPRESS_NONE) {
		struct page *cpage;
		int i = 0;
		while (compressed_size > 0) {
			cpage = compressed_pages[i];
			cur_size = min_t(unsigned long, compressed_size,
				       PAGE_CACHE_SIZE);

			kaddr = kmap_atomic(cpage, KM_USER0);
			write_extent_buffer(leaf, kaddr, ptr, cur_size);
			kunmap_atomic(kaddr, KM_USER0);

			i++;
			ptr += cur_size;
			compressed_size -= cur_size;
		}
		btrfs_set_file_extent_compression(leaf, ei,
						  compress_type);
	} else {
		page = find_get_page(inode->i_mapping,
				     start >> PAGE_CACHE_SHIFT);
		btrfs_set_file_extent_compression(leaf, ei, 0);
		kaddr = kmap_atomic(page, KM_USER0);
		offset = start & (PAGE_CACHE_SIZE - 1);
		write_extent_buffer(leaf, kaddr + offset, ptr, size);
		kunmap_atomic(kaddr, KM_USER0);
		page_cache_release(page);
	}
	btrfs_mark_buffer_dirty(leaf);
	btrfs_free_path(path);

	/*
	 * we're an inline extent, so nobody can
	 * extend the file past i_size without locking
	 * a page we already have locked.
	 *
	 * We must do any isize and inode updates
	 * before we unlock the pages.  Otherwise we
	 * could end up racing with unlink.
	 */
	BTRFS_I(inode)->disk_i_size = inode->i_size;
	btrfs_update_inode(trans, root, inode);

	return 0;
fail:
	btrfs_free_path(path);
	return err;
}


/*
 * conditionally insert an inline extent into the file.  This
 * does the checks required to make sure the data is small enough
 * to fit as an inline extent.
 */
static noinline int cow_file_range_inline(struct btrfs_trans_handle *trans,
				 struct btrfs_root *root,
				 struct inode *inode, u64 start, u64 end,
				 size_t compressed_size, int compress_type,
				 struct page **compressed_pages)
{
	u64 isize = i_size_read(inode);
	u64 actual_end = min(end + 1, isize);
	u64 inline_len = actual_end - start;
	u64 aligned_end = (end + root->sectorsize - 1) &
			~((u64)root->sectorsize - 1);
	u64 hint_byte;
	u64 data_len = inline_len;
	int ret;

	if (compressed_size)
		data_len = compressed_size;

	if (start > 0 ||
	    actual_end >= PAGE_CACHE_SIZE ||
	    data_len >= BTRFS_MAX_INLINE_DATA_SIZE(root) ||
	    (!compressed_size &&
	    (actual_end & (root->sectorsize - 1)) == 0) ||
	    end + 1 < isize ||
	    data_len > root->fs_info->max_inline) {
		return 1;
	}

	ret = btrfs_drop_extents(trans, inode, start, aligned_end,
				 &hint_byte, 1);
	BUG_ON(ret);

	if (isize > actual_end)
		inline_len = min_t(u64, isize, actual_end);
	ret = insert_inline_extent(trans, root, inode, start,
				   inline_len, compressed_size,
				   compress_type, compressed_pages);
	BUG_ON(ret);
	btrfs_delalloc_release_metadata(inode, end + 1 - start);
	btrfs_drop_extent_cache(inode, start, aligned_end - 1, 0);
	return 0;
}

struct async_extent {
	u64 start;
	u64 ram_size;
	u64 compressed_size;
	struct page **pages;
	unsigned long nr_pages;
	int compress_type;
	struct list_head list;
};

struct async_cow {
	struct inode *inode;
	struct btrfs_root *root;
	struct page *locked_page;
	u64 start;
	u64 end;
	struct list_head extents;
	struct btrfs_work work;
};

static noinline int add_async_extent(struct async_cow *cow,
				     u64 start, u64 ram_size,
				     u64 compressed_size,
				     struct page **pages,
				     unsigned long nr_pages,
				     int compress_type)
{
	struct async_extent *async_extent;

	async_extent = kmalloc(sizeof(*async_extent), GFP_NOFS);
	BUG_ON(!async_extent);
	async_extent->start = start;
	async_extent->ram_size = ram_size;
	async_extent->compressed_size = compressed_size;
	async_extent->pages = pages;
	async_extent->nr_pages = nr_pages;
	async_extent->compress_type = compress_type;
	list_add_tail(&async_extent->list, &cow->extents);
	return 0;
}

/*
 * we create compressed extents in two phases.  The first
 * phase compresses a range of pages that have already been
 * locked (both pages and state bits are locked).
 *
 * This is done inside an ordered work queue, and the compression
 * is spread across many cpus.  The actual IO submission is step
 * two, and the ordered work queue takes care of making sure that
 * happens in the same order things were put onto the queue by
 * writepages and friends.
 *
 * If this code finds it can't get good compression, it puts an
 * entry onto the work queue to write the uncompressed bytes.  This
 * makes sure that both compressed inodes and uncompressed inodes
 * are written in the same order that pdflush sent them down.
 */
static noinline int compress_file_range(struct inode *inode,
					struct page *locked_page,
					u64 start, u64 end,
					struct async_cow *async_cow,
					int *num_added)
{
	struct btrfs_root *root = BTRFS_I(inode)->root;
	struct btrfs_trans_handle *trans;
	u64 num_bytes;
	u64 blocksize = root->sectorsize;
	u64 actual_end;
	u64 isize = i_size_read(inode);
	int ret = 0;
	struct page **pages = NULL;
	unsigned long nr_pages;
	unsigned long nr_pages_ret = 0;
	unsigned long total_compressed = 0;
	unsigned long total_in = 0;
	unsigned long max_compressed = 128 * 1024;
	unsigned long max_uncompressed = 128 * 1024;
	int i;
	int will_compress;
	int compress_type = root->fs_info->compress_type;

	actual_end = min_t(u64, isize, end + 1);
again:
	will_compress = 0;
	nr_pages = (end >> PAGE_CACHE_SHIFT) - (start >> PAGE_CACHE_SHIFT) + 1;
	nr_pages = min(nr_pages, (128 * 1024UL) / PAGE_CACHE_SIZE);

	/*
	 * we don't want to send crud past the end of i_size through
	 * compression, that's just a waste of CPU time.  So, if the
	 * end of the file is before the start of our current
	 * requested range of bytes, we bail out to the uncompressed
	 * cleanup code that can deal with all of this.
	 *
	 * It isn't really the fastest way to fix things, but this is a
	 * very uncommon corner.
	 */
	if (actual_end <= start)
		goto cleanup_and_bail_uncompressed;

	total_compressed = actual_end - start;

	/* we want to make sure that amount of ram required to uncompress
	 * an extent is reasonable, so we limit the total size in ram
	 * of a compressed extent to 128k.  This is a crucial number
	 * because it also controls how easily we can spread reads across
	 * cpus for decompression.
	 *
	 * We also want to make sure the amount of IO required to do
	 * a random read is reasonably small, so we limit the size of
	 * a compressed extent to 128k.
	 */
	total_compressed = min(total_compressed, max_uncompressed);
	num_bytes = (end - start + blocksize) & ~(blocksize - 1);
	num_bytes = max(blocksize,  num_bytes);
	total_in = 0;
	ret = 0;

	/*
	 * we do compression for mount -o compress and when the
	 * inode has not been flagged as nocompress.  This flag can
	 * change at any time if we discover bad compression ratios.
	 */
	if (!(BTRFS_I(inode)->flags & BTRFS_INODE_NOCOMPRESS) &&
	    (btrfs_test_opt(root, COMPRESS) ||
	     (BTRFS_I(inode)->force_compress) ||
	     (BTRFS_I(inode)->flags & BTRFS_INODE_COMPRESS))) {
		WARN_ON(pages);
		pages = kzalloc(sizeof(struct page *) * nr_pages, GFP_NOFS);
		BUG_ON(!pages);

		if (BTRFS_I(inode)->force_compress)
			compress_type = BTRFS_I(inode)->force_compress;

		ret = btrfs_compress_pages(compress_type,
					   inode->i_mapping, start,
					   total_compressed, pages,
					   nr_pages, &nr_pages_ret,
					   &total_in,
					   &total_compressed,
					   max_compressed);

		if (!ret) {
			unsigned long offset = total_compressed &
				(PAGE_CACHE_SIZE - 1);
			struct page *page = pages[nr_pages_ret - 1];
			char *kaddr;

			/* zero the tail end of the last page, we might be
			 * sending it down to disk
			 */
			if (offset) {
				kaddr = kmap_atomic(page, KM_USER0);
				memset(kaddr + offset, 0,
				       PAGE_CACHE_SIZE - offset);
				kunmap_atomic(kaddr, KM_USER0);
			}
			will_compress = 1;
		}
	}
	if (start == 0) {
		trans = btrfs_join_transaction(root, 1);
		BUG_ON(IS_ERR(trans));
		btrfs_set_trans_block_group(trans, inode);
		trans->block_rsv = &root->fs_info->delalloc_block_rsv;

		/* lets try to make an inline extent */
		if (ret || total_in < (actual_end - start)) {
			/* we didn't compress the entire range, try
			 * to make an uncompressed inline extent.
			 */
			ret = cow_file_range_inline(trans, root, inode,
						    start, end, 0, 0, NULL);
		} else {
			/* try making a compressed inline extent */
			ret = cow_file_range_inline(trans, root, inode,
						    start, end,
						    total_compressed,
						    compress_type, pages);
		}
		if (ret == 0) {
			/*
			 * inline extent creation worked, we don't need
			 * to create any more async work items.  Unlock
			 * and free up our temp pages.
			 */
			extent_clear_unlock_delalloc(inode,
			     &BTRFS_I(inode)->io_tree,
			     start, end, NULL,
			     EXTENT_CLEAR_UNLOCK_PAGE | EXTENT_CLEAR_DIRTY |
			     EXTENT_CLEAR_DELALLOC |
			     EXTENT_SET_WRITEBACK | EXTENT_END_WRITEBACK);

			btrfs_end_transaction(trans, root);
			goto free_pages_out;
		}
		btrfs_end_transaction(trans, root);
	}

	if (will_compress) {
		/*
		 * we aren't doing an inline extent round the compressed size
		 * up to a block size boundary so the allocator does sane
		 * things
		 */
		total_compressed = (total_compressed + blocksize - 1) &
			~(blocksize - 1);

		/*
		 * one last check to make sure the compression is really a
		 * win, compare the page count read with the blocks on disk
		 */
		total_in = (total_in + PAGE_CACHE_SIZE - 1) &
			~(PAGE_CACHE_SIZE - 1);
		if (total_compressed >= total_in) {
			will_compress = 0;
		} else {
			num_bytes = total_in;
		}
	}
	if (!will_compress && pages) {
		/*
		 * the compression code ran but failed to make things smaller,
		 * free any pages it allocated and our page pointer array
		 */
		for (i = 0; i < nr_pages_ret; i++) {
			WARN_ON(pages[i]->mapping);
			page_cache_release(pages[i]);
		}
		kfree(pages);
		pages = NULL;
		total_compressed = 0;
		nr_pages_ret = 0;

		/* flag the file so we don't compress in the future */
		if (!btrfs_test_opt(root, FORCE_COMPRESS) &&
		    !(BTRFS_I(inode)->force_compress)) {
			BTRFS_I(inode)->flags |= BTRFS_INODE_NOCOMPRESS;
		}
	}
	if (will_compress) {
		*num_added += 1;

		/* the async work queues will take care of doing actual
		 * allocation on disk for these compressed pages,
		 * and will submit them to the elevator.
		 */
		add_async_extent(async_cow, start, num_bytes,
				 total_compressed, pages, nr_pages_ret,
				 compress_type);

		if (start + num_bytes < end) {
			start += num_bytes;
			pages = NULL;
			cond_resched();
			goto again;
		}
	} else {
cleanup_and_bail_uncompressed:
		/*
		 * No compression, but we still need to write the pages in
		 * the file we've been given so far.  redirty the locked
		 * page if it corresponds to our extent and set things up
		 * for the async work queue to run cow_file_range to do
		 * the normal delalloc dance
		 */
		if (page_offset(locked_page) >= start &&
		    page_offset(locked_page) <= end) {
			__set_page_dirty_nobuffers(locked_page);
			/* unlocked later on in the async handlers */
		}
		add_async_extent(async_cow, start, end - start + 1,
				 0, NULL, 0, BTRFS_COMPRESS_NONE);
		*num_added += 1;
	}

out:
	return 0;

free_pages_out:
	for (i = 0; i < nr_pages_ret; i++) {
		WARN_ON(pages[i]->mapping);
		page_cache_release(pages[i]);
	}
	kfree(pages);

	goto out;
}

/*
 * phase two of compressed writeback.  This is the ordered portion
 * of the code, which only gets called in the order the work was
 * queued.  We walk all the async extents created by compress_file_range
 * and send them down to the disk.
 */
static noinline int submit_compressed_extents(struct inode *inode,
					      struct async_cow *async_cow)
{
	struct async_extent *async_extent;
	u64 alloc_hint = 0;
	struct btrfs_trans_handle *trans;
	struct btrfs_key ins;
	struct extent_map *em;
	struct btrfs_root *root = BTRFS_I(inode)->root;
	struct extent_map_tree *em_tree = &BTRFS_I(inode)->extent_tree;
	struct extent_io_tree *io_tree;
	int ret = 0;

	if (list_empty(&async_cow->extents))
		return 0;


	while (!list_empty(&async_cow->extents)) {
		async_extent = list_entry(async_cow->extents.next,
					  struct async_extent, list);
		list_del(&async_extent->list);

		io_tree = &BTRFS_I(inode)->io_tree;

retry:
		/* did the compression code fall back to uncompressed IO? */
		if (!async_extent->pages) {
			int page_started = 0;
			unsigned long nr_written = 0;

			lock_extent(io_tree, async_extent->start,
					 async_extent->start +
					 async_extent->ram_size - 1, GFP_NOFS);

			/* allocate blocks */
			ret = cow_file_range(inode, async_cow->locked_page,
					     async_extent->start,
					     async_extent->start +
					     async_extent->ram_size - 1,
					     &page_started, &nr_written, 0);

			/*
			 * if page_started, cow_file_range inserted an
			 * inline extent and took care of all the unlocking
			 * and IO for us.  Otherwise, we need to submit
			 * all those pages down to the drive.
			 */
			if (!page_started && !ret)
				extent_write_locked_range(io_tree,
						  inode, async_extent->start,
						  async_extent->start +
						  async_extent->ram_size - 1,
						  btrfs_get_extent,
						  WB_SYNC_ALL);
			kfree(async_extent);
			cond_resched();
			continue;
		}

		lock_extent(io_tree, async_extent->start,
			    async_extent->start + async_extent->ram_size - 1,
			    GFP_NOFS);

		trans = btrfs_join_transaction(root, 1);
		BUG_ON(IS_ERR(trans));
		ret = btrfs_reserve_extent(trans, root,
					   async_extent->compressed_size,
					   async_extent->compressed_size,
					   0, alloc_hint,
					   (u64)-1, &ins, 1);
		btrfs_end_transaction(trans, root);

		if (ret) {
			int i;
			for (i = 0; i < async_extent->nr_pages; i++) {
				WARN_ON(async_extent->pages[i]->mapping);
				page_cache_release(async_extent->pages[i]);
			}
			kfree(async_extent->pages);
			async_extent->nr_pages = 0;
			async_extent->pages = NULL;
			unlock_extent(io_tree, async_extent->start,
				      async_extent->start +
				      async_extent->ram_size - 1, GFP_NOFS);
			goto retry;
		}

		/*
		 * here we're doing allocation and writeback of the
		 * compressed pages
		 */
		btrfs_drop_extent_cache(inode, async_extent->start,
					async_extent->start +
					async_extent->ram_size - 1, 0);

		em = alloc_extent_map(GFP_NOFS);
		BUG_ON(!em);
		em->start = async_extent->start;
		em->len = async_extent->ram_size;
		em->orig_start = em->start;

		em->block_start = ins.objectid;
		em->block_len = ins.offset;
		em->bdev = root->fs_info->fs_devices->latest_bdev;
		em->compress_type = async_extent->compress_type;
		set_bit(EXTENT_FLAG_PINNED, &em->flags);
		set_bit(EXTENT_FLAG_COMPRESSED, &em->flags);

		while (1) {
			write_lock(&em_tree->lock);
			ret = add_extent_mapping(em_tree, em);
			write_unlock(&em_tree->lock);
			if (ret != -EEXIST) {
				free_extent_map(em);
				break;
			}
			btrfs_drop_extent_cache(inode, async_extent->start,
						async_extent->start +
						async_extent->ram_size - 1, 0);
		}

		ret = btrfs_add_ordered_extent_compress(inode,
						async_extent->start,
						ins.objectid,
						async_extent->ram_size,
						ins.offset,
						BTRFS_ORDERED_COMPRESSED,
						async_extent->compress_type);
		BUG_ON(ret);

		/*
		 * clear dirty, set writeback and unlock the pages.
		 */
		extent_clear_unlock_delalloc(inode,
				&BTRFS_I(inode)->io_tree,
				async_extent->start,
				async_extent->start +
				async_extent->ram_size - 1,
				NULL, EXTENT_CLEAR_UNLOCK_PAGE |
				EXTENT_CLEAR_UNLOCK |
				EXTENT_CLEAR_DELALLOC |
				EXTENT_CLEAR_DIRTY | EXTENT_SET_WRITEBACK);

		ret = btrfs_submit_compressed_write(inode,
				    async_extent->start,
				    async_extent->ram_size,
				    ins.objectid,
				    ins.offset, async_extent->pages,
				    async_extent->nr_pages);

		BUG_ON(ret);
		alloc_hint = ins.objectid + ins.offset;
		kfree(async_extent);
		cond_resched();
	}

	return 0;
}

static u64 get_extent_allocation_hint(struct inode *inode, u64 start,
				      u64 num_bytes)
{
	struct extent_map_tree *em_tree = &BTRFS_I(inode)->extent_tree;
	struct extent_map *em;
	u64 alloc_hint = 0;

	read_lock(&em_tree->lock);
	em = search_extent_mapping(em_tree, start, num_bytes);
	if (em) {
		/*
		 * if block start isn't an actual block number then find the
		 * first block in this inode and use that as a hint.  If that
		 * block is also bogus then just don't worry about it.
		 */
		if (em->block_start >= EXTENT_MAP_LAST_BYTE) {
			free_extent_map(em);
			em = search_extent_mapping(em_tree, 0, 0);
			if (em && em->block_start < EXTENT_MAP_LAST_BYTE)
				alloc_hint = em->block_start;
			if (em)
				free_extent_map(em);
		} else {
			alloc_hint = em->block_start;
			free_extent_map(em);
		}
	}
	read_unlock(&em_tree->lock);

	return alloc_hint;
}

static inline bool is_free_space_inode(struct btrfs_root *root,
				       struct inode *inode)
{
	if (root == root->fs_info->tree_root ||
	    BTRFS_I(inode)->location.objectid == BTRFS_FREE_INO_OBJECTID)
		return true;
	return false;
}

/*
 * when extent_io.c finds a delayed allocation range in the file,
 * the call backs end up in this code.  The basic idea is to
 * allocate extents on disk for the range, and create ordered data structs
 * in ram to track those extents.
 *
 * locked_page is the page that writepage had locked already.  We use
 * it to make sure we don't do extra locks or unlocks.
 *
 * *page_started is set to one if we unlock locked_page and do everything
 * required to start IO on it.  It may be clean and already done with
 * IO when we return.
 */
static noinline int cow_file_range(struct inode *inode,
				   struct page *locked_page,
				   u64 start, u64 end, int *page_started,
				   unsigned long *nr_written,
				   int unlock)
{
	struct btrfs_root *root = BTRFS_I(inode)->root;
	struct btrfs_trans_handle *trans;
	u64 alloc_hint = 0;
	u64 num_bytes;
	unsigned long ram_size;
	u64 disk_num_bytes;
	u64 cur_alloc_size;
	u64 blocksize = root->sectorsize;
	struct btrfs_key ins;
	struct extent_map *em;
	struct extent_map_tree *em_tree = &BTRFS_I(inode)->extent_tree;
	int ret = 0;

	BUG_ON(is_free_space_inode(root, inode));
	trans = btrfs_join_transaction(root, 1);
	BUG_ON(IS_ERR(trans));
	btrfs_set_trans_block_group(trans, inode);
	trans->block_rsv = &root->fs_info->delalloc_block_rsv;

	num_bytes = (end - start + blocksize) & ~(blocksize - 1);
	num_bytes = max(blocksize,  num_bytes);
	disk_num_bytes = num_bytes;
	ret = 0;

	if (start == 0) {
		/* lets try to make an inline extent */
		ret = cow_file_range_inline(trans, root, inode,
					    start, end, 0, 0, NULL);
		if (ret == 0) {
			extent_clear_unlock_delalloc(inode,
				     &BTRFS_I(inode)->io_tree,
				     start, end, NULL,
				     EXTENT_CLEAR_UNLOCK_PAGE |
				     EXTENT_CLEAR_UNLOCK |
				     EXTENT_CLEAR_DELALLOC |
				     EXTENT_CLEAR_DIRTY |
				     EXTENT_SET_WRITEBACK |
				     EXTENT_END_WRITEBACK);

			*nr_written = *nr_written +
			     (end - start + PAGE_CACHE_SIZE) / PAGE_CACHE_SIZE;
			*page_started = 1;
			ret = 0;
			goto out;
		}
	}

	BUG_ON(disk_num_bytes >
	       btrfs_super_total_bytes(&root->fs_info->super_copy));

	alloc_hint = get_extent_allocation_hint(inode, start, num_bytes);
	btrfs_drop_extent_cache(inode, start, start + num_bytes - 1, 0);

	while (disk_num_bytes > 0) {
		unsigned long op;

		cur_alloc_size = disk_num_bytes;
		ret = btrfs_reserve_extent(trans, root, cur_alloc_size,
					   root->sectorsize, 0, alloc_hint,
					   (u64)-1, &ins, 1);
		BUG_ON(ret);

		em = alloc_extent_map(GFP_NOFS);
		BUG_ON(!em);
		em->start = start;
		em->orig_start = em->start;
		ram_size = ins.offset;
		em->len = ins.offset;

		em->block_start = ins.objectid;
		em->block_len = ins.offset;
		em->bdev = root->fs_info->fs_devices->latest_bdev;
		set_bit(EXTENT_FLAG_PINNED, &em->flags);

		while (1) {
			write_lock(&em_tree->lock);
			ret = add_extent_mapping(em_tree, em);
			write_unlock(&em_tree->lock);
			if (ret != -EEXIST) {
				free_extent_map(em);
				break;
			}
			btrfs_drop_extent_cache(inode, start,
						start + ram_size - 1, 0);
		}

		cur_alloc_size = ins.offset;
		ret = btrfs_add_ordered_extent(inode, start, ins.objectid,
					       ram_size, cur_alloc_size, 0);
		BUG_ON(ret);

		if (root->root_key.objectid ==
		    BTRFS_DATA_RELOC_TREE_OBJECTID) {
			ret = btrfs_reloc_clone_csums(inode, start,
						      cur_alloc_size);
			BUG_ON(ret);
		}

		if (disk_num_bytes < cur_alloc_size)
			break;

		/* we're not doing compressed IO, don't unlock the first
		 * page (which the caller expects to stay locked), don't
		 * clear any dirty bits and don't set any writeback bits
		 *
		 * Do set the Private2 bit so we know this page was properly
		 * setup for writepage
		 */
		op = unlock ? EXTENT_CLEAR_UNLOCK_PAGE : 0;
		op |= EXTENT_CLEAR_UNLOCK | EXTENT_CLEAR_DELALLOC |
			EXTENT_SET_PRIVATE2;

		extent_clear_unlock_delalloc(inode, &BTRFS_I(inode)->io_tree,
					     start, start + ram_size - 1,
					     locked_page, op);
		disk_num_bytes -= cur_alloc_size;
		num_bytes -= cur_alloc_size;
		alloc_hint = ins.objectid + ins.offset;
		start += cur_alloc_size;
	}
out:
	ret = 0;
	btrfs_end_transaction(trans, root);

	return ret;
}

/*
 * work queue call back to started compression on a file and pages
 */
static noinline void async_cow_start(struct btrfs_work *work)
{
	struct async_cow *async_cow;
	int num_added = 0;
	async_cow = container_of(work, struct async_cow, work);

	compress_file_range(async_cow->inode, async_cow->locked_page,
			    async_cow->start, async_cow->end, async_cow,
			    &num_added);
	if (num_added == 0)
		async_cow->inode = NULL;
}

/*
 * work queue call back to submit previously compressed pages
 */
static noinline void async_cow_submit(struct btrfs_work *work)
{
	struct async_cow *async_cow;
	struct btrfs_root *root;
	unsigned long nr_pages;

	async_cow = container_of(work, struct async_cow, work);

	root = async_cow->root;
	nr_pages = (async_cow->end - async_cow->start + PAGE_CACHE_SIZE) >>
		PAGE_CACHE_SHIFT;

	atomic_sub(nr_pages, &root->fs_info->async_delalloc_pages);

	if (atomic_read(&root->fs_info->async_delalloc_pages) <
	    5 * 1042 * 1024 &&
	    waitqueue_active(&root->fs_info->async_submit_wait))
		wake_up(&root->fs_info->async_submit_wait);

	if (async_cow->inode)
		submit_compressed_extents(async_cow->inode, async_cow);
}

static noinline void async_cow_free(struct btrfs_work *work)
{
	struct async_cow *async_cow;
	async_cow = container_of(work, struct async_cow, work);
	kfree(async_cow);
}

static int cow_file_range_async(struct inode *inode, struct page *locked_page,
				u64 start, u64 end, int *page_started,
				unsigned long *nr_written)
{
	struct async_cow *async_cow;
	struct btrfs_root *root = BTRFS_I(inode)->root;
	unsigned long nr_pages;
	u64 cur_end;
	int limit = 10 * 1024 * 1042;

	clear_extent_bit(&BTRFS_I(inode)->io_tree, start, end, EXTENT_LOCKED,
			 1, 0, NULL, GFP_NOFS);
	while (start < end) {
		async_cow = kmalloc(sizeof(*async_cow), GFP_NOFS);
		BUG_ON(!async_cow);
		async_cow->inode = inode;
		async_cow->root = root;
		async_cow->locked_page = locked_page;
		async_cow->start = start;

		if (BTRFS_I(inode)->flags & BTRFS_INODE_NOCOMPRESS)
			cur_end = end;
		else
			cur_end = min(end, start + 512 * 1024 - 1);

		async_cow->end = cur_end;
		INIT_LIST_HEAD(&async_cow->extents);

		async_cow->work.func = async_cow_start;
		async_cow->work.ordered_func = async_cow_submit;
		async_cow->work.ordered_free = async_cow_free;
		async_cow->work.flags = 0;

		nr_pages = (cur_end - start + PAGE_CACHE_SIZE) >>
			PAGE_CACHE_SHIFT;
		atomic_add(nr_pages, &root->fs_info->async_delalloc_pages);

		btrfs_queue_worker(&root->fs_info->delalloc_workers,
				   &async_cow->work);

		if (atomic_read(&root->fs_info->async_delalloc_pages) > limit) {
			wait_event(root->fs_info->async_submit_wait,
			   (atomic_read(&root->fs_info->async_delalloc_pages) <
			    limit));
		}

		while (atomic_read(&root->fs_info->async_submit_draining) &&
		      atomic_read(&root->fs_info->async_delalloc_pages)) {
			wait_event(root->fs_info->async_submit_wait,
			  (atomic_read(&root->fs_info->async_delalloc_pages) ==
			   0));
		}

		*nr_written += nr_pages;
		start = cur_end + 1;
	}
	*page_started = 1;
	return 0;
}

static noinline int csum_exist_in_range(struct btrfs_root *root,
					u64 bytenr, u64 num_bytes)
{
	int ret;
	struct btrfs_ordered_sum *sums;
	LIST_HEAD(list);

	ret = btrfs_lookup_csums_range(root->fs_info->csum_root, bytenr,
				       bytenr + num_bytes - 1, &list);
	if (ret == 0 && list_empty(&list))
		return 0;

	while (!list_empty(&list)) {
		sums = list_entry(list.next, struct btrfs_ordered_sum, list);
		list_del(&sums->list);
		kfree(sums);
	}
	return 1;
}

/*
 * when nowcow writeback call back.  This checks for snapshots or COW copies
 * of the extents that exist in the file, and COWs the file as required.
 *
 * If no cow copies or snapshots exist, we write directly to the existing
 * blocks on disk
 */
static noinline int run_delalloc_nocow(struct inode *inode,
				       struct page *locked_page,
			      u64 start, u64 end, int *page_started, int force,
			      unsigned long *nr_written)
{
	struct btrfs_root *root = BTRFS_I(inode)->root;
	struct btrfs_trans_handle *trans;
	struct extent_buffer *leaf;
	struct btrfs_path *path;
	struct btrfs_file_extent_item *fi;
	struct btrfs_key found_key;
	u64 cow_start;
	u64 cur_offset;
	u64 extent_end;
	u64 extent_offset;
	u64 disk_bytenr;
	u64 num_bytes;
	int extent_type;
	int ret;
	int type;
	int nocow;
	int check_prev = 1;
	bool nolock;
	u64 ino = btrfs_ino(inode);

	path = btrfs_alloc_path();
	BUG_ON(!path);

	nolock = is_free_space_inode(root, inode);

	if (nolock)
		trans = btrfs_join_transaction_nolock(root, 1);
	else
		trans = btrfs_join_transaction(root, 1);
	BUG_ON(IS_ERR(trans));

	cow_start = (u64)-1;
	cur_offset = start;
	while (1) {
		ret = btrfs_lookup_file_extent(trans, root, path, ino,
					       cur_offset, 0);
		BUG_ON(ret < 0);
		if (ret > 0 && path->slots[0] > 0 && check_prev) {
			leaf = path->nodes[0];
			btrfs_item_key_to_cpu(leaf, &found_key,
					      path->slots[0] - 1);
			if (found_key.objectid == ino &&
			    found_key.type == BTRFS_EXTENT_DATA_KEY)
				path->slots[0]--;
		}
		check_prev = 0;
next_slot:
		leaf = path->nodes[0];
		if (path->slots[0] >= btrfs_header_nritems(leaf)) {
			ret = btrfs_next_leaf(root, path);
			if (ret < 0)
				BUG_ON(1);
			if (ret > 0)
				break;
			leaf = path->nodes[0];
		}

		nocow = 0;
		disk_bytenr = 0;
		num_bytes = 0;
		btrfs_item_key_to_cpu(leaf, &found_key, path->slots[0]);

		if (found_key.objectid > ino ||
		    found_key.type > BTRFS_EXTENT_DATA_KEY ||
		    found_key.offset > end)
			break;

		if (found_key.offset > cur_offset) {
			extent_end = found_key.offset;
			extent_type = 0;
			goto out_check;
		}

		fi = btrfs_item_ptr(leaf, path->slots[0],
				    struct btrfs_file_extent_item);
		extent_type = btrfs_file_extent_type(leaf, fi);

		if (extent_type == BTRFS_FILE_EXTENT_REG ||
		    extent_type == BTRFS_FILE_EXTENT_PREALLOC) {
			disk_bytenr = btrfs_file_extent_disk_bytenr(leaf, fi);
			extent_offset = btrfs_file_extent_offset(leaf, fi);
			extent_end = found_key.offset +
				btrfs_file_extent_num_bytes(leaf, fi);
			if (extent_end <= start) {
				path->slots[0]++;
				goto next_slot;
			}
			if (disk_bytenr == 0)
				goto out_check;
			if (btrfs_file_extent_compression(leaf, fi) ||
			    btrfs_file_extent_encryption(leaf, fi) ||
			    btrfs_file_extent_other_encoding(leaf, fi))
				goto out_check;
			if (extent_type == BTRFS_FILE_EXTENT_REG && !force)
				goto out_check;
			if (btrfs_extent_readonly(root, disk_bytenr))
				goto out_check;
			if (btrfs_cross_ref_exist(trans, root, ino,
						  found_key.offset -
						  extent_offset, disk_bytenr))
				goto out_check;
			disk_bytenr += extent_offset;
			disk_bytenr += cur_offset - found_key.offset;
			num_bytes = min(end + 1, extent_end) - cur_offset;
			/*
			 * force cow if csum exists in the range.
			 * this ensure that csum for a given extent are
			 * either valid or do not exist.
			 */
			if (csum_exist_in_range(root, disk_bytenr, num_bytes))
				goto out_check;
			nocow = 1;
		} else if (extent_type == BTRFS_FILE_EXTENT_INLINE) {
			extent_end = found_key.offset +
				btrfs_file_extent_inline_len(leaf, fi);
			extent_end = ALIGN(extent_end, root->sectorsize);
		} else {
			BUG_ON(1);
		}
out_check:
		if (extent_end <= start) {
			path->slots[0]++;
			goto next_slot;
		}
		if (!nocow) {
			if (cow_start == (u64)-1)
				cow_start = cur_offset;
			cur_offset = extent_end;
			if (cur_offset > end)
				break;
			path->slots[0]++;
			goto next_slot;
		}

		btrfs_release_path(root, path);
		if (cow_start != (u64)-1) {
			ret = cow_file_range(inode, locked_page, cow_start,
					found_key.offset - 1, page_started,
					nr_written, 1);
			BUG_ON(ret);
			cow_start = (u64)-1;
		}

		if (extent_type == BTRFS_FILE_EXTENT_PREALLOC) {
			struct extent_map *em;
			struct extent_map_tree *em_tree;
			em_tree = &BTRFS_I(inode)->extent_tree;
			em = alloc_extent_map(GFP_NOFS);
			BUG_ON(!em);
			em->start = cur_offset;
			em->orig_start = em->start;
			em->len = num_bytes;
			em->block_len = num_bytes;
			em->block_start = disk_bytenr;
			em->bdev = root->fs_info->fs_devices->latest_bdev;
			set_bit(EXTENT_FLAG_PINNED, &em->flags);
			while (1) {
				write_lock(&em_tree->lock);
				ret = add_extent_mapping(em_tree, em);
				write_unlock(&em_tree->lock);
				if (ret != -EEXIST) {
					free_extent_map(em);
					break;
				}
				btrfs_drop_extent_cache(inode, em->start,
						em->start + em->len - 1, 0);
			}
			type = BTRFS_ORDERED_PREALLOC;
		} else {
			type = BTRFS_ORDERED_NOCOW;
		}

		ret = btrfs_add_ordered_extent(inode, cur_offset, disk_bytenr,
					       num_bytes, num_bytes, type);
		BUG_ON(ret);

		if (root->root_key.objectid ==
		    BTRFS_DATA_RELOC_TREE_OBJECTID) {
			ret = btrfs_reloc_clone_csums(inode, cur_offset,
						      num_bytes);
			BUG_ON(ret);
		}

		extent_clear_unlock_delalloc(inode, &BTRFS_I(inode)->io_tree,
				cur_offset, cur_offset + num_bytes - 1,
				locked_page, EXTENT_CLEAR_UNLOCK_PAGE |
				EXTENT_CLEAR_UNLOCK | EXTENT_CLEAR_DELALLOC |
				EXTENT_SET_PRIVATE2);
		cur_offset = extent_end;
		if (cur_offset > end)
			break;
	}
	btrfs_release_path(root, path);

	if (cur_offset <= end && cow_start == (u64)-1)
		cow_start = cur_offset;
	if (cow_start != (u64)-1) {
		ret = cow_file_range(inode, locked_page, cow_start, end,
				     page_started, nr_written, 1);
		BUG_ON(ret);
	}

	if (nolock) {
		ret = btrfs_end_transaction_nolock(trans, root);
		BUG_ON(ret);
	} else {
		ret = btrfs_end_transaction(trans, root);
		BUG_ON(ret);
	}
	btrfs_free_path(path);
	return 0;
}

/*
 * extent_io.c call back to do delayed allocation processing
 */
static int run_delalloc_range(struct inode *inode, struct page *locked_page,
			      u64 start, u64 end, int *page_started,
			      unsigned long *nr_written)
{
	int ret;
	struct btrfs_root *root = BTRFS_I(inode)->root;

	if (BTRFS_I(inode)->flags & BTRFS_INODE_NODATACOW)
		ret = run_delalloc_nocow(inode, locked_page, start, end,
					 page_started, 1, nr_written);
	else if (BTRFS_I(inode)->flags & BTRFS_INODE_PREALLOC)
		ret = run_delalloc_nocow(inode, locked_page, start, end,
					 page_started, 0, nr_written);
	else if (!btrfs_test_opt(root, COMPRESS) &&
		 !(BTRFS_I(inode)->force_compress) &&
		 !(BTRFS_I(inode)->flags & BTRFS_INODE_COMPRESS))
		ret = cow_file_range(inode, locked_page, start, end,
				      page_started, nr_written, 1);
	else
		ret = cow_file_range_async(inode, locked_page, start, end,
					   page_started, nr_written);
	return ret;
}

static int btrfs_split_extent_hook(struct inode *inode,
				   struct extent_state *orig, u64 split)
{
	/* not delalloc, ignore it */
	if (!(orig->state & EXTENT_DELALLOC))
		return 0;

	atomic_inc(&BTRFS_I(inode)->outstanding_extents);
	return 0;
}

/*
 * extent_io.c merge_extent_hook, used to track merged delayed allocation
 * extents so we can keep track of new extents that are just merged onto old
 * extents, such as when we are doing sequential writes, so we can properly
 * account for the metadata space we'll need.
 */
static int btrfs_merge_extent_hook(struct inode *inode,
				   struct extent_state *new,
				   struct extent_state *other)
{
	/* not delalloc, ignore it */
	if (!(other->state & EXTENT_DELALLOC))
		return 0;

	atomic_dec(&BTRFS_I(inode)->outstanding_extents);
	return 0;
}

/*
 * extent_io.c set_bit_hook, used to track delayed allocation
 * bytes in this file, and to maintain the list of inodes that
 * have pending delalloc work to be done.
 */
static int btrfs_set_bit_hook(struct inode *inode,
			      struct extent_state *state, int *bits)
{

	/*
	 * set_bit and clear bit hooks normally require _irqsave/restore
	 * but in this case, we are only testeing for the DELALLOC
	 * bit, which is only set or cleared with irqs on
	 */
	if (!(state->state & EXTENT_DELALLOC) && (*bits & EXTENT_DELALLOC)) {
		struct btrfs_root *root = BTRFS_I(inode)->root;
		u64 len = state->end + 1 - state->start;
		bool do_list = !is_free_space_inode(root, inode);

		if (*bits & EXTENT_FIRST_DELALLOC)
			*bits &= ~EXTENT_FIRST_DELALLOC;
		else
			atomic_inc(&BTRFS_I(inode)->outstanding_extents);

		spin_lock(&root->fs_info->delalloc_lock);
		BTRFS_I(inode)->delalloc_bytes += len;
		root->fs_info->delalloc_bytes += len;
		if (do_list && list_empty(&BTRFS_I(inode)->delalloc_inodes)) {
			list_add_tail(&BTRFS_I(inode)->delalloc_inodes,
				      &root->fs_info->delalloc_inodes);
		}
		spin_unlock(&root->fs_info->delalloc_lock);
	}
	return 0;
}

/*
 * extent_io.c clear_bit_hook, see set_bit_hook for why
 */
static int btrfs_clear_bit_hook(struct inode *inode,
				struct extent_state *state, int *bits)
{
	/*
	 * set_bit and clear bit hooks normally require _irqsave/restore
	 * but in this case, we are only testeing for the DELALLOC
	 * bit, which is only set or cleared with irqs on
	 */
	if ((state->state & EXTENT_DELALLOC) && (*bits & EXTENT_DELALLOC)) {
		struct btrfs_root *root = BTRFS_I(inode)->root;
		u64 len = state->end + 1 - state->start;
		bool do_list = !is_free_space_inode(root, inode);

		if (*bits & EXTENT_FIRST_DELALLOC)
			*bits &= ~EXTENT_FIRST_DELALLOC;
		else if (!(*bits & EXTENT_DO_ACCOUNTING))
			atomic_dec(&BTRFS_I(inode)->outstanding_extents);

		if (*bits & EXTENT_DO_ACCOUNTING)
			btrfs_delalloc_release_metadata(inode, len);

		if (root->root_key.objectid != BTRFS_DATA_RELOC_TREE_OBJECTID
		    && do_list)
			btrfs_free_reserved_data_space(inode, len);

		spin_lock(&root->fs_info->delalloc_lock);
		root->fs_info->delalloc_bytes -= len;
		BTRFS_I(inode)->delalloc_bytes -= len;

		if (do_list && BTRFS_I(inode)->delalloc_bytes == 0 &&
		    !list_empty(&BTRFS_I(inode)->delalloc_inodes)) {
			list_del_init(&BTRFS_I(inode)->delalloc_inodes);
		}
		spin_unlock(&root->fs_info->delalloc_lock);
	}
	return 0;
}

/*
 * extent_io.c merge_bio_hook, this must check the chunk tree to make sure
 * we don't create bios that span stripes or chunks
 */
int btrfs_merge_bio_hook(struct page *page, unsigned long offset,
			 size_t size, struct bio *bio,
			 unsigned long bio_flags)
{
	struct btrfs_root *root = BTRFS_I(page->mapping->host)->root;
	struct btrfs_mapping_tree *map_tree;
	u64 logical = (u64)bio->bi_sector << 9;
	u64 length = 0;
	u64 map_length;
	int ret;

	if (bio_flags & EXTENT_BIO_COMPRESSED)
		return 0;

	length = bio->bi_size;
	map_tree = &root->fs_info->mapping_tree;
	map_length = length;
	ret = btrfs_map_block(map_tree, READ, logical,
			      &map_length, NULL, 0);

	if (map_length < length + size)
		return 1;
	return ret;
}

/*
 * in order to insert checksums into the metadata in large chunks,
 * we wait until bio submission time.   All the pages in the bio are
 * checksummed and sums are attached onto the ordered extent record.
 *
 * At IO completion time the cums attached on the ordered extent record
 * are inserted into the btree
 */
static int __btrfs_submit_bio_start(struct inode *inode, int rw,
				    struct bio *bio, int mirror_num,
				    unsigned long bio_flags,
				    u64 bio_offset)
{
	struct btrfs_root *root = BTRFS_I(inode)->root;
	int ret = 0;

	ret = btrfs_csum_one_bio(root, inode, bio, 0, 0);
	BUG_ON(ret);
	return 0;
}

/*
 * in order to insert checksums into the metadata in large chunks,
 * we wait until bio submission time.   All the pages in the bio are
 * checksummed and sums are attached onto the ordered extent record.
 *
 * At IO completion time the cums attached on the ordered extent record
 * are inserted into the btree
 */
static int __btrfs_submit_bio_done(struct inode *inode, int rw, struct bio *bio,
			  int mirror_num, unsigned long bio_flags,
			  u64 bio_offset)
{
	struct btrfs_root *root = BTRFS_I(inode)->root;
	return btrfs_map_bio(root, rw, bio, mirror_num, 1);
}

/*
 * extent_io.c submission hook. This does the right thing for csum calculation
 * on write, or reading the csums from the tree before a read
 */
static int btrfs_submit_bio_hook(struct inode *inode, int rw, struct bio *bio,
			  int mirror_num, unsigned long bio_flags,
			  u64 bio_offset)
{
	struct btrfs_root *root = BTRFS_I(inode)->root;
	int ret = 0;
	int skip_sum;

	skip_sum = BTRFS_I(inode)->flags & BTRFS_INODE_NODATASUM;

	if (is_free_space_inode(root, inode))
		ret = btrfs_bio_wq_end_io(root->fs_info, bio, 2);
	else
		ret = btrfs_bio_wq_end_io(root->fs_info, bio, 0);
	BUG_ON(ret);

	if (!(rw & REQ_WRITE)) {
		if (bio_flags & EXTENT_BIO_COMPRESSED) {
			return btrfs_submit_compressed_read(inode, bio,
						    mirror_num, bio_flags);
		} else if (!skip_sum) {
			ret = btrfs_lookup_bio_sums(root, inode, bio, NULL);
			if (ret)
				return ret;
		}
		goto mapit;
	} else if (!skip_sum) {
		/* csum items have already been cloned */
		if (root->root_key.objectid == BTRFS_DATA_RELOC_TREE_OBJECTID)
			goto mapit;
		/* we're doing a write, do the async checksumming */
		return btrfs_wq_submit_bio(BTRFS_I(inode)->root->fs_info,
				   inode, rw, bio, mirror_num,
				   bio_flags, bio_offset,
				   __btrfs_submit_bio_start,
				   __btrfs_submit_bio_done);
	}

mapit:
	return btrfs_map_bio(root, rw, bio, mirror_num, 0);
}

/*
 * given a list of ordered sums record them in the inode.  This happens
 * at IO completion time based on sums calculated at bio submission time.
 */
static noinline int add_pending_csums(struct btrfs_trans_handle *trans,
			     struct inode *inode, u64 file_offset,
			     struct list_head *list)
{
	struct btrfs_ordered_sum *sum;

	btrfs_set_trans_block_group(trans, inode);

	list_for_each_entry(sum, list, list) {
		btrfs_csum_file_blocks(trans,
		       BTRFS_I(inode)->root->fs_info->csum_root, sum);
	}
	return 0;
}

int btrfs_set_extent_delalloc(struct inode *inode, u64 start, u64 end,
			      struct extent_state **cached_state)
{
	if ((end & (PAGE_CACHE_SIZE - 1)) == 0)
		WARN_ON(1);
	return set_extent_delalloc(&BTRFS_I(inode)->io_tree, start, end,
				   cached_state, GFP_NOFS);
}

/* see btrfs_writepage_start_hook for details on why this is required */
struct btrfs_writepage_fixup {
	struct page *page;
	struct btrfs_work work;
};

static void btrfs_writepage_fixup_worker(struct btrfs_work *work)
{
	struct btrfs_writepage_fixup *fixup;
	struct btrfs_ordered_extent *ordered;
	struct extent_state *cached_state = NULL;
	struct page *page;
	struct inode *inode;
	u64 page_start;
	u64 page_end;

	fixup = container_of(work, struct btrfs_writepage_fixup, work);
	page = fixup->page;
again:
	lock_page(page);
	if (!page->mapping || !PageDirty(page) || !PageChecked(page)) {
		ClearPageChecked(page);
		goto out_page;
	}

	inode = page->mapping->host;
	page_start = page_offset(page);
	page_end = page_offset(page) + PAGE_CACHE_SIZE - 1;

	lock_extent_bits(&BTRFS_I(inode)->io_tree, page_start, page_end, 0,
			 &cached_state, GFP_NOFS);

	/* already ordered? We're done */
	if (PagePrivate2(page))
		goto out;

	ordered = btrfs_lookup_ordered_extent(inode, page_start);
	if (ordered) {
		unlock_extent_cached(&BTRFS_I(inode)->io_tree, page_start,
				     page_end, &cached_state, GFP_NOFS);
		unlock_page(page);
		btrfs_start_ordered_extent(inode, ordered, 1);
		goto again;
	}

	BUG();
	btrfs_set_extent_delalloc(inode, page_start, page_end, &cached_state);
	ClearPageChecked(page);
out:
	unlock_extent_cached(&BTRFS_I(inode)->io_tree, page_start, page_end,
			     &cached_state, GFP_NOFS);
out_page:
	unlock_page(page);
	page_cache_release(page);
	kfree(fixup);
}

/*
 * There are a few paths in the higher layers of the kernel that directly
 * set the page dirty bit without asking the filesystem if it is a
 * good idea.  This causes problems because we want to make sure COW
 * properly happens and the data=ordered rules are followed.
 *
 * In our case any range that doesn't have the ORDERED bit set
 * hasn't been properly setup for IO.  We kick off an async process
 * to fix it up.  The async helper will wait for ordered extents, set
 * the delalloc bit and make it safe to write the page.
 */
static int btrfs_writepage_start_hook(struct page *page, u64 start, u64 end)
{
	struct inode *inode = page->mapping->host;
	struct btrfs_writepage_fixup *fixup;
	struct btrfs_root *root = BTRFS_I(inode)->root;

	/* this page is properly in the ordered list */
	if (TestClearPagePrivate2(page))
		return 0;

	if (PageChecked(page))
		return -EAGAIN;

	fixup = kzalloc(sizeof(*fixup), GFP_NOFS);
	if (!fixup)
		return -EAGAIN;

	SetPageChecked(page);
	page_cache_get(page);
	fixup->work.func = btrfs_writepage_fixup_worker;
	fixup->page = page;
	btrfs_queue_worker(&root->fs_info->fixup_workers, &fixup->work);
	return -EAGAIN;
}

static int insert_reserved_file_extent(struct btrfs_trans_handle *trans,
				       struct inode *inode, u64 file_pos,
				       u64 disk_bytenr, u64 disk_num_bytes,
				       u64 num_bytes, u64 ram_bytes,
				       u8 compression, u8 encryption,
				       u16 other_encoding, int extent_type)
{
	struct btrfs_root *root = BTRFS_I(inode)->root;
	struct btrfs_file_extent_item *fi;
	struct btrfs_path *path;
	struct extent_buffer *leaf;
	struct btrfs_key ins;
	u64 hint;
	int ret;

	path = btrfs_alloc_path();
	BUG_ON(!path);

	path->leave_spinning = 1;

	/*
	 * we may be replacing one extent in the tree with another.
	 * The new extent is pinned in the extent map, and we don't want
	 * to drop it from the cache until it is completely in the btree.
	 *
	 * So, tell btrfs_drop_extents to leave this extent in the cache.
	 * the caller is expected to unpin it and allow it to be merged
	 * with the others.
	 */
	ret = btrfs_drop_extents(trans, inode, file_pos, file_pos + num_bytes,
				 &hint, 0);
	BUG_ON(ret);

	ins.objectid = btrfs_ino(inode);
	ins.offset = file_pos;
	ins.type = BTRFS_EXTENT_DATA_KEY;
	ret = btrfs_insert_empty_item(trans, root, path, &ins, sizeof(*fi));
	BUG_ON(ret);
	leaf = path->nodes[0];
	fi = btrfs_item_ptr(leaf, path->slots[0],
			    struct btrfs_file_extent_item);
	btrfs_set_file_extent_generation(leaf, fi, trans->transid);
	btrfs_set_file_extent_type(leaf, fi, extent_type);
	btrfs_set_file_extent_disk_bytenr(leaf, fi, disk_bytenr);
	btrfs_set_file_extent_disk_num_bytes(leaf, fi, disk_num_bytes);
	btrfs_set_file_extent_offset(leaf, fi, 0);
	btrfs_set_file_extent_num_bytes(leaf, fi, num_bytes);
	btrfs_set_file_extent_ram_bytes(leaf, fi, ram_bytes);
	btrfs_set_file_extent_compression(leaf, fi, compression);
	btrfs_set_file_extent_encryption(leaf, fi, encryption);
	btrfs_set_file_extent_other_encoding(leaf, fi, other_encoding);

	btrfs_unlock_up_safe(path, 1);
	btrfs_set_lock_blocking(leaf);

	btrfs_mark_buffer_dirty(leaf);

	inode_add_bytes(inode, num_bytes);

	ins.objectid = disk_bytenr;
	ins.offset = disk_num_bytes;
	ins.type = BTRFS_EXTENT_ITEM_KEY;
	ret = btrfs_alloc_reserved_file_extent(trans, root,
					root->root_key.objectid,
					btrfs_ino(inode), file_pos, &ins);
	BUG_ON(ret);
	btrfs_free_path(path);

	return 0;
}

/*
 * helper function for btrfs_finish_ordered_io, this
 * just reads in some of the csum leaves to prime them into ram
 * before we start the transaction.  It limits the amount of btree
 * reads required while inside the transaction.
 */
/* as ordered data IO finishes, this gets called so we can finish
 * an ordered extent if the range of bytes in the file it covers are
 * fully written.
 */
static int btrfs_finish_ordered_io(struct inode *inode, u64 start, u64 end)
{
	struct btrfs_root *root = BTRFS_I(inode)->root;
	struct btrfs_trans_handle *trans = NULL;
	struct btrfs_ordered_extent *ordered_extent = NULL;
	struct extent_io_tree *io_tree = &BTRFS_I(inode)->io_tree;
	struct extent_state *cached_state = NULL;
	int compress_type = 0;
	int ret;
	bool nolock;

	ret = btrfs_dec_test_ordered_pending(inode, &ordered_extent, start,
					     end - start + 1);
	if (!ret)
		return 0;
	BUG_ON(!ordered_extent);

	nolock = is_free_space_inode(root, inode);

	if (test_bit(BTRFS_ORDERED_NOCOW, &ordered_extent->flags)) {
		BUG_ON(!list_empty(&ordered_extent->list));
		ret = btrfs_ordered_update_i_size(inode, 0, ordered_extent);
		if (!ret) {
			if (nolock)
				trans = btrfs_join_transaction_nolock(root, 1);
			else
				trans = btrfs_join_transaction(root, 1);
			BUG_ON(IS_ERR(trans));
			btrfs_set_trans_block_group(trans, inode);
			trans->block_rsv = &root->fs_info->delalloc_block_rsv;
			ret = btrfs_update_inode(trans, root, inode);
			BUG_ON(ret);
		}
		goto out;
	}

	lock_extent_bits(io_tree, ordered_extent->file_offset,
			 ordered_extent->file_offset + ordered_extent->len - 1,
			 0, &cached_state, GFP_NOFS);

	if (nolock)
		trans = btrfs_join_transaction_nolock(root, 1);
	else
		trans = btrfs_join_transaction(root, 1);
	BUG_ON(IS_ERR(trans));
	btrfs_set_trans_block_group(trans, inode);
	trans->block_rsv = &root->fs_info->delalloc_block_rsv;

	if (test_bit(BTRFS_ORDERED_COMPRESSED, &ordered_extent->flags))
		compress_type = ordered_extent->compress_type;
	if (test_bit(BTRFS_ORDERED_PREALLOC, &ordered_extent->flags)) {
		BUG_ON(compress_type);
		ret = btrfs_mark_extent_written(trans, inode,
						ordered_extent->file_offset,
						ordered_extent->file_offset +
						ordered_extent->len);
		BUG_ON(ret);
	} else {
		BUG_ON(root == root->fs_info->tree_root);
		ret = insert_reserved_file_extent(trans, inode,
						ordered_extent->file_offset,
						ordered_extent->start,
						ordered_extent->disk_len,
						ordered_extent->len,
						ordered_extent->len,
						compress_type, 0, 0,
						BTRFS_FILE_EXTENT_REG);
		unpin_extent_cache(&BTRFS_I(inode)->extent_tree,
				   ordered_extent->file_offset,
				   ordered_extent->len);
		BUG_ON(ret);
	}
	unlock_extent_cached(io_tree, ordered_extent->file_offset,
			     ordered_extent->file_offset +
			     ordered_extent->len - 1, &cached_state, GFP_NOFS);

	add_pending_csums(trans, inode, ordered_extent->file_offset,
			  &ordered_extent->list);

	ret = btrfs_ordered_update_i_size(inode, 0, ordered_extent);
	if (!ret) {
		ret = btrfs_update_inode(trans, root, inode);
		BUG_ON(ret);
	}
	ret = 0;
out:
	if (nolock) {
		if (trans)
			btrfs_end_transaction_nolock(trans, root);
	} else {
		btrfs_delalloc_release_metadata(inode, ordered_extent->len);
		if (trans)
			btrfs_end_transaction(trans, root);
	}

	/* once for us */
	btrfs_put_ordered_extent(ordered_extent);
	/* once for the tree */
	btrfs_put_ordered_extent(ordered_extent);

	return 0;
}

static int btrfs_writepage_end_io_hook(struct page *page, u64 start, u64 end,
				struct extent_state *state, int uptodate)
{
	trace_btrfs_writepage_end_io_hook(page, start, end, uptodate);

	ClearPagePrivate2(page);
	return btrfs_finish_ordered_io(page->mapping->host, start, end);
}

/*
 * When IO fails, either with EIO or csum verification fails, we
 * try other mirrors that might have a good copy of the data.  This
 * io_failure_record is used to record state as we go through all the
 * mirrors.  If another mirror has good data, the page is set up to date
 * and things continue.  If a good mirror can't be found, the original
 * bio end_io callback is called to indicate things have failed.
 */
struct io_failure_record {
	struct page *page;
	u64 start;
	u64 len;
	u64 logical;
	unsigned long bio_flags;
	int last_mirror;
};

static int btrfs_io_failed_hook(struct bio *failed_bio,
			 struct page *page, u64 start, u64 end,
			 struct extent_state *state)
{
	struct io_failure_record *failrec = NULL;
	u64 private;
	struct extent_map *em;
	struct inode *inode = page->mapping->host;
	struct extent_io_tree *failure_tree = &BTRFS_I(inode)->io_failure_tree;
	struct extent_map_tree *em_tree = &BTRFS_I(inode)->extent_tree;
	struct bio *bio;
	int num_copies;
	int ret;
	int rw;
	u64 logical;

	ret = get_state_private(failure_tree, start, &private);
	if (ret) {
		failrec = kmalloc(sizeof(*failrec), GFP_NOFS);
		if (!failrec)
			return -ENOMEM;
		failrec->start = start;
		failrec->len = end - start + 1;
		failrec->last_mirror = 0;
		failrec->bio_flags = 0;

		read_lock(&em_tree->lock);
		em = lookup_extent_mapping(em_tree, start, failrec->len);
		if (em->start > start || em->start + em->len < start) {
			free_extent_map(em);
			em = NULL;
		}
		read_unlock(&em_tree->lock);

		if (!em || IS_ERR(em)) {
			kfree(failrec);
			return -EIO;
		}
		logical = start - em->start;
		logical = em->block_start + logical;
		if (test_bit(EXTENT_FLAG_COMPRESSED, &em->flags)) {
			logical = em->block_start;
			failrec->bio_flags = EXTENT_BIO_COMPRESSED;
			extent_set_compress_type(&failrec->bio_flags,
						 em->compress_type);
		}
		failrec->logical = logical;
		free_extent_map(em);
		set_extent_bits(failure_tree, start, end, EXTENT_LOCKED |
				EXTENT_DIRTY, GFP_NOFS);
		set_state_private(failure_tree, start,
				 (u64)(unsigned long)failrec);
	} else {
		failrec = (struct io_failure_record *)(unsigned long)private;
	}
	num_copies = btrfs_num_copies(
			      &BTRFS_I(inode)->root->fs_info->mapping_tree,
			      failrec->logical, failrec->len);
	failrec->last_mirror++;
	if (!state) {
		spin_lock(&BTRFS_I(inode)->io_tree.lock);
		state = find_first_extent_bit_state(&BTRFS_I(inode)->io_tree,
						    failrec->start,
						    EXTENT_LOCKED);
		if (state && state->start != failrec->start)
			state = NULL;
		spin_unlock(&BTRFS_I(inode)->io_tree.lock);
	}
	if (!state || failrec->last_mirror > num_copies) {
		set_state_private(failure_tree, failrec->start, 0);
		clear_extent_bits(failure_tree, failrec->start,
				  failrec->start + failrec->len - 1,
				  EXTENT_LOCKED | EXTENT_DIRTY, GFP_NOFS);
		kfree(failrec);
		return -EIO;
	}
	bio = bio_alloc(GFP_NOFS, 1);
	bio->bi_private = state;
	bio->bi_end_io = failed_bio->bi_end_io;
	bio->bi_sector = failrec->logical >> 9;
	bio->bi_bdev = failed_bio->bi_bdev;
	bio->bi_size = 0;

	bio_add_page(bio, page, failrec->len, start - page_offset(page));
	if (failed_bio->bi_rw & REQ_WRITE)
		rw = WRITE;
	else
		rw = READ;

	ret = BTRFS_I(inode)->io_tree.ops->submit_bio_hook(inode, rw, bio,
						      failrec->last_mirror,
						      failrec->bio_flags, 0);
	return ret;
}

/*
 * each time an IO finishes, we do a fast check in the IO failure tree
 * to see if we need to process or clean up an io_failure_record
 */
static int btrfs_clean_io_failures(struct inode *inode, u64 start)
{
	u64 private;
	u64 private_failure;
	struct io_failure_record *failure;
	int ret;

	private = 0;
	if (count_range_bits(&BTRFS_I(inode)->io_failure_tree, &private,
			     (u64)-1, 1, EXTENT_DIRTY, 0)) {
		ret = get_state_private(&BTRFS_I(inode)->io_failure_tree,
					start, &private_failure);
		if (ret == 0) {
			failure = (struct io_failure_record *)(unsigned long)
				   private_failure;
			set_state_private(&BTRFS_I(inode)->io_failure_tree,
					  failure->start, 0);
			clear_extent_bits(&BTRFS_I(inode)->io_failure_tree,
					  failure->start,
					  failure->start + failure->len - 1,
					  EXTENT_DIRTY | EXTENT_LOCKED,
					  GFP_NOFS);
			kfree(failure);
		}
	}
	return 0;
}

/*
 * when reads are done, we need to check csums to verify the data is correct
 * if there's a match, we allow the bio to finish.  If not, we go through
 * the io_failure_record routines to find good copies
 */
static int btrfs_readpage_end_io_hook(struct page *page, u64 start, u64 end,
			       struct extent_state *state)
{
	size_t offset = start - ((u64)page->index << PAGE_CACHE_SHIFT);
	struct inode *inode = page->mapping->host;
	struct extent_io_tree *io_tree = &BTRFS_I(inode)->io_tree;
	char *kaddr;
	u64 private = ~(u32)0;
	int ret;
	struct btrfs_root *root = BTRFS_I(inode)->root;
	u32 csum = ~(u32)0;

	if (PageChecked(page)) {
		ClearPageChecked(page);
		goto good;
	}

	if (BTRFS_I(inode)->flags & BTRFS_INODE_NODATASUM)
		return 0;

	if (root->root_key.objectid == BTRFS_DATA_RELOC_TREE_OBJECTID &&
	    test_range_bit(io_tree, start, end, EXTENT_NODATASUM, 1, NULL)) {
		clear_extent_bits(io_tree, start, end, EXTENT_NODATASUM,
				  GFP_NOFS);
		return 0;
	}

	if (state && state->start == start) {
		private = state->private;
		ret = 0;
	} else {
		ret = get_state_private(io_tree, start, &private);
	}
	kaddr = kmap_atomic(page, KM_USER0);
	if (ret)
		goto zeroit;

	csum = btrfs_csum_data(root, kaddr + offset, csum,  end - start + 1);
	btrfs_csum_final(csum, (char *)&csum);
	if (csum != private)
		goto zeroit;

	kunmap_atomic(kaddr, KM_USER0);
good:
	/* if the io failure tree for this inode is non-empty,
	 * check to see if we've recovered from a failed IO
	 */
	btrfs_clean_io_failures(inode, start);
	return 0;

zeroit:
	if (printk_ratelimit()) {
		printk(KERN_INFO "btrfs csum failed ino %llu off %llu csum %u "
		       "private %llu\n",
		       (unsigned long long)btrfs_ino(page->mapping->host),
		       (unsigned long long)start, csum,
		       (unsigned long long)private);
	}
	memset(kaddr + offset, 1, end - start + 1);
	flush_dcache_page(page);
	kunmap_atomic(kaddr, KM_USER0);
	if (private == 0)
		return 0;
	return -EIO;
}

struct delayed_iput {
	struct list_head list;
	struct inode *inode;
};

void btrfs_add_delayed_iput(struct inode *inode)
{
	struct btrfs_fs_info *fs_info = BTRFS_I(inode)->root->fs_info;
	struct delayed_iput *delayed;

	if (atomic_add_unless(&inode->i_count, -1, 1))
		return;

	delayed = kmalloc(sizeof(*delayed), GFP_NOFS | __GFP_NOFAIL);
	delayed->inode = inode;

	spin_lock(&fs_info->delayed_iput_lock);
	list_add_tail(&delayed->list, &fs_info->delayed_iputs);
	spin_unlock(&fs_info->delayed_iput_lock);
}

void btrfs_run_delayed_iputs(struct btrfs_root *root)
{
	LIST_HEAD(list);
	struct btrfs_fs_info *fs_info = root->fs_info;
	struct delayed_iput *delayed;
	int empty;

	spin_lock(&fs_info->delayed_iput_lock);
	empty = list_empty(&fs_info->delayed_iputs);
	spin_unlock(&fs_info->delayed_iput_lock);
	if (empty)
		return;

	down_read(&root->fs_info->cleanup_work_sem);
	spin_lock(&fs_info->delayed_iput_lock);
	list_splice_init(&fs_info->delayed_iputs, &list);
	spin_unlock(&fs_info->delayed_iput_lock);

	while (!list_empty(&list)) {
		delayed = list_entry(list.next, struct delayed_iput, list);
		list_del(&delayed->list);
		iput(delayed->inode);
		kfree(delayed);
	}
	up_read(&root->fs_info->cleanup_work_sem);
}

/*
 * calculate extra metadata reservation when snapshotting a subvolume
 * contains orphan files.
 */
void btrfs_orphan_pre_snapshot(struct btrfs_trans_handle *trans,
				struct btrfs_pending_snapshot *pending,
				u64 *bytes_to_reserve)
{
	struct btrfs_root *root;
	struct btrfs_block_rsv *block_rsv;
	u64 num_bytes;
	int index;

	root = pending->root;
	if (!root->orphan_block_rsv || list_empty(&root->orphan_list))
		return;

	block_rsv = root->orphan_block_rsv;

	/* orphan block reservation for the snapshot */
	num_bytes = block_rsv->size;

	/*
	 * after the snapshot is created, COWing tree blocks may use more
	 * space than it frees. So we should make sure there is enough
	 * reserved space.
	 */
	index = trans->transid & 0x1;
	if (block_rsv->reserved + block_rsv->freed[index] < block_rsv->size) {
		num_bytes += block_rsv->size -
			     (block_rsv->reserved + block_rsv->freed[index]);
	}

	*bytes_to_reserve += num_bytes;
}

void btrfs_orphan_post_snapshot(struct btrfs_trans_handle *trans,
				struct btrfs_pending_snapshot *pending)
{
	struct btrfs_root *root = pending->root;
	struct btrfs_root *snap = pending->snap;
	struct btrfs_block_rsv *block_rsv;
	u64 num_bytes;
	int index;
	int ret;

	if (!root->orphan_block_rsv || list_empty(&root->orphan_list))
		return;

	/* refill source subvolume's orphan block reservation */
	block_rsv = root->orphan_block_rsv;
	index = trans->transid & 0x1;
	if (block_rsv->reserved + block_rsv->freed[index] < block_rsv->size) {
		num_bytes = block_rsv->size -
			    (block_rsv->reserved + block_rsv->freed[index]);
		ret = btrfs_block_rsv_migrate(&pending->block_rsv,
					      root->orphan_block_rsv,
					      num_bytes);
		BUG_ON(ret);
	}

	/* setup orphan block reservation for the snapshot */
	block_rsv = btrfs_alloc_block_rsv(snap);
	BUG_ON(!block_rsv);

	btrfs_add_durable_block_rsv(root->fs_info, block_rsv);
	snap->orphan_block_rsv = block_rsv;

	num_bytes = root->orphan_block_rsv->size;
	ret = btrfs_block_rsv_migrate(&pending->block_rsv,
				      block_rsv, num_bytes);
	BUG_ON(ret);

#if 0
	/* insert orphan item for the snapshot */
	WARN_ON(!root->orphan_item_inserted);
	ret = btrfs_insert_orphan_item(trans, root->fs_info->tree_root,
				       snap->root_key.objectid);
	BUG_ON(ret);
	snap->orphan_item_inserted = 1;
#endif
}

enum btrfs_orphan_cleanup_state {
	ORPHAN_CLEANUP_STARTED	= 1,
	ORPHAN_CLEANUP_DONE	= 2,
};

/*
 * This is called in transaction commmit time. If there are no orphan
 * files in the subvolume, it removes orphan item and frees block_rsv
 * structure.
 */
void btrfs_orphan_commit_root(struct btrfs_trans_handle *trans,
			      struct btrfs_root *root)
{
	int ret;

	if (!list_empty(&root->orphan_list) ||
	    root->orphan_cleanup_state != ORPHAN_CLEANUP_DONE)
		return;

	if (root->orphan_item_inserted &&
	    btrfs_root_refs(&root->root_item) > 0) {
		ret = btrfs_del_orphan_item(trans, root->fs_info->tree_root,
					    root->root_key.objectid);
		BUG_ON(ret);
		root->orphan_item_inserted = 0;
	}

	if (root->orphan_block_rsv) {
		WARN_ON(root->orphan_block_rsv->size > 0);
		btrfs_free_block_rsv(root, root->orphan_block_rsv);
		root->orphan_block_rsv = NULL;
	}
}

/*
 * This creates an orphan entry for the given inode in case something goes
 * wrong in the middle of an unlink/truncate.
 *
 * NOTE: caller of this function should reserve 5 units of metadata for
 *	 this function.
 */
int btrfs_orphan_add(struct btrfs_trans_handle *trans, struct inode *inode)
{
	struct btrfs_root *root = BTRFS_I(inode)->root;
	struct btrfs_block_rsv *block_rsv = NULL;
	int reserve = 0;
	int insert = 0;
	int ret;

	if (!root->orphan_block_rsv) {
		block_rsv = btrfs_alloc_block_rsv(root);
		BUG_ON(!block_rsv);
	}

	spin_lock(&root->orphan_lock);
	if (!root->orphan_block_rsv) {
		root->orphan_block_rsv = block_rsv;
	} else if (block_rsv) {
		btrfs_free_block_rsv(root, block_rsv);
		block_rsv = NULL;
	}

	if (list_empty(&BTRFS_I(inode)->i_orphan)) {
		list_add(&BTRFS_I(inode)->i_orphan, &root->orphan_list);
#if 0
		/*
		 * For proper ENOSPC handling, we should do orphan
		 * cleanup when mounting. But this introduces backward
		 * compatibility issue.
		 */
		if (!xchg(&root->orphan_item_inserted, 1))
			insert = 2;
		else
			insert = 1;
#endif
		insert = 1;
	}

	if (!BTRFS_I(inode)->orphan_meta_reserved) {
		BTRFS_I(inode)->orphan_meta_reserved = 1;
		reserve = 1;
	}
	spin_unlock(&root->orphan_lock);

	if (block_rsv)
		btrfs_add_durable_block_rsv(root->fs_info, block_rsv);

	/* grab metadata reservation from transaction handle */
	if (reserve) {
		ret = btrfs_orphan_reserve_metadata(trans, inode);
		BUG_ON(ret);
	}

	/* insert an orphan item to track this unlinked/truncated file */
	if (insert >= 1) {
		ret = btrfs_insert_orphan_item(trans, root, btrfs_ino(inode));
		BUG_ON(ret);
	}

	/* insert an orphan item to track subvolume contains orphan files */
	if (insert >= 2) {
		ret = btrfs_insert_orphan_item(trans, root->fs_info->tree_root,
					       root->root_key.objectid);
		BUG_ON(ret);
	}
	return 0;
}

/*
 * We have done the truncate/delete so we can go ahead and remove the orphan
 * item for this particular inode.
 */
int btrfs_orphan_del(struct btrfs_trans_handle *trans, struct inode *inode)
{
	struct btrfs_root *root = BTRFS_I(inode)->root;
	int delete_item = 0;
	int release_rsv = 0;
	int ret = 0;

	spin_lock(&root->orphan_lock);
	if (!list_empty(&BTRFS_I(inode)->i_orphan)) {
		list_del_init(&BTRFS_I(inode)->i_orphan);
		delete_item = 1;
	}

	if (BTRFS_I(inode)->orphan_meta_reserved) {
		BTRFS_I(inode)->orphan_meta_reserved = 0;
		release_rsv = 1;
	}
	spin_unlock(&root->orphan_lock);

	if (trans && delete_item) {
		ret = btrfs_del_orphan_item(trans, root, btrfs_ino(inode));
		BUG_ON(ret);
	}

	if (release_rsv)
		btrfs_orphan_release_metadata(inode);

	return 0;
}

/*
 * this cleans up any orphans that may be left on the list from the last use
 * of this root.
 */
int btrfs_orphan_cleanup(struct btrfs_root *root)
{
	struct btrfs_path *path;
	struct extent_buffer *leaf;
	struct btrfs_key key, found_key;
	struct btrfs_trans_handle *trans;
	struct inode *inode;
	int ret = 0, nr_unlink = 0, nr_truncate = 0;

	if (cmpxchg(&root->orphan_cleanup_state, 0, ORPHAN_CLEANUP_STARTED))
		return 0;

	path = btrfs_alloc_path();
	if (!path) {
		ret = -ENOMEM;
		goto out;
	}
	path->reada = -1;

	key.objectid = BTRFS_ORPHAN_OBJECTID;
	btrfs_set_key_type(&key, BTRFS_ORPHAN_ITEM_KEY);
	key.offset = (u64)-1;

	while (1) {
		ret = btrfs_search_slot(NULL, root, &key, path, 0, 0);
		if (ret < 0)
			goto out;

		/*
		 * if ret == 0 means we found what we were searching for, which
		 * is weird, but possible, so only screw with path if we didn't
		 * find the key and see if we have stuff that matches
		 */
		if (ret > 0) {
			ret = 0;
			if (path->slots[0] == 0)
				break;
			path->slots[0]--;
		}

		/* pull out the item */
		leaf = path->nodes[0];
		btrfs_item_key_to_cpu(leaf, &found_key, path->slots[0]);

		/* make sure the item matches what we want */
		if (found_key.objectid != BTRFS_ORPHAN_OBJECTID)
			break;
		if (btrfs_key_type(&found_key) != BTRFS_ORPHAN_ITEM_KEY)
			break;

		/* release the path since we're done with it */
		btrfs_release_path(root, path);

		/*
		 * this is where we are basically btrfs_lookup, without the
		 * crossing root thing.  we store the inode number in the
		 * offset of the orphan item.
		 */
		found_key.objectid = found_key.offset;
		found_key.type = BTRFS_INODE_ITEM_KEY;
		found_key.offset = 0;
		inode = btrfs_iget(root->fs_info->sb, &found_key, root, NULL);
		if (IS_ERR(inode)) {
			ret = PTR_ERR(inode);
			goto out;
		}

		/*
		 * add this inode to the orphan list so btrfs_orphan_del does
		 * the proper thing when we hit it
		 */
		spin_lock(&root->orphan_lock);
		list_add(&BTRFS_I(inode)->i_orphan, &root->orphan_list);
		spin_unlock(&root->orphan_lock);

		/*
		 * if this is a bad inode, means we actually succeeded in
		 * removing the inode, but not the orphan record, which means
		 * we need to manually delete the orphan since iput will just
		 * do a destroy_inode
		 */
		if (is_bad_inode(inode)) {
			trans = btrfs_start_transaction(root, 0);
			if (IS_ERR(trans)) {
				ret = PTR_ERR(trans);
				goto out;
			}
			btrfs_orphan_del(trans, inode);
			btrfs_end_transaction(trans, root);
			iput(inode);
			continue;
		}

		/* if we have links, this was a truncate, lets do that */
		if (inode->i_nlink) {
			if (!S_ISREG(inode->i_mode)) {
				WARN_ON(1);
				iput(inode);
				continue;
			}
			nr_truncate++;
			ret = btrfs_truncate(inode);
		} else {
			nr_unlink++;
		}

		/* this will do delete_inode and everything for us */
		iput(inode);
		if (ret)
			goto out;
	}
	root->orphan_cleanup_state = ORPHAN_CLEANUP_DONE;

	if (root->orphan_block_rsv)
		btrfs_block_rsv_release(root, root->orphan_block_rsv,
					(u64)-1);

	if (root->orphan_block_rsv || root->orphan_item_inserted) {
		trans = btrfs_join_transaction(root, 1);
		if (!IS_ERR(trans))
			btrfs_end_transaction(trans, root);
	}

	if (nr_unlink)
		printk(KERN_INFO "btrfs: unlinked %d orphans\n", nr_unlink);
	if (nr_truncate)
		printk(KERN_INFO "btrfs: truncated %d orphans\n", nr_truncate);

out:
	if (ret)
		printk(KERN_CRIT "btrfs: could not do orphan cleanup %d\n", ret);
	btrfs_free_path(path);
	return ret;
}

/*
 * very simple check to peek ahead in the leaf looking for xattrs.  If we
 * don't find any xattrs, we know there can't be any acls.
 *
 * slot is the slot the inode is in, objectid is the objectid of the inode
 */
static noinline int acls_after_inode_item(struct extent_buffer *leaf,
					  int slot, u64 objectid)
{
	u32 nritems = btrfs_header_nritems(leaf);
	struct btrfs_key found_key;
	int scanned = 0;

	slot++;
	while (slot < nritems) {
		btrfs_item_key_to_cpu(leaf, &found_key, slot);

		/* we found a different objectid, there must not be acls */
		if (found_key.objectid != objectid)
			return 0;

		/* we found an xattr, assume we've got an acl */
		if (found_key.type == BTRFS_XATTR_ITEM_KEY)
			return 1;

		/*
		 * we found a key greater than an xattr key, there can't
		 * be any acls later on
		 */
		if (found_key.type > BTRFS_XATTR_ITEM_KEY)
			return 0;

		slot++;
		scanned++;

		/*
		 * it goes inode, inode backrefs, xattrs, extents,
		 * so if there are a ton of hard links to an inode there can
		 * be a lot of backrefs.  Don't waste time searching too hard,
		 * this is just an optimization
		 */
		if (scanned >= 8)
			break;
	}
	/* we hit the end of the leaf before we found an xattr or
	 * something larger than an xattr.  We have to assume the inode
	 * has acls
	 */
	return 1;
}

/*
 * read an inode from the btree into the in-memory inode
 */
static void btrfs_read_locked_inode(struct inode *inode)
{
	struct btrfs_path *path;
	struct extent_buffer *leaf;
	struct btrfs_inode_item *inode_item;
	struct btrfs_timespec *tspec;
	struct btrfs_root *root = BTRFS_I(inode)->root;
	struct btrfs_key location;
	int maybe_acls;
	u64 alloc_group_block;
	u32 rdev;
	int ret;

	path = btrfs_alloc_path();
	BUG_ON(!path);
	memcpy(&location, &BTRFS_I(inode)->location, sizeof(location));

	ret = btrfs_lookup_inode(NULL, root, path, &location, 0);
	if (ret)
		goto make_bad;

	leaf = path->nodes[0];
	inode_item = btrfs_item_ptr(leaf, path->slots[0],
				    struct btrfs_inode_item);

	inode->i_mode = btrfs_inode_mode(leaf, inode_item);
	inode->i_nlink = btrfs_inode_nlink(leaf, inode_item);
	inode->i_uid = btrfs_inode_uid(leaf, inode_item);
	inode->i_gid = btrfs_inode_gid(leaf, inode_item);
	btrfs_i_size_write(inode, btrfs_inode_size(leaf, inode_item));

	tspec = btrfs_inode_atime(inode_item);
	inode->i_atime.tv_sec = btrfs_timespec_sec(leaf, tspec);
	inode->i_atime.tv_nsec = btrfs_timespec_nsec(leaf, tspec);

	tspec = btrfs_inode_mtime(inode_item);
	inode->i_mtime.tv_sec = btrfs_timespec_sec(leaf, tspec);
	inode->i_mtime.tv_nsec = btrfs_timespec_nsec(leaf, tspec);

	tspec = btrfs_inode_ctime(inode_item);
	inode->i_ctime.tv_sec = btrfs_timespec_sec(leaf, tspec);
	inode->i_ctime.tv_nsec = btrfs_timespec_nsec(leaf, tspec);

	inode_set_bytes(inode, btrfs_inode_nbytes(leaf, inode_item));
	BTRFS_I(inode)->generation = btrfs_inode_generation(leaf, inode_item);
	BTRFS_I(inode)->sequence = btrfs_inode_sequence(leaf, inode_item);
	inode->i_generation = BTRFS_I(inode)->generation;
	inode->i_rdev = 0;
	rdev = btrfs_inode_rdev(leaf, inode_item);

	BTRFS_I(inode)->index_cnt = (u64)-1;
	BTRFS_I(inode)->flags = btrfs_inode_flags(leaf, inode_item);

	alloc_group_block = btrfs_inode_block_group(leaf, inode_item);

	/*
	 * try to precache a NULL acl entry for files that don't have
	 * any xattrs or acls
	 */
	maybe_acls = acls_after_inode_item(leaf, path->slots[0],
					   btrfs_ino(inode));
	if (!maybe_acls)
		cache_no_acl(inode);

	BTRFS_I(inode)->block_group = btrfs_find_block_group(root, 0,
						alloc_group_block, 0);
	btrfs_free_path(path);
	inode_item = NULL;

	switch (inode->i_mode & S_IFMT) {
	case S_IFREG:
		inode->i_mapping->a_ops = &btrfs_aops;
		inode->i_mapping->backing_dev_info = &root->fs_info->bdi;
		BTRFS_I(inode)->io_tree.ops = &btrfs_extent_io_ops;
		inode->i_fop = &btrfs_file_operations;
		inode->i_op = &btrfs_file_inode_operations;
		break;
	case S_IFDIR:
		inode->i_fop = &btrfs_dir_file_operations;
		if (root == root->fs_info->tree_root)
			inode->i_op = &btrfs_dir_ro_inode_operations;
		else
			inode->i_op = &btrfs_dir_inode_operations;
		break;
	case S_IFLNK:
		inode->i_op = &btrfs_symlink_inode_operations;
		inode->i_mapping->a_ops = &btrfs_symlink_aops;
		inode->i_mapping->backing_dev_info = &root->fs_info->bdi;
		break;
	default:
		inode->i_op = &btrfs_special_inode_operations;
		init_special_inode(inode, inode->i_mode, rdev);
		break;
	}

	btrfs_update_iflags(inode);
	return;

make_bad:
	btrfs_free_path(path);
	make_bad_inode(inode);
}

/*
 * given a leaf and an inode, copy the inode fields into the leaf
 */
static void fill_inode_item(struct btrfs_trans_handle *trans,
			    struct extent_buffer *leaf,
			    struct btrfs_inode_item *item,
			    struct inode *inode)
{
	if (!leaf->map_token)
		map_private_extent_buffer(leaf, (unsigned long)item,
					  sizeof(struct btrfs_inode_item),
					  &leaf->map_token, &leaf->kaddr,
					  &leaf->map_start, &leaf->map_len,
					  KM_USER1);

	btrfs_set_inode_uid(leaf, item, inode->i_uid);
	btrfs_set_inode_gid(leaf, item, inode->i_gid);
	btrfs_set_inode_size(leaf, item, BTRFS_I(inode)->disk_i_size);
	btrfs_set_inode_mode(leaf, item, inode->i_mode);
	btrfs_set_inode_nlink(leaf, item, inode->i_nlink);

	btrfs_set_timespec_sec(leaf, btrfs_inode_atime(item),
			       inode->i_atime.tv_sec);
	btrfs_set_timespec_nsec(leaf, btrfs_inode_atime(item),
				inode->i_atime.tv_nsec);

	btrfs_set_timespec_sec(leaf, btrfs_inode_mtime(item),
			       inode->i_mtime.tv_sec);
	btrfs_set_timespec_nsec(leaf, btrfs_inode_mtime(item),
				inode->i_mtime.tv_nsec);

	btrfs_set_timespec_sec(leaf, btrfs_inode_ctime(item),
			       inode->i_ctime.tv_sec);
	btrfs_set_timespec_nsec(leaf, btrfs_inode_ctime(item),
				inode->i_ctime.tv_nsec);

	btrfs_set_inode_nbytes(leaf, item, inode_get_bytes(inode));
	btrfs_set_inode_generation(leaf, item, BTRFS_I(inode)->generation);
	btrfs_set_inode_sequence(leaf, item, BTRFS_I(inode)->sequence);
	btrfs_set_inode_transid(leaf, item, trans->transid);
	btrfs_set_inode_rdev(leaf, item, inode->i_rdev);
	btrfs_set_inode_flags(leaf, item, BTRFS_I(inode)->flags);
	btrfs_set_inode_block_group(leaf, item, BTRFS_I(inode)->block_group);

	if (leaf->map_token) {
		unmap_extent_buffer(leaf, leaf->map_token, KM_USER1);
		leaf->map_token = NULL;
	}
}

/*
 * copy everything in the in-memory inode into the btree.
 */
noinline int btrfs_update_inode(struct btrfs_trans_handle *trans,
				struct btrfs_root *root, struct inode *inode)
{
	struct btrfs_inode_item *inode_item;
	struct btrfs_path *path;
	struct extent_buffer *leaf;
	int ret;

	/*
	 * If root is tree root, it means this inode is used to
	 * store free space information. And these inodes are updated
	 * when committing the transaction, so they needn't delaye to
	 * be updated, or deadlock will occured.
	 */
	if (likely(root != root->fs_info->tree_root)) {
		ret = btrfs_delayed_update_inode(trans, root, inode);
		if (!ret)
			btrfs_set_inode_last_trans(trans, inode);
		return ret;
	}

	path = btrfs_alloc_path();
	if (!path)
		return -ENOMEM;

	path->leave_spinning = 1;
	ret = btrfs_lookup_inode(trans, root, path, &BTRFS_I(inode)->location,
				 1);
	if (ret) {
		if (ret > 0)
			ret = -ENOENT;
		goto failed;
	}

	btrfs_unlock_up_safe(path, 1);
	leaf = path->nodes[0];
	inode_item = btrfs_item_ptr(leaf, path->slots[0],
				    struct btrfs_inode_item);

	fill_inode_item(trans, leaf, inode_item, inode);
	btrfs_mark_buffer_dirty(leaf);
	btrfs_set_inode_last_trans(trans, inode);
	ret = 0;
failed:
	btrfs_free_path(path);
	return ret;
}

/*
 * unlink helper that gets used here in inode.c and in the tree logging
 * recovery code.  It remove a link in a directory with a given name, and
 * also drops the back refs in the inode to the directory
 */
static int __btrfs_unlink_inode(struct btrfs_trans_handle *trans,
				struct btrfs_root *root,
				struct inode *dir, struct inode *inode,
				const char *name, int name_len)
{
	struct btrfs_path *path;
	int ret = 0;
	struct extent_buffer *leaf;
	struct btrfs_dir_item *di;
	struct btrfs_key key;
	u64 index;
	u64 ino = btrfs_ino(inode);
	u64 dir_ino = btrfs_ino(dir);

	path = btrfs_alloc_path();
	if (!path) {
		ret = -ENOMEM;
		goto out;
	}

	path->leave_spinning = 1;
	di = btrfs_lookup_dir_item(trans, root, path, dir_ino,
				    name, name_len, -1);
	if (IS_ERR(di)) {
		ret = PTR_ERR(di);
		goto err;
	}
	if (!di) {
		ret = -ENOENT;
		goto err;
	}
	leaf = path->nodes[0];
	btrfs_dir_item_key_to_cpu(leaf, di, &key);
	ret = btrfs_delete_one_dir_name(trans, root, path, di);
	if (ret)
		goto err;
	btrfs_release_path(root, path);

	ret = btrfs_del_inode_ref(trans, root, name, name_len, ino,
				  dir_ino, &index);
	if (ret) {
		printk(KERN_INFO "btrfs failed to delete reference to %.*s, "
		       "inode %llu parent %llu\n", name_len, name,
		       (unsigned long long)ino, (unsigned long long)dir_ino);
		goto err;
	}

<<<<<<< HEAD
	di = btrfs_lookup_dir_index_item(trans, root, path, dir_ino,
					 index, name, name_len, -1);
	if (IS_ERR(di)) {
		ret = PTR_ERR(di);
		goto err;
	}
	if (!di) {
		ret = -ENOENT;
=======
	ret = btrfs_delete_delayed_dir_index(trans, root, dir, index);
	if (ret)
>>>>>>> 16cdcec7
		goto err;

	ret = btrfs_del_inode_ref_in_log(trans, root, name, name_len,
					 inode, dir_ino);
	BUG_ON(ret != 0 && ret != -ENOENT);

	ret = btrfs_del_dir_entries_in_log(trans, root, name, name_len,
					   dir, index);
	if (ret == -ENOENT)
		ret = 0;
err:
	btrfs_free_path(path);
	if (ret)
		goto out;

	btrfs_i_size_write(dir, dir->i_size - name_len * 2);
	inode->i_ctime = dir->i_mtime = dir->i_ctime = CURRENT_TIME;
	btrfs_update_inode(trans, root, dir);
out:
	return ret;
}

int btrfs_unlink_inode(struct btrfs_trans_handle *trans,
		       struct btrfs_root *root,
		       struct inode *dir, struct inode *inode,
		       const char *name, int name_len)
{
	int ret;
	ret = __btrfs_unlink_inode(trans, root, dir, inode, name, name_len);
	if (!ret) {
		btrfs_drop_nlink(inode);
		ret = btrfs_update_inode(trans, root, inode);
	}
	return ret;
}
		

/* helper to check if there is any shared block in the path */
static int check_path_shared(struct btrfs_root *root,
			     struct btrfs_path *path)
{
	struct extent_buffer *eb;
	int level;
	u64 refs = 1;

	for (level = 0; level < BTRFS_MAX_LEVEL; level++) {
		int ret;

		if (!path->nodes[level])
			break;
		eb = path->nodes[level];
		if (!btrfs_block_can_be_shared(root, eb))
			continue;
		ret = btrfs_lookup_extent_info(NULL, root, eb->start, eb->len,
					       &refs, NULL);
		if (refs > 1)
			return 1;
	}
	return 0;
}

/*
 * helper to start transaction for unlink and rmdir.
 *
 * unlink and rmdir are special in btrfs, they do not always free space.
 * so in enospc case, we should make sure they will free space before
 * allowing them to use the global metadata reservation.
 */
static struct btrfs_trans_handle *__unlink_start_trans(struct inode *dir,
						       struct dentry *dentry)
{
	struct btrfs_trans_handle *trans;
	struct btrfs_root *root = BTRFS_I(dir)->root;
	struct btrfs_path *path;
	struct btrfs_inode_ref *ref;
	struct btrfs_dir_item *di;
	struct inode *inode = dentry->d_inode;
	u64 index;
	int check_link = 1;
	int err = -ENOSPC;
	int ret;
	u64 ino = btrfs_ino(inode);
	u64 dir_ino = btrfs_ino(dir);

	trans = btrfs_start_transaction(root, 10);
	if (!IS_ERR(trans) || PTR_ERR(trans) != -ENOSPC)
		return trans;

	if (ino == BTRFS_EMPTY_SUBVOL_DIR_OBJECTID)
		return ERR_PTR(-ENOSPC);

	/* check if there is someone else holds reference */
	if (S_ISDIR(inode->i_mode) && atomic_read(&inode->i_count) > 1)
		return ERR_PTR(-ENOSPC);

	if (atomic_read(&inode->i_count) > 2)
		return ERR_PTR(-ENOSPC);

	if (xchg(&root->fs_info->enospc_unlink, 1))
		return ERR_PTR(-ENOSPC);

	path = btrfs_alloc_path();
	if (!path) {
		root->fs_info->enospc_unlink = 0;
		return ERR_PTR(-ENOMEM);
	}

	trans = btrfs_start_transaction(root, 0);
	if (IS_ERR(trans)) {
		btrfs_free_path(path);
		root->fs_info->enospc_unlink = 0;
		return trans;
	}

	path->skip_locking = 1;
	path->search_commit_root = 1;

	ret = btrfs_lookup_inode(trans, root, path,
				&BTRFS_I(dir)->location, 0);
	if (ret < 0) {
		err = ret;
		goto out;
	}
	if (ret == 0) {
		if (check_path_shared(root, path))
			goto out;
	} else {
		check_link = 0;
	}
	btrfs_release_path(root, path);

	ret = btrfs_lookup_inode(trans, root, path,
				&BTRFS_I(inode)->location, 0);
	if (ret < 0) {
		err = ret;
		goto out;
	}
	if (ret == 0) {
		if (check_path_shared(root, path))
			goto out;
	} else {
		check_link = 0;
	}
	btrfs_release_path(root, path);

	if (ret == 0 && S_ISREG(inode->i_mode)) {
		ret = btrfs_lookup_file_extent(trans, root, path,
					       ino, (u64)-1, 0);
		if (ret < 0) {
			err = ret;
			goto out;
		}
		BUG_ON(ret == 0);
		if (check_path_shared(root, path))
			goto out;
		btrfs_release_path(root, path);
	}

	if (!check_link) {
		err = 0;
		goto out;
	}

	di = btrfs_lookup_dir_item(trans, root, path, dir_ino,
				dentry->d_name.name, dentry->d_name.len, 0);
	if (IS_ERR(di)) {
		err = PTR_ERR(di);
		goto out;
	}
	if (di) {
		if (check_path_shared(root, path))
			goto out;
	} else {
		err = 0;
		goto out;
	}
	btrfs_release_path(root, path);

	ref = btrfs_lookup_inode_ref(trans, root, path,
				dentry->d_name.name, dentry->d_name.len,
				ino, dir_ino, 0);
	if (IS_ERR(ref)) {
		err = PTR_ERR(ref);
		goto out;
	}
	BUG_ON(!ref);
	if (check_path_shared(root, path))
		goto out;
	index = btrfs_inode_ref_index(path->nodes[0], ref);
	btrfs_release_path(root, path);

<<<<<<< HEAD
	di = btrfs_lookup_dir_index_item(trans, root, path, dir_ino, index,
=======
	/*
	 * This is a commit root search, if we can lookup inode item and other
	 * relative items in the commit root, it means the transaction of
	 * dir/file creation has been committed, and the dir index item that we
	 * delay to insert has also been inserted into the commit root. So
	 * we needn't worry about the delayed insertion of the dir index item
	 * here.
	 */
	di = btrfs_lookup_dir_index_item(trans, root, path, dir->i_ino, index,
>>>>>>> 16cdcec7
				dentry->d_name.name, dentry->d_name.len, 0);
	if (IS_ERR(di)) {
		err = PTR_ERR(di);
		goto out;
	}
	BUG_ON(ret == -ENOENT);
	if (check_path_shared(root, path))
		goto out;

	err = 0;
out:
	btrfs_free_path(path);
	if (err) {
		btrfs_end_transaction(trans, root);
		root->fs_info->enospc_unlink = 0;
		return ERR_PTR(err);
	}

	trans->block_rsv = &root->fs_info->global_block_rsv;
	return trans;
}

static void __unlink_end_trans(struct btrfs_trans_handle *trans,
			       struct btrfs_root *root)
{
	if (trans->block_rsv == &root->fs_info->global_block_rsv) {
		BUG_ON(!root->fs_info->enospc_unlink);
		root->fs_info->enospc_unlink = 0;
	}
	btrfs_end_transaction_throttle(trans, root);
}

static int btrfs_unlink(struct inode *dir, struct dentry *dentry)
{
	struct btrfs_root *root = BTRFS_I(dir)->root;
	struct btrfs_trans_handle *trans;
	struct inode *inode = dentry->d_inode;
	int ret;
	unsigned long nr = 0;

	trans = __unlink_start_trans(dir, dentry);
	if (IS_ERR(trans))
		return PTR_ERR(trans);

	btrfs_set_trans_block_group(trans, dir);

	btrfs_record_unlink_dir(trans, dir, dentry->d_inode, 0);

	ret = btrfs_unlink_inode(trans, root, dir, dentry->d_inode,
				 dentry->d_name.name, dentry->d_name.len);
	BUG_ON(ret);

	if (inode->i_nlink == 0) {
		ret = btrfs_orphan_add(trans, inode);
		BUG_ON(ret);
	}

	nr = trans->blocks_used;
	__unlink_end_trans(trans, root);
	btrfs_btree_balance_dirty(root, nr);
	return ret;
}

int btrfs_unlink_subvol(struct btrfs_trans_handle *trans,
			struct btrfs_root *root,
			struct inode *dir, u64 objectid,
			const char *name, int name_len)
{
	struct btrfs_path *path;
	struct extent_buffer *leaf;
	struct btrfs_dir_item *di;
	struct btrfs_key key;
	u64 index;
	int ret;
	u64 dir_ino = btrfs_ino(dir);

	path = btrfs_alloc_path();
	if (!path)
		return -ENOMEM;

	di = btrfs_lookup_dir_item(trans, root, path, dir_ino,
				   name, name_len, -1);
	BUG_ON(!di || IS_ERR(di));

	leaf = path->nodes[0];
	btrfs_dir_item_key_to_cpu(leaf, di, &key);
	WARN_ON(key.type != BTRFS_ROOT_ITEM_KEY || key.objectid != objectid);
	ret = btrfs_delete_one_dir_name(trans, root, path, di);
	BUG_ON(ret);
	btrfs_release_path(root, path);

	ret = btrfs_del_root_ref(trans, root->fs_info->tree_root,
				 objectid, root->root_key.objectid,
				 dir_ino, &index, name, name_len);
	if (ret < 0) {
		BUG_ON(ret != -ENOENT);
		di = btrfs_search_dir_index_item(root, path, dir_ino,
						 name, name_len);
		BUG_ON(!di || IS_ERR(di));

		leaf = path->nodes[0];
		btrfs_item_key_to_cpu(leaf, &key, path->slots[0]);
		btrfs_release_path(root, path);
		index = key.offset;
	}
	btrfs_release_path(root, path);

<<<<<<< HEAD
	di = btrfs_lookup_dir_index_item(trans, root, path, dir_ino,
					 index, name, name_len, -1);
	BUG_ON(!di || IS_ERR(di));

	leaf = path->nodes[0];
	btrfs_dir_item_key_to_cpu(leaf, di, &key);
	WARN_ON(key.type != BTRFS_ROOT_ITEM_KEY || key.objectid != objectid);
	ret = btrfs_delete_one_dir_name(trans, root, path, di);
=======
	ret = btrfs_delete_delayed_dir_index(trans, root, dir, index);
>>>>>>> 16cdcec7
	BUG_ON(ret);

	btrfs_i_size_write(dir, dir->i_size - name_len * 2);
	dir->i_mtime = dir->i_ctime = CURRENT_TIME;
	ret = btrfs_update_inode(trans, root, dir);
	BUG_ON(ret);

	return 0;
}

static int btrfs_rmdir(struct inode *dir, struct dentry *dentry)
{
	struct inode *inode = dentry->d_inode;
	int err = 0;
	struct btrfs_root *root = BTRFS_I(dir)->root;
	struct btrfs_trans_handle *trans;
	unsigned long nr = 0;

	if (inode->i_size > BTRFS_EMPTY_DIR_SIZE ||
	    btrfs_ino(inode) == BTRFS_FIRST_FREE_OBJECTID)
		return -ENOTEMPTY;

	trans = __unlink_start_trans(dir, dentry);
	if (IS_ERR(trans))
		return PTR_ERR(trans);

	btrfs_set_trans_block_group(trans, dir);

	if (unlikely(btrfs_ino(inode) == BTRFS_EMPTY_SUBVOL_DIR_OBJECTID)) {
		err = btrfs_unlink_subvol(trans, root, dir,
					  BTRFS_I(inode)->location.objectid,
					  dentry->d_name.name,
					  dentry->d_name.len);
		goto out;
	}

	err = btrfs_orphan_add(trans, inode);
	if (err)
		goto out;

	/* now the directory is empty */
	err = btrfs_unlink_inode(trans, root, dir, dentry->d_inode,
				 dentry->d_name.name, dentry->d_name.len);
	if (!err)
		btrfs_i_size_write(inode, 0);
out:
	nr = trans->blocks_used;
	__unlink_end_trans(trans, root);
	btrfs_btree_balance_dirty(root, nr);

	return err;
}

#if 0
/*
 * when truncating bytes in a file, it is possible to avoid reading
 * the leaves that contain only checksum items.  This can be the
 * majority of the IO required to delete a large file, but it must
 * be done carefully.
 *
 * The keys in the level just above the leaves are checked to make sure
 * the lowest key in a given leaf is a csum key, and starts at an offset
 * after the new  size.
 *
 * Then the key for the next leaf is checked to make sure it also has
 * a checksum item for the same file.  If it does, we know our target leaf
 * contains only checksum items, and it can be safely freed without reading
 * it.
 *
 * This is just an optimization targeted at large files.  It may do
 * nothing.  It will return 0 unless things went badly.
 */
static noinline int drop_csum_leaves(struct btrfs_trans_handle *trans,
				     struct btrfs_root *root,
				     struct btrfs_path *path,
				     struct inode *inode, u64 new_size)
{
	struct btrfs_key key;
	int ret;
	int nritems;
	struct btrfs_key found_key;
	struct btrfs_key other_key;
	struct btrfs_leaf_ref *ref;
	u64 leaf_gen;
	u64 leaf_start;

	path->lowest_level = 1;
	key.objectid = inode->i_ino;
	key.type = BTRFS_CSUM_ITEM_KEY;
	key.offset = new_size;
again:
	ret = btrfs_search_slot(trans, root, &key, path, -1, 1);
	if (ret < 0)
		goto out;

	if (path->nodes[1] == NULL) {
		ret = 0;
		goto out;
	}
	ret = 0;
	btrfs_node_key_to_cpu(path->nodes[1], &found_key, path->slots[1]);
	nritems = btrfs_header_nritems(path->nodes[1]);

	if (!nritems)
		goto out;

	if (path->slots[1] >= nritems)
		goto next_node;

	/* did we find a key greater than anything we want to delete? */
	if (found_key.objectid > inode->i_ino ||
	   (found_key.objectid == inode->i_ino && found_key.type > key.type))
		goto out;

	/* we check the next key in the node to make sure the leave contains
	 * only checksum items.  This comparison doesn't work if our
	 * leaf is the last one in the node
	 */
	if (path->slots[1] + 1 >= nritems) {
next_node:
		/* search forward from the last key in the node, this
		 * will bring us into the next node in the tree
		 */
		btrfs_node_key_to_cpu(path->nodes[1], &found_key, nritems - 1);

		/* unlikely, but we inc below, so check to be safe */
		if (found_key.offset == (u64)-1)
			goto out;

		/* search_forward needs a path with locks held, do the
		 * search again for the original key.  It is possible
		 * this will race with a balance and return a path that
		 * we could modify, but this drop is just an optimization
		 * and is allowed to miss some leaves.
		 */
		btrfs_release_path(root, path);
		found_key.offset++;

		/* setup a max key for search_forward */
		other_key.offset = (u64)-1;
		other_key.type = key.type;
		other_key.objectid = key.objectid;

		path->keep_locks = 1;
		ret = btrfs_search_forward(root, &found_key, &other_key,
					   path, 0, 0);
		path->keep_locks = 0;
		if (ret || found_key.objectid != key.objectid ||
		    found_key.type != key.type) {
			ret = 0;
			goto out;
		}

		key.offset = found_key.offset;
		btrfs_release_path(root, path);
		cond_resched();
		goto again;
	}

	/* we know there's one more slot after us in the tree,
	 * read that key so we can verify it is also a checksum item
	 */
	btrfs_node_key_to_cpu(path->nodes[1], &other_key, path->slots[1] + 1);

	if (found_key.objectid < inode->i_ino)
		goto next_key;

	if (found_key.type != key.type || found_key.offset < new_size)
		goto next_key;

	/*
	 * if the key for the next leaf isn't a csum key from this objectid,
	 * we can't be sure there aren't good items inside this leaf.
	 * Bail out
	 */
	if (other_key.objectid != inode->i_ino || other_key.type != key.type)
		goto out;

	leaf_start = btrfs_node_blockptr(path->nodes[1], path->slots[1]);
	leaf_gen = btrfs_node_ptr_generation(path->nodes[1], path->slots[1]);
	/*
	 * it is safe to delete this leaf, it contains only
	 * csum items from this inode at an offset >= new_size
	 */
	ret = btrfs_del_leaf(trans, root, path, leaf_start);
	BUG_ON(ret);

	if (root->ref_cows && leaf_gen < trans->transid) {
		ref = btrfs_alloc_leaf_ref(root, 0);
		if (ref) {
			ref->root_gen = root->root_key.offset;
			ref->bytenr = leaf_start;
			ref->owner = 0;
			ref->generation = leaf_gen;
			ref->nritems = 0;

			btrfs_sort_leaf_ref(ref);

			ret = btrfs_add_leaf_ref(root, ref, 0);
			WARN_ON(ret);
			btrfs_free_leaf_ref(root, ref);
		} else {
			WARN_ON(1);
		}
	}
next_key:
	btrfs_release_path(root, path);

	if (other_key.objectid == inode->i_ino &&
	    other_key.type == key.type && other_key.offset > key.offset) {
		key.offset = other_key.offset;
		cond_resched();
		goto again;
	}
	ret = 0;
out:
	/* fixup any changes we've made to the path */
	path->lowest_level = 0;
	path->keep_locks = 0;
	btrfs_release_path(root, path);
	return ret;
}

#endif

/*
 * this can truncate away extent items, csum items and directory items.
 * It starts at a high offset and removes keys until it can't find
 * any higher than new_size
 *
 * csum items that cross the new i_size are truncated to the new size
 * as well.
 *
 * min_type is the minimum key type to truncate down to.  If set to 0, this
 * will kill all the items on this inode, including the INODE_ITEM_KEY.
 */
int btrfs_truncate_inode_items(struct btrfs_trans_handle *trans,
			       struct btrfs_root *root,
			       struct inode *inode,
			       u64 new_size, u32 min_type)
{
	struct btrfs_path *path;
	struct extent_buffer *leaf;
	struct btrfs_file_extent_item *fi;
	struct btrfs_key key;
	struct btrfs_key found_key;
	u64 extent_start = 0;
	u64 extent_num_bytes = 0;
	u64 extent_offset = 0;
	u64 item_end = 0;
	u64 mask = root->sectorsize - 1;
	u32 found_type = (u8)-1;
	int found_extent;
	int del_item;
	int pending_del_nr = 0;
	int pending_del_slot = 0;
	int extent_type = -1;
	int encoding;
	int ret;
	int err = 0;
	u64 ino = btrfs_ino(inode);

	BUG_ON(new_size > 0 && min_type != BTRFS_EXTENT_DATA_KEY);

	if (root->ref_cows || root == root->fs_info->tree_root)
		btrfs_drop_extent_cache(inode, new_size & (~mask), (u64)-1, 0);

	/*
	 * This function is also used to drop the items in the log tree before
	 * we relog the inode, so if root != BTRFS_I(inode)->root, it means
	 * it is used to drop the loged items. So we shouldn't kill the delayed
	 * items.
	 */
	if (min_type == 0 && root == BTRFS_I(inode)->root)
		btrfs_kill_delayed_inode_items(inode);

	path = btrfs_alloc_path();
	BUG_ON(!path);
	path->reada = -1;

	key.objectid = ino;
	key.offset = (u64)-1;
	key.type = (u8)-1;

search_again:
	path->leave_spinning = 1;
	ret = btrfs_search_slot(trans, root, &key, path, -1, 1);
	if (ret < 0) {
		err = ret;
		goto out;
	}

	if (ret > 0) {
		/* there are no items in the tree for us to truncate, we're
		 * done
		 */
		if (path->slots[0] == 0)
			goto out;
		path->slots[0]--;
	}

	while (1) {
		fi = NULL;
		leaf = path->nodes[0];
		btrfs_item_key_to_cpu(leaf, &found_key, path->slots[0]);
		found_type = btrfs_key_type(&found_key);
		encoding = 0;

		if (found_key.objectid != ino)
			break;

		if (found_type < min_type)
			break;

		item_end = found_key.offset;
		if (found_type == BTRFS_EXTENT_DATA_KEY) {
			fi = btrfs_item_ptr(leaf, path->slots[0],
					    struct btrfs_file_extent_item);
			extent_type = btrfs_file_extent_type(leaf, fi);
			encoding = btrfs_file_extent_compression(leaf, fi);
			encoding |= btrfs_file_extent_encryption(leaf, fi);
			encoding |= btrfs_file_extent_other_encoding(leaf, fi);

			if (extent_type != BTRFS_FILE_EXTENT_INLINE) {
				item_end +=
				    btrfs_file_extent_num_bytes(leaf, fi);
			} else if (extent_type == BTRFS_FILE_EXTENT_INLINE) {
				item_end += btrfs_file_extent_inline_len(leaf,
									 fi);
			}
			item_end--;
		}
		if (found_type > min_type) {
			del_item = 1;
		} else {
			if (item_end < new_size)
				break;
			if (found_key.offset >= new_size)
				del_item = 1;
			else
				del_item = 0;
		}
		found_extent = 0;
		/* FIXME, shrink the extent if the ref count is only 1 */
		if (found_type != BTRFS_EXTENT_DATA_KEY)
			goto delete;

		if (extent_type != BTRFS_FILE_EXTENT_INLINE) {
			u64 num_dec;
			extent_start = btrfs_file_extent_disk_bytenr(leaf, fi);
			if (!del_item && !encoding) {
				u64 orig_num_bytes =
					btrfs_file_extent_num_bytes(leaf, fi);
				extent_num_bytes = new_size -
					found_key.offset + root->sectorsize - 1;
				extent_num_bytes = extent_num_bytes &
					~((u64)root->sectorsize - 1);
				btrfs_set_file_extent_num_bytes(leaf, fi,
							 extent_num_bytes);
				num_dec = (orig_num_bytes -
					   extent_num_bytes);
				if (root->ref_cows && extent_start != 0)
					inode_sub_bytes(inode, num_dec);
				btrfs_mark_buffer_dirty(leaf);
			} else {
				extent_num_bytes =
					btrfs_file_extent_disk_num_bytes(leaf,
									 fi);
				extent_offset = found_key.offset -
					btrfs_file_extent_offset(leaf, fi);

				/* FIXME blocksize != 4096 */
				num_dec = btrfs_file_extent_num_bytes(leaf, fi);
				if (extent_start != 0) {
					found_extent = 1;
					if (root->ref_cows)
						inode_sub_bytes(inode, num_dec);
				}
			}
		} else if (extent_type == BTRFS_FILE_EXTENT_INLINE) {
			/*
			 * we can't truncate inline items that have had
			 * special encodings
			 */
			if (!del_item &&
			    btrfs_file_extent_compression(leaf, fi) == 0 &&
			    btrfs_file_extent_encryption(leaf, fi) == 0 &&
			    btrfs_file_extent_other_encoding(leaf, fi) == 0) {
				u32 size = new_size - found_key.offset;

				if (root->ref_cows) {
					inode_sub_bytes(inode, item_end + 1 -
							new_size);
				}
				size =
				    btrfs_file_extent_calc_inline_size(size);
				ret = btrfs_truncate_item(trans, root, path,
							  size, 1);
				BUG_ON(ret);
			} else if (root->ref_cows) {
				inode_sub_bytes(inode, item_end + 1 -
						found_key.offset);
			}
		}
delete:
		if (del_item) {
			if (!pending_del_nr) {
				/* no pending yet, add ourselves */
				pending_del_slot = path->slots[0];
				pending_del_nr = 1;
			} else if (pending_del_nr &&
				   path->slots[0] + 1 == pending_del_slot) {
				/* hop on the pending chunk */
				pending_del_nr++;
				pending_del_slot = path->slots[0];
			} else {
				BUG();
			}
		} else {
			break;
		}
		if (found_extent && (root->ref_cows ||
				     root == root->fs_info->tree_root)) {
			btrfs_set_path_blocking(path);
			ret = btrfs_free_extent(trans, root, extent_start,
						extent_num_bytes, 0,
						btrfs_header_owner(leaf),
						ino, extent_offset);
			BUG_ON(ret);
		}

		if (found_type == BTRFS_INODE_ITEM_KEY)
			break;

		if (path->slots[0] == 0 ||
		    path->slots[0] != pending_del_slot) {
			if (root->ref_cows &&
			    BTRFS_I(inode)->location.objectid !=
						BTRFS_FREE_INO_OBJECTID) {
				err = -EAGAIN;
				goto out;
			}
			if (pending_del_nr) {
				ret = btrfs_del_items(trans, root, path,
						pending_del_slot,
						pending_del_nr);
				BUG_ON(ret);
				pending_del_nr = 0;
			}
			btrfs_release_path(root, path);
			goto search_again;
		} else {
			path->slots[0]--;
		}
	}
out:
	if (pending_del_nr) {
		ret = btrfs_del_items(trans, root, path, pending_del_slot,
				      pending_del_nr);
		BUG_ON(ret);
	}
	btrfs_free_path(path);
	return err;
}

/*
 * taken from block_truncate_page, but does cow as it zeros out
 * any bytes left in the last page in the file.
 */
static int btrfs_truncate_page(struct address_space *mapping, loff_t from)
{
	struct inode *inode = mapping->host;
	struct btrfs_root *root = BTRFS_I(inode)->root;
	struct extent_io_tree *io_tree = &BTRFS_I(inode)->io_tree;
	struct btrfs_ordered_extent *ordered;
	struct extent_state *cached_state = NULL;
	char *kaddr;
	u32 blocksize = root->sectorsize;
	pgoff_t index = from >> PAGE_CACHE_SHIFT;
	unsigned offset = from & (PAGE_CACHE_SIZE-1);
	struct page *page;
	int ret = 0;
	u64 page_start;
	u64 page_end;

	if ((offset & (blocksize - 1)) == 0)
		goto out;
	ret = btrfs_delalloc_reserve_space(inode, PAGE_CACHE_SIZE);
	if (ret)
		goto out;

	ret = -ENOMEM;
again:
	page = grab_cache_page(mapping, index);
	if (!page) {
		btrfs_delalloc_release_space(inode, PAGE_CACHE_SIZE);
		goto out;
	}

	page_start = page_offset(page);
	page_end = page_start + PAGE_CACHE_SIZE - 1;

	if (!PageUptodate(page)) {
		ret = btrfs_readpage(NULL, page);
		lock_page(page);
		if (page->mapping != mapping) {
			unlock_page(page);
			page_cache_release(page);
			goto again;
		}
		if (!PageUptodate(page)) {
			ret = -EIO;
			goto out_unlock;
		}
	}
	wait_on_page_writeback(page);

	lock_extent_bits(io_tree, page_start, page_end, 0, &cached_state,
			 GFP_NOFS);
	set_page_extent_mapped(page);

	ordered = btrfs_lookup_ordered_extent(inode, page_start);
	if (ordered) {
		unlock_extent_cached(io_tree, page_start, page_end,
				     &cached_state, GFP_NOFS);
		unlock_page(page);
		page_cache_release(page);
		btrfs_start_ordered_extent(inode, ordered, 1);
		btrfs_put_ordered_extent(ordered);
		goto again;
	}

	clear_extent_bit(&BTRFS_I(inode)->io_tree, page_start, page_end,
			  EXTENT_DIRTY | EXTENT_DELALLOC | EXTENT_DO_ACCOUNTING,
			  0, 0, &cached_state, GFP_NOFS);

	ret = btrfs_set_extent_delalloc(inode, page_start, page_end,
					&cached_state);
	if (ret) {
		unlock_extent_cached(io_tree, page_start, page_end,
				     &cached_state, GFP_NOFS);
		goto out_unlock;
	}

	ret = 0;
	if (offset != PAGE_CACHE_SIZE) {
		kaddr = kmap(page);
		memset(kaddr + offset, 0, PAGE_CACHE_SIZE - offset);
		flush_dcache_page(page);
		kunmap(page);
	}
	ClearPageChecked(page);
	set_page_dirty(page);
	unlock_extent_cached(io_tree, page_start, page_end, &cached_state,
			     GFP_NOFS);

out_unlock:
	if (ret)
		btrfs_delalloc_release_space(inode, PAGE_CACHE_SIZE);
	unlock_page(page);
	page_cache_release(page);
out:
	return ret;
}

/*
 * This function puts in dummy file extents for the area we're creating a hole
 * for.  So if we are truncating this file to a larger size we need to insert
 * these file extents so that btrfs_get_extent will return a EXTENT_MAP_HOLE for
 * the range between oldsize and size
 */
int btrfs_cont_expand(struct inode *inode, loff_t oldsize, loff_t size)
{
	struct btrfs_trans_handle *trans;
	struct btrfs_root *root = BTRFS_I(inode)->root;
	struct extent_io_tree *io_tree = &BTRFS_I(inode)->io_tree;
	struct extent_map *em = NULL;
	struct extent_state *cached_state = NULL;
	u64 mask = root->sectorsize - 1;
	u64 hole_start = (oldsize + mask) & ~mask;
	u64 block_end = (size + mask) & ~mask;
	u64 last_byte;
	u64 cur_offset;
	u64 hole_size;
	int err = 0;

	if (size <= hole_start)
		return 0;

	while (1) {
		struct btrfs_ordered_extent *ordered;
		btrfs_wait_ordered_range(inode, hole_start,
					 block_end - hole_start);
		lock_extent_bits(io_tree, hole_start, block_end - 1, 0,
				 &cached_state, GFP_NOFS);
		ordered = btrfs_lookup_ordered_extent(inode, hole_start);
		if (!ordered)
			break;
		unlock_extent_cached(io_tree, hole_start, block_end - 1,
				     &cached_state, GFP_NOFS);
		btrfs_put_ordered_extent(ordered);
	}

	cur_offset = hole_start;
	while (1) {
		em = btrfs_get_extent(inode, NULL, 0, cur_offset,
				block_end - cur_offset, 0);
		BUG_ON(IS_ERR(em) || !em);
		last_byte = min(extent_map_end(em), block_end);
		last_byte = (last_byte + mask) & ~mask;
		if (!test_bit(EXTENT_FLAG_PREALLOC, &em->flags)) {
			u64 hint_byte = 0;
			hole_size = last_byte - cur_offset;

			trans = btrfs_start_transaction(root, 2);
			if (IS_ERR(trans)) {
				err = PTR_ERR(trans);
				break;
			}
			btrfs_set_trans_block_group(trans, inode);

			err = btrfs_drop_extents(trans, inode, cur_offset,
						 cur_offset + hole_size,
						 &hint_byte, 1);
			if (err)
				break;

			err = btrfs_insert_file_extent(trans, root,
					btrfs_ino(inode), cur_offset, 0,
					0, hole_size, 0, hole_size,
					0, 0, 0);
			if (err)
				break;

			btrfs_drop_extent_cache(inode, hole_start,
					last_byte - 1, 0);

			btrfs_end_transaction(trans, root);
		}
		free_extent_map(em);
		em = NULL;
		cur_offset = last_byte;
		if (cur_offset >= block_end)
			break;
	}

	free_extent_map(em);
	unlock_extent_cached(io_tree, hole_start, block_end - 1, &cached_state,
			     GFP_NOFS);
	return err;
}

static int btrfs_setsize(struct inode *inode, loff_t newsize)
{
	loff_t oldsize = i_size_read(inode);
	int ret;

	if (newsize == oldsize)
		return 0;

	if (newsize > oldsize) {
		i_size_write(inode, newsize);
		btrfs_ordered_update_i_size(inode, i_size_read(inode), NULL);
		truncate_pagecache(inode, oldsize, newsize);
		ret = btrfs_cont_expand(inode, oldsize, newsize);
		if (ret) {
			btrfs_setsize(inode, oldsize);
			return ret;
		}

		mark_inode_dirty(inode);
	} else {

		/*
		 * We're truncating a file that used to have good data down to
		 * zero. Make sure it gets into the ordered flush list so that
		 * any new writes get down to disk quickly.
		 */
		if (newsize == 0)
			BTRFS_I(inode)->ordered_data_close = 1;

		/* we don't support swapfiles, so vmtruncate shouldn't fail */
		truncate_setsize(inode, newsize);
		ret = btrfs_truncate(inode);
	}

	return ret;
}

static int btrfs_setattr(struct dentry *dentry, struct iattr *attr)
{
	struct inode *inode = dentry->d_inode;
	struct btrfs_root *root = BTRFS_I(inode)->root;
	int err;

	if (btrfs_root_readonly(root))
		return -EROFS;

	err = inode_change_ok(inode, attr);
	if (err)
		return err;

	if (S_ISREG(inode->i_mode) && (attr->ia_valid & ATTR_SIZE)) {
		err = btrfs_setsize(inode, attr->ia_size);
		if (err)
			return err;
	}

	if (attr->ia_valid) {
		setattr_copy(inode, attr);
		mark_inode_dirty(inode);

		if (attr->ia_valid & ATTR_MODE)
			err = btrfs_acl_chmod(inode);
	}

	return err;
}

void btrfs_evict_inode(struct inode *inode)
{
	struct btrfs_trans_handle *trans;
	struct btrfs_root *root = BTRFS_I(inode)->root;
	unsigned long nr;
	int ret;

	trace_btrfs_inode_evict(inode);

	truncate_inode_pages(&inode->i_data, 0);
	if (inode->i_nlink && (btrfs_root_refs(&root->root_item) != 0 ||
			       is_free_space_inode(root, inode)))
		goto no_delete;

	if (is_bad_inode(inode)) {
		btrfs_orphan_del(NULL, inode);
		goto no_delete;
	}
	/* do we really want it for ->i_nlink > 0 and zero btrfs_root_refs? */
	btrfs_wait_ordered_range(inode, 0, (u64)-1);

	if (root->fs_info->log_root_recovering) {
		BUG_ON(!list_empty(&BTRFS_I(inode)->i_orphan));
		goto no_delete;
	}

	if (inode->i_nlink > 0) {
		BUG_ON(btrfs_root_refs(&root->root_item) != 0);
		goto no_delete;
	}

	btrfs_i_size_write(inode, 0);

	while (1) {
		trans = btrfs_start_transaction(root, 0);
		BUG_ON(IS_ERR(trans));
		btrfs_set_trans_block_group(trans, inode);
		trans->block_rsv = root->orphan_block_rsv;

		ret = btrfs_block_rsv_check(trans, root,
					    root->orphan_block_rsv, 0, 5);
		if (ret) {
			BUG_ON(ret != -EAGAIN);
			ret = btrfs_commit_transaction(trans, root);
			BUG_ON(ret);
			continue;
		}

		ret = btrfs_truncate_inode_items(trans, root, inode, 0, 0);
		if (ret != -EAGAIN)
			break;

		nr = trans->blocks_used;
		btrfs_end_transaction(trans, root);
		trans = NULL;
		btrfs_btree_balance_dirty(root, nr);

	}

	if (ret == 0) {
		ret = btrfs_orphan_del(trans, inode);
		BUG_ON(ret);
	}

	if (!(root == root->fs_info->tree_root ||
	      root->root_key.objectid == BTRFS_TREE_RELOC_OBJECTID))
		btrfs_return_ino(root, btrfs_ino(inode));

	nr = trans->blocks_used;
	btrfs_end_transaction(trans, root);
	btrfs_btree_balance_dirty(root, nr);
no_delete:
	end_writeback(inode);
	return;
}

/*
 * this returns the key found in the dir entry in the location pointer.
 * If no dir entries were found, location->objectid is 0.
 */
static int btrfs_inode_by_name(struct inode *dir, struct dentry *dentry,
			       struct btrfs_key *location)
{
	const char *name = dentry->d_name.name;
	int namelen = dentry->d_name.len;
	struct btrfs_dir_item *di;
	struct btrfs_path *path;
	struct btrfs_root *root = BTRFS_I(dir)->root;
	int ret = 0;

	path = btrfs_alloc_path();
	BUG_ON(!path);

	di = btrfs_lookup_dir_item(NULL, root, path, btrfs_ino(dir), name,
				    namelen, 0);
	if (IS_ERR(di))
		ret = PTR_ERR(di);

	if (!di || IS_ERR(di))
		goto out_err;

	btrfs_dir_item_key_to_cpu(path->nodes[0], di, location);
out:
	btrfs_free_path(path);
	return ret;
out_err:
	location->objectid = 0;
	goto out;
}

/*
 * when we hit a tree root in a directory, the btrfs part of the inode
 * needs to be changed to reflect the root directory of the tree root.  This
 * is kind of like crossing a mount point.
 */
static int fixup_tree_root_location(struct btrfs_root *root,
				    struct inode *dir,
				    struct dentry *dentry,
				    struct btrfs_key *location,
				    struct btrfs_root **sub_root)
{
	struct btrfs_path *path;
	struct btrfs_root *new_root;
	struct btrfs_root_ref *ref;
	struct extent_buffer *leaf;
	int ret;
	int err = 0;

	path = btrfs_alloc_path();
	if (!path) {
		err = -ENOMEM;
		goto out;
	}

	err = -ENOENT;
	ret = btrfs_find_root_ref(root->fs_info->tree_root, path,
				  BTRFS_I(dir)->root->root_key.objectid,
				  location->objectid);
	if (ret) {
		if (ret < 0)
			err = ret;
		goto out;
	}

	leaf = path->nodes[0];
	ref = btrfs_item_ptr(leaf, path->slots[0], struct btrfs_root_ref);
	if (btrfs_root_ref_dirid(leaf, ref) != btrfs_ino(dir) ||
	    btrfs_root_ref_name_len(leaf, ref) != dentry->d_name.len)
		goto out;

	ret = memcmp_extent_buffer(leaf, dentry->d_name.name,
				   (unsigned long)(ref + 1),
				   dentry->d_name.len);
	if (ret)
		goto out;

	btrfs_release_path(root->fs_info->tree_root, path);

	new_root = btrfs_read_fs_root_no_name(root->fs_info, location);
	if (IS_ERR(new_root)) {
		err = PTR_ERR(new_root);
		goto out;
	}

	if (btrfs_root_refs(&new_root->root_item) == 0) {
		err = -ENOENT;
		goto out;
	}

	*sub_root = new_root;
	location->objectid = btrfs_root_dirid(&new_root->root_item);
	location->type = BTRFS_INODE_ITEM_KEY;
	location->offset = 0;
	err = 0;
out:
	btrfs_free_path(path);
	return err;
}

static void inode_tree_add(struct inode *inode)
{
	struct btrfs_root *root = BTRFS_I(inode)->root;
	struct btrfs_inode *entry;
	struct rb_node **p;
	struct rb_node *parent;
	u64 ino = btrfs_ino(inode);
again:
	p = &root->inode_tree.rb_node;
	parent = NULL;

	if (inode_unhashed(inode))
		return;

	spin_lock(&root->inode_lock);
	while (*p) {
		parent = *p;
		entry = rb_entry(parent, struct btrfs_inode, rb_node);

		if (ino < btrfs_ino(&entry->vfs_inode))
			p = &parent->rb_left;
		else if (ino > btrfs_ino(&entry->vfs_inode))
			p = &parent->rb_right;
		else {
			WARN_ON(!(entry->vfs_inode.i_state &
				  (I_WILL_FREE | I_FREEING)));
			rb_erase(parent, &root->inode_tree);
			RB_CLEAR_NODE(parent);
			spin_unlock(&root->inode_lock);
			goto again;
		}
	}
	rb_link_node(&BTRFS_I(inode)->rb_node, parent, p);
	rb_insert_color(&BTRFS_I(inode)->rb_node, &root->inode_tree);
	spin_unlock(&root->inode_lock);
}

static void inode_tree_del(struct inode *inode)
{
	struct btrfs_root *root = BTRFS_I(inode)->root;
	int empty = 0;

	spin_lock(&root->inode_lock);
	if (!RB_EMPTY_NODE(&BTRFS_I(inode)->rb_node)) {
		rb_erase(&BTRFS_I(inode)->rb_node, &root->inode_tree);
		RB_CLEAR_NODE(&BTRFS_I(inode)->rb_node);
		empty = RB_EMPTY_ROOT(&root->inode_tree);
	}
	spin_unlock(&root->inode_lock);

	/*
	 * Free space cache has inodes in the tree root, but the tree root has a
	 * root_refs of 0, so this could end up dropping the tree root as a
	 * snapshot, so we need the extra !root->fs_info->tree_root check to
	 * make sure we don't drop it.
	 */
	if (empty && btrfs_root_refs(&root->root_item) == 0 &&
	    root != root->fs_info->tree_root) {
		synchronize_srcu(&root->fs_info->subvol_srcu);
		spin_lock(&root->inode_lock);
		empty = RB_EMPTY_ROOT(&root->inode_tree);
		spin_unlock(&root->inode_lock);
		if (empty)
			btrfs_add_dead_root(root);
	}
}

int btrfs_invalidate_inodes(struct btrfs_root *root)
{
	struct rb_node *node;
	struct rb_node *prev;
	struct btrfs_inode *entry;
	struct inode *inode;
	u64 objectid = 0;

	WARN_ON(btrfs_root_refs(&root->root_item) != 0);

	spin_lock(&root->inode_lock);
again:
	node = root->inode_tree.rb_node;
	prev = NULL;
	while (node) {
		prev = node;
		entry = rb_entry(node, struct btrfs_inode, rb_node);

		if (objectid < btrfs_ino(&entry->vfs_inode))
			node = node->rb_left;
		else if (objectid > btrfs_ino(&entry->vfs_inode))
			node = node->rb_right;
		else
			break;
	}
	if (!node) {
		while (prev) {
			entry = rb_entry(prev, struct btrfs_inode, rb_node);
			if (objectid <= btrfs_ino(&entry->vfs_inode)) {
				node = prev;
				break;
			}
			prev = rb_next(prev);
		}
	}
	while (node) {
		entry = rb_entry(node, struct btrfs_inode, rb_node);
		objectid = btrfs_ino(&entry->vfs_inode) + 1;
		inode = igrab(&entry->vfs_inode);
		if (inode) {
			spin_unlock(&root->inode_lock);
			if (atomic_read(&inode->i_count) > 1)
				d_prune_aliases(inode);
			/*
			 * btrfs_drop_inode will have it removed from
			 * the inode cache when its usage count
			 * hits zero.
			 */
			iput(inode);
			cond_resched();
			spin_lock(&root->inode_lock);
			goto again;
		}

		if (cond_resched_lock(&root->inode_lock))
			goto again;

		node = rb_next(node);
	}
	spin_unlock(&root->inode_lock);
	return 0;
}

static int btrfs_init_locked_inode(struct inode *inode, void *p)
{
	struct btrfs_iget_args *args = p;
	inode->i_ino = args->ino;
	BTRFS_I(inode)->root = args->root;
	btrfs_set_inode_space_info(args->root, inode);
	return 0;
}

static int btrfs_find_actor(struct inode *inode, void *opaque)
{
	struct btrfs_iget_args *args = opaque;
	return args->ino == btrfs_ino(inode) &&
		args->root == BTRFS_I(inode)->root;
}

static struct inode *btrfs_iget_locked(struct super_block *s,
				       u64 objectid,
				       struct btrfs_root *root)
{
	struct inode *inode;
	struct btrfs_iget_args args;
	args.ino = objectid;
	args.root = root;

	inode = iget5_locked(s, objectid, btrfs_find_actor,
			     btrfs_init_locked_inode,
			     (void *)&args);
	return inode;
}

/* Get an inode object given its location and corresponding root.
 * Returns in *is_new if the inode was read from disk
 */
struct inode *btrfs_iget(struct super_block *s, struct btrfs_key *location,
			 struct btrfs_root *root, int *new)
{
	struct inode *inode;

	inode = btrfs_iget_locked(s, location->objectid, root);
	if (!inode)
		return ERR_PTR(-ENOMEM);

	if (inode->i_state & I_NEW) {
		BTRFS_I(inode)->root = root;
		memcpy(&BTRFS_I(inode)->location, location, sizeof(*location));
		btrfs_read_locked_inode(inode);
		inode_tree_add(inode);
		unlock_new_inode(inode);
		if (new)
			*new = 1;
	}

	return inode;
}

static struct inode *new_simple_dir(struct super_block *s,
				    struct btrfs_key *key,
				    struct btrfs_root *root)
{
	struct inode *inode = new_inode(s);

	if (!inode)
		return ERR_PTR(-ENOMEM);

	BTRFS_I(inode)->root = root;
	memcpy(&BTRFS_I(inode)->location, key, sizeof(*key));
	BTRFS_I(inode)->dummy_inode = 1;

	inode->i_ino = BTRFS_EMPTY_SUBVOL_DIR_OBJECTID;
	inode->i_op = &simple_dir_inode_operations;
	inode->i_fop = &simple_dir_operations;
	inode->i_mode = S_IFDIR | S_IRUGO | S_IWUSR | S_IXUGO;
	inode->i_mtime = inode->i_atime = inode->i_ctime = CURRENT_TIME;

	return inode;
}

struct inode *btrfs_lookup_dentry(struct inode *dir, struct dentry *dentry)
{
	struct inode *inode;
	struct btrfs_root *root = BTRFS_I(dir)->root;
	struct btrfs_root *sub_root = root;
	struct btrfs_key location;
	int index;
	int ret;

	if (dentry->d_name.len > BTRFS_NAME_LEN)
		return ERR_PTR(-ENAMETOOLONG);

	ret = btrfs_inode_by_name(dir, dentry, &location);

	if (ret < 0)
		return ERR_PTR(ret);

	if (location.objectid == 0)
		return NULL;

	if (location.type == BTRFS_INODE_ITEM_KEY) {
		inode = btrfs_iget(dir->i_sb, &location, root, NULL);
		return inode;
	}

	BUG_ON(location.type != BTRFS_ROOT_ITEM_KEY);

	index = srcu_read_lock(&root->fs_info->subvol_srcu);
	ret = fixup_tree_root_location(root, dir, dentry,
				       &location, &sub_root);
	if (ret < 0) {
		if (ret != -ENOENT)
			inode = ERR_PTR(ret);
		else
			inode = new_simple_dir(dir->i_sb, &location, sub_root);
	} else {
		inode = btrfs_iget(dir->i_sb, &location, sub_root, NULL);
	}
	srcu_read_unlock(&root->fs_info->subvol_srcu, index);

	if (!IS_ERR(inode) && root != sub_root) {
		down_read(&root->fs_info->cleanup_work_sem);
		if (!(inode->i_sb->s_flags & MS_RDONLY))
			ret = btrfs_orphan_cleanup(sub_root);
		up_read(&root->fs_info->cleanup_work_sem);
		if (ret)
			inode = ERR_PTR(ret);
	}

	return inode;
}

static int btrfs_dentry_delete(const struct dentry *dentry)
{
	struct btrfs_root *root;

	if (!dentry->d_inode && !IS_ROOT(dentry))
		dentry = dentry->d_parent;

	if (dentry->d_inode) {
		root = BTRFS_I(dentry->d_inode)->root;
		if (btrfs_root_refs(&root->root_item) == 0)
			return 1;
	}
	return 0;
}

static struct dentry *btrfs_lookup(struct inode *dir, struct dentry *dentry,
				   struct nameidata *nd)
{
	struct inode *inode;

	inode = btrfs_lookup_dentry(dir, dentry);
	if (IS_ERR(inode))
		return ERR_CAST(inode);

	return d_splice_alias(inode, dentry);
}

unsigned char btrfs_filetype_table[] = {
	DT_UNKNOWN, DT_REG, DT_DIR, DT_CHR, DT_BLK, DT_FIFO, DT_SOCK, DT_LNK
};

static int btrfs_real_readdir(struct file *filp, void *dirent,
			      filldir_t filldir)
{
	struct inode *inode = filp->f_dentry->d_inode;
	struct btrfs_root *root = BTRFS_I(inode)->root;
	struct btrfs_item *item;
	struct btrfs_dir_item *di;
	struct btrfs_key key;
	struct btrfs_key found_key;
	struct btrfs_path *path;
	struct list_head ins_list;
	struct list_head del_list;
	int ret;
	struct extent_buffer *leaf;
	int slot;
	unsigned char d_type;
	int over = 0;
	u32 di_cur;
	u32 di_total;
	u32 di_len;
	int key_type = BTRFS_DIR_INDEX_KEY;
	char tmp_name[32];
	char *name_ptr;
	int name_len;
	int is_curr = 0;	/* filp->f_pos points to the current index? */

	/* FIXME, use a real flag for deciding about the key type */
	if (root->fs_info->tree_root == root)
		key_type = BTRFS_DIR_ITEM_KEY;

	/* special case for "." */
	if (filp->f_pos == 0) {
		over = filldir(dirent, ".", 1, 1, btrfs_ino(inode), DT_DIR);
		if (over)
			return 0;
		filp->f_pos = 1;
	}
	/* special case for .., just use the back ref */
	if (filp->f_pos == 1) {
		u64 pino = parent_ino(filp->f_path.dentry);
		over = filldir(dirent, "..", 2,
			       2, pino, DT_DIR);
		if (over)
			return 0;
		filp->f_pos = 2;
	}
	path = btrfs_alloc_path();
	if (!path)
		return -ENOMEM;
	path->reada = 2;

	if (key_type == BTRFS_DIR_INDEX_KEY) {
		INIT_LIST_HEAD(&ins_list);
		INIT_LIST_HEAD(&del_list);
		btrfs_get_delayed_items(inode, &ins_list, &del_list);
	}

	btrfs_set_key_type(&key, key_type);
	key.offset = filp->f_pos;
	key.objectid = btrfs_ino(inode);

	ret = btrfs_search_slot(NULL, root, &key, path, 0, 0);
	if (ret < 0)
		goto err;

	while (1) {
		leaf = path->nodes[0];
		slot = path->slots[0];
		if (slot >= btrfs_header_nritems(leaf)) {
			ret = btrfs_next_leaf(root, path);
			if (ret < 0)
				goto err;
			else if (ret > 0)
				break;
			continue;
		}

		item = btrfs_item_nr(leaf, slot);
		btrfs_item_key_to_cpu(leaf, &found_key, slot);

		if (found_key.objectid != key.objectid)
			break;
		if (btrfs_key_type(&found_key) != key_type)
			break;
		if (found_key.offset < filp->f_pos)
			goto next;
		if (key_type == BTRFS_DIR_INDEX_KEY &&
		    btrfs_should_delete_dir_index(&del_list,
						  found_key.offset))
			goto next;

		filp->f_pos = found_key.offset;
		is_curr = 1;

		di = btrfs_item_ptr(leaf, slot, struct btrfs_dir_item);
		di_cur = 0;
		di_total = btrfs_item_size(leaf, item);

		while (di_cur < di_total) {
			struct btrfs_key location;

			if (verify_dir_item(root, leaf, di))
				break;

			name_len = btrfs_dir_name_len(leaf, di);
			if (name_len <= sizeof(tmp_name)) {
				name_ptr = tmp_name;
			} else {
				name_ptr = kmalloc(name_len, GFP_NOFS);
				if (!name_ptr) {
					ret = -ENOMEM;
					goto err;
				}
			}
			read_extent_buffer(leaf, name_ptr,
					   (unsigned long)(di + 1), name_len);

			d_type = btrfs_filetype_table[btrfs_dir_type(leaf, di)];
			btrfs_dir_item_key_to_cpu(leaf, di, &location);

			/* is this a reference to our own snapshot? If so
			 * skip it
			 */
			if (location.type == BTRFS_ROOT_ITEM_KEY &&
			    location.objectid == root->root_key.objectid) {
				over = 0;
				goto skip;
			}
			over = filldir(dirent, name_ptr, name_len,
				       found_key.offset, location.objectid,
				       d_type);

skip:
			if (name_ptr != tmp_name)
				kfree(name_ptr);

			if (over)
				goto nopos;
			di_len = btrfs_dir_name_len(leaf, di) +
				 btrfs_dir_data_len(leaf, di) + sizeof(*di);
			di_cur += di_len;
			di = (struct btrfs_dir_item *)((char *)di + di_len);
		}
next:
		path->slots[0]++;
	}

	if (key_type == BTRFS_DIR_INDEX_KEY) {
		if (is_curr)
			filp->f_pos++;
		ret = btrfs_readdir_delayed_dir_index(filp, dirent, filldir,
						      &ins_list);
		if (ret)
			goto nopos;
	}

	/* Reached end of directory/root. Bump pos past the last item. */
	if (key_type == BTRFS_DIR_INDEX_KEY)
		/*
		 * 32-bit glibc will use getdents64, but then strtol -
		 * so the last number we can serve is this.
		 */
		filp->f_pos = 0x7fffffff;
	else
		filp->f_pos++;
nopos:
	ret = 0;
err:
	if (key_type == BTRFS_DIR_INDEX_KEY)
		btrfs_put_delayed_items(&ins_list, &del_list);
	btrfs_free_path(path);
	return ret;
}

int btrfs_write_inode(struct inode *inode, struct writeback_control *wbc)
{
	struct btrfs_root *root = BTRFS_I(inode)->root;
	struct btrfs_trans_handle *trans;
	int ret = 0;
	bool nolock = false;

	if (BTRFS_I(inode)->dummy_inode)
		return 0;

	smp_mb();
	if (root->fs_info->closing && is_free_space_inode(root, inode))
		nolock = true;

	if (wbc->sync_mode == WB_SYNC_ALL) {
		if (nolock)
			trans = btrfs_join_transaction_nolock(root, 1);
		else
			trans = btrfs_join_transaction(root, 1);
		if (IS_ERR(trans))
			return PTR_ERR(trans);
		btrfs_set_trans_block_group(trans, inode);
		if (nolock)
			ret = btrfs_end_transaction_nolock(trans, root);
		else
			ret = btrfs_commit_transaction(trans, root);
	}
	return ret;
}

/*
 * This is somewhat expensive, updating the tree every time the
 * inode changes.  But, it is most likely to find the inode in cache.
 * FIXME, needs more benchmarking...there are no reasons other than performance
 * to keep or drop this code.
 */
void btrfs_dirty_inode(struct inode *inode)
{
	struct btrfs_root *root = BTRFS_I(inode)->root;
	struct btrfs_trans_handle *trans;
	int ret;

	if (BTRFS_I(inode)->dummy_inode)
		return;

	trans = btrfs_join_transaction(root, 1);
	BUG_ON(IS_ERR(trans));
	btrfs_set_trans_block_group(trans, inode);

	ret = btrfs_update_inode(trans, root, inode);
	if (ret && ret == -ENOSPC) {
		/* whoops, lets try again with the full transaction */
		btrfs_end_transaction(trans, root);
		trans = btrfs_start_transaction(root, 1);
		if (IS_ERR(trans)) {
			if (printk_ratelimit()) {
				printk(KERN_ERR "btrfs: fail to "
				       "dirty  inode %llu error %ld\n",
				       (unsigned long long)btrfs_ino(inode),
				       PTR_ERR(trans));
			}
			return;
		}
		btrfs_set_trans_block_group(trans, inode);

		ret = btrfs_update_inode(trans, root, inode);
		if (ret) {
			if (printk_ratelimit()) {
				printk(KERN_ERR "btrfs: fail to "
				       "dirty  inode %llu error %d\n",
				       (unsigned long long)btrfs_ino(inode),
				       ret);
			}
		}
	}
	btrfs_end_transaction(trans, root);
	if (BTRFS_I(inode)->delayed_node)
		btrfs_balance_delayed_items(root);
}

/*
 * find the highest existing sequence number in a directory
 * and then set the in-memory index_cnt variable to reflect
 * free sequence numbers
 */
static int btrfs_set_inode_index_count(struct inode *inode)
{
	struct btrfs_root *root = BTRFS_I(inode)->root;
	struct btrfs_key key, found_key;
	struct btrfs_path *path;
	struct extent_buffer *leaf;
	int ret;

	key.objectid = btrfs_ino(inode);
	btrfs_set_key_type(&key, BTRFS_DIR_INDEX_KEY);
	key.offset = (u64)-1;

	path = btrfs_alloc_path();
	if (!path)
		return -ENOMEM;

	ret = btrfs_search_slot(NULL, root, &key, path, 0, 0);
	if (ret < 0)
		goto out;
	/* FIXME: we should be able to handle this */
	if (ret == 0)
		goto out;
	ret = 0;

	/*
	 * MAGIC NUMBER EXPLANATION:
	 * since we search a directory based on f_pos we have to start at 2
	 * since '.' and '..' have f_pos of 0 and 1 respectively, so everybody
	 * else has to start at 2
	 */
	if (path->slots[0] == 0) {
		BTRFS_I(inode)->index_cnt = 2;
		goto out;
	}

	path->slots[0]--;

	leaf = path->nodes[0];
	btrfs_item_key_to_cpu(leaf, &found_key, path->slots[0]);

	if (found_key.objectid != btrfs_ino(inode) ||
	    btrfs_key_type(&found_key) != BTRFS_DIR_INDEX_KEY) {
		BTRFS_I(inode)->index_cnt = 2;
		goto out;
	}

	BTRFS_I(inode)->index_cnt = found_key.offset + 1;
out:
	btrfs_free_path(path);
	return ret;
}

/*
 * helper to find a free sequence number in a given directory.  This current
 * code is very simple, later versions will do smarter things in the btree
 */
int btrfs_set_inode_index(struct inode *dir, u64 *index)
{
	int ret = 0;

	if (BTRFS_I(dir)->index_cnt == (u64)-1) {
		ret = btrfs_inode_delayed_dir_index_count(dir);
		if (ret) {
			ret = btrfs_set_inode_index_count(dir);
			if (ret)
				return ret;
		}
	}

	*index = BTRFS_I(dir)->index_cnt;
	BTRFS_I(dir)->index_cnt++;

	return ret;
}

static struct inode *btrfs_new_inode(struct btrfs_trans_handle *trans,
				     struct btrfs_root *root,
				     struct inode *dir,
				     const char *name, int name_len,
				     u64 ref_objectid, u64 objectid,
				     u64 alloc_hint, int mode, u64 *index)
{
	struct inode *inode;
	struct btrfs_inode_item *inode_item;
	struct btrfs_key *location;
	struct btrfs_path *path;
	struct btrfs_inode_ref *ref;
	struct btrfs_key key[2];
	u32 sizes[2];
	unsigned long ptr;
	int ret;
	int owner;

	path = btrfs_alloc_path();
	BUG_ON(!path);

	inode = new_inode(root->fs_info->sb);
	if (!inode) {
		btrfs_free_path(path);
		return ERR_PTR(-ENOMEM);
	}

	/*
	 * we have to initialize this early, so we can reclaim the inode
	 * number if we fail afterwards in this function.
	 */
	inode->i_ino = objectid;

	if (dir) {
		trace_btrfs_inode_request(dir);

		ret = btrfs_set_inode_index(dir, index);
		if (ret) {
			btrfs_free_path(path);
			iput(inode);
			return ERR_PTR(ret);
		}
	}
	/*
	 * index_cnt is ignored for everything but a dir,
	 * btrfs_get_inode_index_count has an explanation for the magic
	 * number
	 */
	BTRFS_I(inode)->index_cnt = 2;
	BTRFS_I(inode)->root = root;
	BTRFS_I(inode)->generation = trans->transid;
	inode->i_generation = BTRFS_I(inode)->generation;
	btrfs_set_inode_space_info(root, inode);

	if (mode & S_IFDIR)
		owner = 0;
	else
		owner = 1;
	BTRFS_I(inode)->block_group =
			btrfs_find_block_group(root, 0, alloc_hint, owner);

	key[0].objectid = objectid;
	btrfs_set_key_type(&key[0], BTRFS_INODE_ITEM_KEY);
	key[0].offset = 0;

	key[1].objectid = objectid;
	btrfs_set_key_type(&key[1], BTRFS_INODE_REF_KEY);
	key[1].offset = ref_objectid;

	sizes[0] = sizeof(struct btrfs_inode_item);
	sizes[1] = name_len + sizeof(*ref);

	path->leave_spinning = 1;
	ret = btrfs_insert_empty_items(trans, root, path, key, sizes, 2);
	if (ret != 0)
		goto fail;

	inode_init_owner(inode, dir, mode);
	inode_set_bytes(inode, 0);
	inode->i_mtime = inode->i_atime = inode->i_ctime = CURRENT_TIME;
	inode_item = btrfs_item_ptr(path->nodes[0], path->slots[0],
				  struct btrfs_inode_item);
	fill_inode_item(trans, path->nodes[0], inode_item, inode);

	ref = btrfs_item_ptr(path->nodes[0], path->slots[0] + 1,
			     struct btrfs_inode_ref);
	btrfs_set_inode_ref_name_len(path->nodes[0], ref, name_len);
	btrfs_set_inode_ref_index(path->nodes[0], ref, *index);
	ptr = (unsigned long)(ref + 1);
	write_extent_buffer(path->nodes[0], name, ptr, name_len);

	btrfs_mark_buffer_dirty(path->nodes[0]);
	btrfs_free_path(path);

	location = &BTRFS_I(inode)->location;
	location->objectid = objectid;
	location->offset = 0;
	btrfs_set_key_type(location, BTRFS_INODE_ITEM_KEY);

	btrfs_inherit_iflags(inode, dir);

	if ((mode & S_IFREG)) {
		if (btrfs_test_opt(root, NODATASUM))
			BTRFS_I(inode)->flags |= BTRFS_INODE_NODATASUM;
		if (btrfs_test_opt(root, NODATACOW) ||
		    (BTRFS_I(dir)->flags & BTRFS_INODE_NODATACOW))
			BTRFS_I(inode)->flags |= BTRFS_INODE_NODATACOW;
	}

	insert_inode_hash(inode);
	inode_tree_add(inode);

	trace_btrfs_inode_new(inode);

	return inode;
fail:
	if (dir)
		BTRFS_I(dir)->index_cnt--;
	btrfs_free_path(path);
	iput(inode);
	return ERR_PTR(ret);
}

static inline u8 btrfs_inode_type(struct inode *inode)
{
	return btrfs_type_by_mode[(inode->i_mode & S_IFMT) >> S_SHIFT];
}

/*
 * utility function to add 'inode' into 'parent_inode' with
 * a give name and a given sequence number.
 * if 'add_backref' is true, also insert a backref from the
 * inode to the parent directory.
 */
int btrfs_add_link(struct btrfs_trans_handle *trans,
		   struct inode *parent_inode, struct inode *inode,
		   const char *name, int name_len, int add_backref, u64 index)
{
	int ret = 0;
	struct btrfs_key key;
	struct btrfs_root *root = BTRFS_I(parent_inode)->root;
	u64 ino = btrfs_ino(inode);
	u64 parent_ino = btrfs_ino(parent_inode);

	if (unlikely(ino == BTRFS_FIRST_FREE_OBJECTID)) {
		memcpy(&key, &BTRFS_I(inode)->root->root_key, sizeof(key));
	} else {
		key.objectid = ino;
		btrfs_set_key_type(&key, BTRFS_INODE_ITEM_KEY);
		key.offset = 0;
	}

	if (unlikely(ino == BTRFS_FIRST_FREE_OBJECTID)) {
		ret = btrfs_add_root_ref(trans, root->fs_info->tree_root,
					 key.objectid, root->root_key.objectid,
					 parent_ino, index, name, name_len);
	} else if (add_backref) {
		ret = btrfs_insert_inode_ref(trans, root, name, name_len, ino,
					     parent_ino, index);
	}

	if (ret == 0) {
		ret = btrfs_insert_dir_item(trans, root, name, name_len,
<<<<<<< HEAD
					    parent_ino, &key,
=======
					    parent_inode, &key,
>>>>>>> 16cdcec7
					    btrfs_inode_type(inode), index);
		BUG_ON(ret);

		btrfs_i_size_write(parent_inode, parent_inode->i_size +
				   name_len * 2);
		parent_inode->i_mtime = parent_inode->i_ctime = CURRENT_TIME;
		ret = btrfs_update_inode(trans, root, parent_inode);
	}
	return ret;
}

static int btrfs_add_nondir(struct btrfs_trans_handle *trans,
			    struct inode *dir, struct dentry *dentry,
			    struct inode *inode, int backref, u64 index)
{
	int err = btrfs_add_link(trans, dir, inode,
				 dentry->d_name.name, dentry->d_name.len,
				 backref, index);
	if (!err) {
		d_instantiate(dentry, inode);
		return 0;
	}
	if (err > 0)
		err = -EEXIST;
	return err;
}

static int btrfs_mknod(struct inode *dir, struct dentry *dentry,
			int mode, dev_t rdev)
{
	struct btrfs_trans_handle *trans;
	struct btrfs_root *root = BTRFS_I(dir)->root;
	struct inode *inode = NULL;
	int err;
	int drop_inode = 0;
	u64 objectid;
	unsigned long nr = 0;
	u64 index = 0;

	if (!new_valid_dev(rdev))
		return -EINVAL;

	/*
	 * 2 for inode item and ref
	 * 2 for dir items
	 * 1 for xattr if selinux is on
	 */
	trans = btrfs_start_transaction(root, 5);
	if (IS_ERR(trans))
		return PTR_ERR(trans);

	btrfs_set_trans_block_group(trans, dir);

	err = btrfs_find_free_ino(root, &objectid);
	if (err)
		goto out_unlock;

	inode = btrfs_new_inode(trans, root, dir, dentry->d_name.name,
				dentry->d_name.len, btrfs_ino(dir), objectid,
				BTRFS_I(dir)->block_group, mode, &index);
	if (IS_ERR(inode)) {
		err = PTR_ERR(inode);
		goto out_unlock;
	}

	err = btrfs_init_inode_security(trans, inode, dir, &dentry->d_name);
	if (err) {
		drop_inode = 1;
		goto out_unlock;
	}

	btrfs_set_trans_block_group(trans, inode);
	err = btrfs_add_nondir(trans, dir, dentry, inode, 0, index);
	if (err)
		drop_inode = 1;
	else {
		inode->i_op = &btrfs_special_inode_operations;
		init_special_inode(inode, inode->i_mode, rdev);
		btrfs_update_inode(trans, root, inode);
	}
	btrfs_update_inode_block_group(trans, inode);
	btrfs_update_inode_block_group(trans, dir);
out_unlock:
	nr = trans->blocks_used;
	btrfs_end_transaction_throttle(trans, root);
	btrfs_btree_balance_dirty(root, nr);
	if (drop_inode) {
		inode_dec_link_count(inode);
		iput(inode);
	}
	return err;
}

static int btrfs_create(struct inode *dir, struct dentry *dentry,
			int mode, struct nameidata *nd)
{
	struct btrfs_trans_handle *trans;
	struct btrfs_root *root = BTRFS_I(dir)->root;
	struct inode *inode = NULL;
	int drop_inode = 0;
	int err;
	unsigned long nr = 0;
	u64 objectid;
	u64 index = 0;

	/*
	 * 2 for inode item and ref
	 * 2 for dir items
	 * 1 for xattr if selinux is on
	 */
	trans = btrfs_start_transaction(root, 5);
	if (IS_ERR(trans))
		return PTR_ERR(trans);

	btrfs_set_trans_block_group(trans, dir);

	err = btrfs_find_free_ino(root, &objectid);
	if (err)
		goto out_unlock;

	inode = btrfs_new_inode(trans, root, dir, dentry->d_name.name,
				dentry->d_name.len, btrfs_ino(dir), objectid,
				BTRFS_I(dir)->block_group, mode, &index);
	if (IS_ERR(inode)) {
		err = PTR_ERR(inode);
		goto out_unlock;
	}

	err = btrfs_init_inode_security(trans, inode, dir, &dentry->d_name);
	if (err) {
		drop_inode = 1;
		goto out_unlock;
	}

	btrfs_set_trans_block_group(trans, inode);
	err = btrfs_add_nondir(trans, dir, dentry, inode, 0, index);
	if (err)
		drop_inode = 1;
	else {
		inode->i_mapping->a_ops = &btrfs_aops;
		inode->i_mapping->backing_dev_info = &root->fs_info->bdi;
		inode->i_fop = &btrfs_file_operations;
		inode->i_op = &btrfs_file_inode_operations;
		BTRFS_I(inode)->io_tree.ops = &btrfs_extent_io_ops;
	}
	btrfs_update_inode_block_group(trans, inode);
	btrfs_update_inode_block_group(trans, dir);
out_unlock:
	nr = trans->blocks_used;
	btrfs_end_transaction_throttle(trans, root);
	if (drop_inode) {
		inode_dec_link_count(inode);
		iput(inode);
	}
	btrfs_btree_balance_dirty(root, nr);
	return err;
}

static int btrfs_link(struct dentry *old_dentry, struct inode *dir,
		      struct dentry *dentry)
{
	struct btrfs_trans_handle *trans;
	struct btrfs_root *root = BTRFS_I(dir)->root;
	struct inode *inode = old_dentry->d_inode;
	u64 index;
	unsigned long nr = 0;
	int err;
	int drop_inode = 0;

	/* do not allow sys_link's with other subvols of the same device */
	if (root->objectid != BTRFS_I(inode)->root->objectid)
		return -EXDEV;

	if (inode->i_nlink == ~0U)
		return -EMLINK;

	err = btrfs_set_inode_index(dir, &index);
	if (err)
		goto fail;

	/*
	 * 2 items for inode and inode ref
	 * 2 items for dir items
	 * 1 item for parent inode
	 */
	trans = btrfs_start_transaction(root, 5);
	if (IS_ERR(trans)) {
		err = PTR_ERR(trans);
		goto fail;
	}

	btrfs_inc_nlink(inode);
	inode->i_ctime = CURRENT_TIME;

	btrfs_set_trans_block_group(trans, dir);
	ihold(inode);

	err = btrfs_add_nondir(trans, dir, dentry, inode, 1, index);

	if (err) {
		drop_inode = 1;
	} else {
		struct dentry *parent = dget_parent(dentry);
		btrfs_update_inode_block_group(trans, dir);
		err = btrfs_update_inode(trans, root, inode);
		BUG_ON(err);
		btrfs_log_new_name(trans, inode, NULL, parent);
		dput(parent);
	}

	nr = trans->blocks_used;
	btrfs_end_transaction_throttle(trans, root);
fail:
	if (drop_inode) {
		inode_dec_link_count(inode);
		iput(inode);
	}
	btrfs_btree_balance_dirty(root, nr);
	return err;
}

static int btrfs_mkdir(struct inode *dir, struct dentry *dentry, int mode)
{
	struct inode *inode = NULL;
	struct btrfs_trans_handle *trans;
	struct btrfs_root *root = BTRFS_I(dir)->root;
	int err = 0;
	int drop_on_err = 0;
	u64 objectid = 0;
	u64 index = 0;
	unsigned long nr = 1;

	/*
	 * 2 items for inode and ref
	 * 2 items for dir items
	 * 1 for xattr if selinux is on
	 */
	trans = btrfs_start_transaction(root, 5);
	if (IS_ERR(trans))
		return PTR_ERR(trans);
	btrfs_set_trans_block_group(trans, dir);

	err = btrfs_find_free_ino(root, &objectid);
	if (err)
		goto out_fail;

	inode = btrfs_new_inode(trans, root, dir, dentry->d_name.name,
				dentry->d_name.len, btrfs_ino(dir), objectid,
				BTRFS_I(dir)->block_group, S_IFDIR | mode,
				&index);
	if (IS_ERR(inode)) {
		err = PTR_ERR(inode);
		goto out_fail;
	}

	drop_on_err = 1;

	err = btrfs_init_inode_security(trans, inode, dir, &dentry->d_name);
	if (err)
		goto out_fail;

	inode->i_op = &btrfs_dir_inode_operations;
	inode->i_fop = &btrfs_dir_file_operations;
	btrfs_set_trans_block_group(trans, inode);

	btrfs_i_size_write(inode, 0);
	err = btrfs_update_inode(trans, root, inode);
	if (err)
		goto out_fail;

	err = btrfs_add_link(trans, dir, inode, dentry->d_name.name,
			     dentry->d_name.len, 0, index);
	if (err)
		goto out_fail;

	d_instantiate(dentry, inode);
	drop_on_err = 0;
	btrfs_update_inode_block_group(trans, inode);
	btrfs_update_inode_block_group(trans, dir);

out_fail:
	nr = trans->blocks_used;
	btrfs_end_transaction_throttle(trans, root);
	if (drop_on_err)
		iput(inode);
	btrfs_btree_balance_dirty(root, nr);
	return err;
}

/* helper for btfs_get_extent.  Given an existing extent in the tree,
 * and an extent that you want to insert, deal with overlap and insert
 * the new extent into the tree.
 */
static int merge_extent_mapping(struct extent_map_tree *em_tree,
				struct extent_map *existing,
				struct extent_map *em,
				u64 map_start, u64 map_len)
{
	u64 start_diff;

	BUG_ON(map_start < em->start || map_start >= extent_map_end(em));
	start_diff = map_start - em->start;
	em->start = map_start;
	em->len = map_len;
	if (em->block_start < EXTENT_MAP_LAST_BYTE &&
	    !test_bit(EXTENT_FLAG_COMPRESSED, &em->flags)) {
		em->block_start += start_diff;
		em->block_len -= start_diff;
	}
	return add_extent_mapping(em_tree, em);
}

static noinline int uncompress_inline(struct btrfs_path *path,
				      struct inode *inode, struct page *page,
				      size_t pg_offset, u64 extent_offset,
				      struct btrfs_file_extent_item *item)
{
	int ret;
	struct extent_buffer *leaf = path->nodes[0];
	char *tmp;
	size_t max_size;
	unsigned long inline_size;
	unsigned long ptr;
	int compress_type;

	WARN_ON(pg_offset != 0);
	compress_type = btrfs_file_extent_compression(leaf, item);
	max_size = btrfs_file_extent_ram_bytes(leaf, item);
	inline_size = btrfs_file_extent_inline_item_len(leaf,
					btrfs_item_nr(leaf, path->slots[0]));
	tmp = kmalloc(inline_size, GFP_NOFS);
	if (!tmp)
		return -ENOMEM;
	ptr = btrfs_file_extent_inline_start(item);

	read_extent_buffer(leaf, tmp, ptr, inline_size);

	max_size = min_t(unsigned long, PAGE_CACHE_SIZE, max_size);
	ret = btrfs_decompress(compress_type, tmp, page,
			       extent_offset, inline_size, max_size);
	if (ret) {
		char *kaddr = kmap_atomic(page, KM_USER0);
		unsigned long copy_size = min_t(u64,
				  PAGE_CACHE_SIZE - pg_offset,
				  max_size - extent_offset);
		memset(kaddr + pg_offset, 0, copy_size);
		kunmap_atomic(kaddr, KM_USER0);
	}
	kfree(tmp);
	return 0;
}

/*
 * a bit scary, this does extent mapping from logical file offset to the disk.
 * the ugly parts come from merging extents from the disk with the in-ram
 * representation.  This gets more complex because of the data=ordered code,
 * where the in-ram extents might be locked pending data=ordered completion.
 *
 * This also copies inline extents directly into the page.
 */

struct extent_map *btrfs_get_extent(struct inode *inode, struct page *page,
				    size_t pg_offset, u64 start, u64 len,
				    int create)
{
	int ret;
	int err = 0;
	u64 bytenr;
	u64 extent_start = 0;
	u64 extent_end = 0;
	u64 objectid = btrfs_ino(inode);
	u32 found_type;
	struct btrfs_path *path = NULL;
	struct btrfs_root *root = BTRFS_I(inode)->root;
	struct btrfs_file_extent_item *item;
	struct extent_buffer *leaf;
	struct btrfs_key found_key;
	struct extent_map *em = NULL;
	struct extent_map_tree *em_tree = &BTRFS_I(inode)->extent_tree;
	struct extent_io_tree *io_tree = &BTRFS_I(inode)->io_tree;
	struct btrfs_trans_handle *trans = NULL;
	int compress_type;

again:
	read_lock(&em_tree->lock);
	em = lookup_extent_mapping(em_tree, start, len);
	if (em)
		em->bdev = root->fs_info->fs_devices->latest_bdev;
	read_unlock(&em_tree->lock);

	if (em) {
		if (em->start > start || em->start + em->len <= start)
			free_extent_map(em);
		else if (em->block_start == EXTENT_MAP_INLINE && page)
			free_extent_map(em);
		else
			goto out;
	}
	em = alloc_extent_map(GFP_NOFS);
	if (!em) {
		err = -ENOMEM;
		goto out;
	}
	em->bdev = root->fs_info->fs_devices->latest_bdev;
	em->start = EXTENT_MAP_HOLE;
	em->orig_start = EXTENT_MAP_HOLE;
	em->len = (u64)-1;
	em->block_len = (u64)-1;

	if (!path) {
		path = btrfs_alloc_path();
		BUG_ON(!path);
	}

	ret = btrfs_lookup_file_extent(trans, root, path,
				       objectid, start, trans != NULL);
	if (ret < 0) {
		err = ret;
		goto out;
	}

	if (ret != 0) {
		if (path->slots[0] == 0)
			goto not_found;
		path->slots[0]--;
	}

	leaf = path->nodes[0];
	item = btrfs_item_ptr(leaf, path->slots[0],
			      struct btrfs_file_extent_item);
	/* are we inside the extent that was found? */
	btrfs_item_key_to_cpu(leaf, &found_key, path->slots[0]);
	found_type = btrfs_key_type(&found_key);
	if (found_key.objectid != objectid ||
	    found_type != BTRFS_EXTENT_DATA_KEY) {
		goto not_found;
	}

	found_type = btrfs_file_extent_type(leaf, item);
	extent_start = found_key.offset;
	compress_type = btrfs_file_extent_compression(leaf, item);
	if (found_type == BTRFS_FILE_EXTENT_REG ||
	    found_type == BTRFS_FILE_EXTENT_PREALLOC) {
		extent_end = extent_start +
		       btrfs_file_extent_num_bytes(leaf, item);
	} else if (found_type == BTRFS_FILE_EXTENT_INLINE) {
		size_t size;
		size = btrfs_file_extent_inline_len(leaf, item);
		extent_end = (extent_start + size + root->sectorsize - 1) &
			~((u64)root->sectorsize - 1);
	}

	if (start >= extent_end) {
		path->slots[0]++;
		if (path->slots[0] >= btrfs_header_nritems(leaf)) {
			ret = btrfs_next_leaf(root, path);
			if (ret < 0) {
				err = ret;
				goto out;
			}
			if (ret > 0)
				goto not_found;
			leaf = path->nodes[0];
		}
		btrfs_item_key_to_cpu(leaf, &found_key, path->slots[0]);
		if (found_key.objectid != objectid ||
		    found_key.type != BTRFS_EXTENT_DATA_KEY)
			goto not_found;
		if (start + len <= found_key.offset)
			goto not_found;
		em->start = start;
		em->len = found_key.offset - start;
		goto not_found_em;
	}

	if (found_type == BTRFS_FILE_EXTENT_REG ||
	    found_type == BTRFS_FILE_EXTENT_PREALLOC) {
		em->start = extent_start;
		em->len = extent_end - extent_start;
		em->orig_start = extent_start -
				 btrfs_file_extent_offset(leaf, item);
		bytenr = btrfs_file_extent_disk_bytenr(leaf, item);
		if (bytenr == 0) {
			em->block_start = EXTENT_MAP_HOLE;
			goto insert;
		}
		if (compress_type != BTRFS_COMPRESS_NONE) {
			set_bit(EXTENT_FLAG_COMPRESSED, &em->flags);
			em->compress_type = compress_type;
			em->block_start = bytenr;
			em->block_len = btrfs_file_extent_disk_num_bytes(leaf,
									 item);
		} else {
			bytenr += btrfs_file_extent_offset(leaf, item);
			em->block_start = bytenr;
			em->block_len = em->len;
			if (found_type == BTRFS_FILE_EXTENT_PREALLOC)
				set_bit(EXTENT_FLAG_PREALLOC, &em->flags);
		}
		goto insert;
	} else if (found_type == BTRFS_FILE_EXTENT_INLINE) {
		unsigned long ptr;
		char *map;
		size_t size;
		size_t extent_offset;
		size_t copy_size;

		em->block_start = EXTENT_MAP_INLINE;
		if (!page || create) {
			em->start = extent_start;
			em->len = extent_end - extent_start;
			goto out;
		}

		size = btrfs_file_extent_inline_len(leaf, item);
		extent_offset = page_offset(page) + pg_offset - extent_start;
		copy_size = min_t(u64, PAGE_CACHE_SIZE - pg_offset,
				size - extent_offset);
		em->start = extent_start + extent_offset;
		em->len = (copy_size + root->sectorsize - 1) &
			~((u64)root->sectorsize - 1);
		em->orig_start = EXTENT_MAP_INLINE;
		if (compress_type) {
			set_bit(EXTENT_FLAG_COMPRESSED, &em->flags);
			em->compress_type = compress_type;
		}
		ptr = btrfs_file_extent_inline_start(item) + extent_offset;
		if (create == 0 && !PageUptodate(page)) {
			if (btrfs_file_extent_compression(leaf, item) !=
			    BTRFS_COMPRESS_NONE) {
				ret = uncompress_inline(path, inode, page,
							pg_offset,
							extent_offset, item);
				BUG_ON(ret);
			} else {
				map = kmap(page);
				read_extent_buffer(leaf, map + pg_offset, ptr,
						   copy_size);
				if (pg_offset + copy_size < PAGE_CACHE_SIZE) {
					memset(map + pg_offset + copy_size, 0,
					       PAGE_CACHE_SIZE - pg_offset -
					       copy_size);
				}
				kunmap(page);
			}
			flush_dcache_page(page);
		} else if (create && PageUptodate(page)) {
			WARN_ON(1);
			if (!trans) {
				kunmap(page);
				free_extent_map(em);
				em = NULL;
				btrfs_release_path(root, path);
				trans = btrfs_join_transaction(root, 1);
				if (IS_ERR(trans))
					return ERR_CAST(trans);
				goto again;
			}
			map = kmap(page);
			write_extent_buffer(leaf, map + pg_offset, ptr,
					    copy_size);
			kunmap(page);
			btrfs_mark_buffer_dirty(leaf);
		}
		set_extent_uptodate(io_tree, em->start,
				    extent_map_end(em) - 1, NULL, GFP_NOFS);
		goto insert;
	} else {
		printk(KERN_ERR "btrfs unknown found_type %d\n", found_type);
		WARN_ON(1);
	}
not_found:
	em->start = start;
	em->len = len;
not_found_em:
	em->block_start = EXTENT_MAP_HOLE;
	set_bit(EXTENT_FLAG_VACANCY, &em->flags);
insert:
	btrfs_release_path(root, path);
	if (em->start > start || extent_map_end(em) <= start) {
		printk(KERN_ERR "Btrfs: bad extent! em: [%llu %llu] passed "
		       "[%llu %llu]\n", (unsigned long long)em->start,
		       (unsigned long long)em->len,
		       (unsigned long long)start,
		       (unsigned long long)len);
		err = -EIO;
		goto out;
	}

	err = 0;
	write_lock(&em_tree->lock);
	ret = add_extent_mapping(em_tree, em);
	/* it is possible that someone inserted the extent into the tree
	 * while we had the lock dropped.  It is also possible that
	 * an overlapping map exists in the tree
	 */
	if (ret == -EEXIST) {
		struct extent_map *existing;

		ret = 0;

		existing = lookup_extent_mapping(em_tree, start, len);
		if (existing && (existing->start > start ||
		    existing->start + existing->len <= start)) {
			free_extent_map(existing);
			existing = NULL;
		}
		if (!existing) {
			existing = lookup_extent_mapping(em_tree, em->start,
							 em->len);
			if (existing) {
				err = merge_extent_mapping(em_tree, existing,
							   em, start,
							   root->sectorsize);
				free_extent_map(existing);
				if (err) {
					free_extent_map(em);
					em = NULL;
				}
			} else {
				err = -EIO;
				free_extent_map(em);
				em = NULL;
			}
		} else {
			free_extent_map(em);
			em = existing;
			err = 0;
		}
	}
	write_unlock(&em_tree->lock);
out:

	trace_btrfs_get_extent(root, em);

	if (path)
		btrfs_free_path(path);
	if (trans) {
		ret = btrfs_end_transaction(trans, root);
		if (!err)
			err = ret;
	}
	if (err) {
		free_extent_map(em);
		return ERR_PTR(err);
	}
	return em;
}

struct extent_map *btrfs_get_extent_fiemap(struct inode *inode, struct page *page,
					   size_t pg_offset, u64 start, u64 len,
					   int create)
{
	struct extent_map *em;
	struct extent_map *hole_em = NULL;
	u64 range_start = start;
	u64 end;
	u64 found;
	u64 found_end;
	int err = 0;

	em = btrfs_get_extent(inode, page, pg_offset, start, len, create);
	if (IS_ERR(em))
		return em;
	if (em) {
		/*
		 * if our em maps to a hole, there might
		 * actually be delalloc bytes behind it
		 */
		if (em->block_start != EXTENT_MAP_HOLE)
			return em;
		else
			hole_em = em;
	}

	/* check to see if we've wrapped (len == -1 or similar) */
	end = start + len;
	if (end < start)
		end = (u64)-1;
	else
		end -= 1;

	em = NULL;

	/* ok, we didn't find anything, lets look for delalloc */
	found = count_range_bits(&BTRFS_I(inode)->io_tree, &range_start,
				 end, len, EXTENT_DELALLOC, 1);
	found_end = range_start + found;
	if (found_end < range_start)
		found_end = (u64)-1;

	/*
	 * we didn't find anything useful, return
	 * the original results from get_extent()
	 */
	if (range_start > end || found_end <= start) {
		em = hole_em;
		hole_em = NULL;
		goto out;
	}

	/* adjust the range_start to make sure it doesn't
	 * go backwards from the start they passed in
	 */
	range_start = max(start,range_start);
	found = found_end - range_start;

	if (found > 0) {
		u64 hole_start = start;
		u64 hole_len = len;

		em = alloc_extent_map(GFP_NOFS);
		if (!em) {
			err = -ENOMEM;
			goto out;
		}
		/*
		 * when btrfs_get_extent can't find anything it
		 * returns one huge hole
		 *
		 * make sure what it found really fits our range, and
		 * adjust to make sure it is based on the start from
		 * the caller
		 */
		if (hole_em) {
			u64 calc_end = extent_map_end(hole_em);

			if (calc_end <= start || (hole_em->start > end)) {
				free_extent_map(hole_em);
				hole_em = NULL;
			} else {
				hole_start = max(hole_em->start, start);
				hole_len = calc_end - hole_start;
			}
		}
		em->bdev = NULL;
		if (hole_em && range_start > hole_start) {
			/* our hole starts before our delalloc, so we
			 * have to return just the parts of the hole
			 * that go until  the delalloc starts
			 */
			em->len = min(hole_len,
				      range_start - hole_start);
			em->start = hole_start;
			em->orig_start = hole_start;
			/*
			 * don't adjust block start at all,
			 * it is fixed at EXTENT_MAP_HOLE
			 */
			em->block_start = hole_em->block_start;
			em->block_len = hole_len;
		} else {
			em->start = range_start;
			em->len = found;
			em->orig_start = range_start;
			em->block_start = EXTENT_MAP_DELALLOC;
			em->block_len = found;
		}
	} else if (hole_em) {
		return hole_em;
	}
out:

	free_extent_map(hole_em);
	if (err) {
		free_extent_map(em);
		return ERR_PTR(err);
	}
	return em;
}

static struct extent_map *btrfs_new_extent_direct(struct inode *inode,
						  struct extent_map *em,
						  u64 start, u64 len)
{
	struct btrfs_root *root = BTRFS_I(inode)->root;
	struct btrfs_trans_handle *trans;
	struct extent_map_tree *em_tree = &BTRFS_I(inode)->extent_tree;
	struct btrfs_key ins;
	u64 alloc_hint;
	int ret;
	bool insert = false;

	/*
	 * Ok if the extent map we looked up is a hole and is for the exact
	 * range we want, there is no reason to allocate a new one, however if
	 * it is not right then we need to free this one and drop the cache for
	 * our range.
	 */
	if (em->block_start != EXTENT_MAP_HOLE || em->start != start ||
	    em->len != len) {
		free_extent_map(em);
		em = NULL;
		insert = true;
		btrfs_drop_extent_cache(inode, start, start + len - 1, 0);
	}

	trans = btrfs_join_transaction(root, 0);
	if (IS_ERR(trans))
		return ERR_CAST(trans);

	trans->block_rsv = &root->fs_info->delalloc_block_rsv;

	alloc_hint = get_extent_allocation_hint(inode, start, len);
	ret = btrfs_reserve_extent(trans, root, len, root->sectorsize, 0,
				   alloc_hint, (u64)-1, &ins, 1);
	if (ret) {
		em = ERR_PTR(ret);
		goto out;
	}

	if (!em) {
		em = alloc_extent_map(GFP_NOFS);
		if (!em) {
			em = ERR_PTR(-ENOMEM);
			goto out;
		}
	}

	em->start = start;
	em->orig_start = em->start;
	em->len = ins.offset;

	em->block_start = ins.objectid;
	em->block_len = ins.offset;
	em->bdev = root->fs_info->fs_devices->latest_bdev;

	/*
	 * We need to do this because if we're using the original em we searched
	 * for, we could have EXTENT_FLAG_VACANCY set, and we don't want that.
	 */
	em->flags = 0;
	set_bit(EXTENT_FLAG_PINNED, &em->flags);

	while (insert) {
		write_lock(&em_tree->lock);
		ret = add_extent_mapping(em_tree, em);
		write_unlock(&em_tree->lock);
		if (ret != -EEXIST)
			break;
		btrfs_drop_extent_cache(inode, start, start + em->len - 1, 0);
	}

	ret = btrfs_add_ordered_extent_dio(inode, start, ins.objectid,
					   ins.offset, ins.offset, 0);
	if (ret) {
		btrfs_free_reserved_extent(root, ins.objectid, ins.offset);
		em = ERR_PTR(ret);
	}
out:
	btrfs_end_transaction(trans, root);
	return em;
}

/*
 * returns 1 when the nocow is safe, < 1 on error, 0 if the
 * block must be cow'd
 */
static noinline int can_nocow_odirect(struct btrfs_trans_handle *trans,
				      struct inode *inode, u64 offset, u64 len)
{
	struct btrfs_path *path;
	int ret;
	struct extent_buffer *leaf;
	struct btrfs_root *root = BTRFS_I(inode)->root;
	struct btrfs_file_extent_item *fi;
	struct btrfs_key key;
	u64 disk_bytenr;
	u64 backref_offset;
	u64 extent_end;
	u64 num_bytes;
	int slot;
	int found_type;

	path = btrfs_alloc_path();
	if (!path)
		return -ENOMEM;

	ret = btrfs_lookup_file_extent(trans, root, path, btrfs_ino(inode),
				       offset, 0);
	if (ret < 0)
		goto out;

	slot = path->slots[0];
	if (ret == 1) {
		if (slot == 0) {
			/* can't find the item, must cow */
			ret = 0;
			goto out;
		}
		slot--;
	}
	ret = 0;
	leaf = path->nodes[0];
	btrfs_item_key_to_cpu(leaf, &key, slot);
	if (key.objectid != btrfs_ino(inode) ||
	    key.type != BTRFS_EXTENT_DATA_KEY) {
		/* not our file or wrong item type, must cow */
		goto out;
	}

	if (key.offset > offset) {
		/* Wrong offset, must cow */
		goto out;
	}

	fi = btrfs_item_ptr(leaf, slot, struct btrfs_file_extent_item);
	found_type = btrfs_file_extent_type(leaf, fi);
	if (found_type != BTRFS_FILE_EXTENT_REG &&
	    found_type != BTRFS_FILE_EXTENT_PREALLOC) {
		/* not a regular extent, must cow */
		goto out;
	}
	disk_bytenr = btrfs_file_extent_disk_bytenr(leaf, fi);
	backref_offset = btrfs_file_extent_offset(leaf, fi);

	extent_end = key.offset + btrfs_file_extent_num_bytes(leaf, fi);
	if (extent_end < offset + len) {
		/* extent doesn't include our full range, must cow */
		goto out;
	}

	if (btrfs_extent_readonly(root, disk_bytenr))
		goto out;

	/*
	 * look for other files referencing this extent, if we
	 * find any we must cow
	 */
	if (btrfs_cross_ref_exist(trans, root, btrfs_ino(inode),
				  key.offset - backref_offset, disk_bytenr))
		goto out;

	/*
	 * adjust disk_bytenr and num_bytes to cover just the bytes
	 * in this extent we are about to write.  If there
	 * are any csums in that range we have to cow in order
	 * to keep the csums correct
	 */
	disk_bytenr += backref_offset;
	disk_bytenr += offset - key.offset;
	num_bytes = min(offset + len, extent_end) - offset;
	if (csum_exist_in_range(root, disk_bytenr, num_bytes))
				goto out;
	/*
	 * all of the above have passed, it is safe to overwrite this extent
	 * without cow
	 */
	ret = 1;
out:
	btrfs_free_path(path);
	return ret;
}

static int btrfs_get_blocks_direct(struct inode *inode, sector_t iblock,
				   struct buffer_head *bh_result, int create)
{
	struct extent_map *em;
	struct btrfs_root *root = BTRFS_I(inode)->root;
	u64 start = iblock << inode->i_blkbits;
	u64 len = bh_result->b_size;
	struct btrfs_trans_handle *trans;

	em = btrfs_get_extent(inode, NULL, 0, start, len, 0);
	if (IS_ERR(em))
		return PTR_ERR(em);

	/*
	 * Ok for INLINE and COMPRESSED extents we need to fallback on buffered
	 * io.  INLINE is special, and we could probably kludge it in here, but
	 * it's still buffered so for safety lets just fall back to the generic
	 * buffered path.
	 *
	 * For COMPRESSED we _have_ to read the entire extent in so we can
	 * decompress it, so there will be buffering required no matter what we
	 * do, so go ahead and fallback to buffered.
	 *
	 * We return -ENOTBLK because thats what makes DIO go ahead and go back
	 * to buffered IO.  Don't blame me, this is the price we pay for using
	 * the generic code.
	 */
	if (test_bit(EXTENT_FLAG_COMPRESSED, &em->flags) ||
	    em->block_start == EXTENT_MAP_INLINE) {
		free_extent_map(em);
		return -ENOTBLK;
	}

	/* Just a good old fashioned hole, return */
	if (!create && (em->block_start == EXTENT_MAP_HOLE ||
			test_bit(EXTENT_FLAG_PREALLOC, &em->flags))) {
		free_extent_map(em);
		/* DIO will do one hole at a time, so just unlock a sector */
		unlock_extent(&BTRFS_I(inode)->io_tree, start,
			      start + root->sectorsize - 1, GFP_NOFS);
		return 0;
	}

	/*
	 * We don't allocate a new extent in the following cases
	 *
	 * 1) The inode is marked as NODATACOW.  In this case we'll just use the
	 * existing extent.
	 * 2) The extent is marked as PREALLOC.  We're good to go here and can
	 * just use the extent.
	 *
	 */
	if (!create) {
		len = em->len - (start - em->start);
		goto map;
	}

	if (test_bit(EXTENT_FLAG_PREALLOC, &em->flags) ||
	    ((BTRFS_I(inode)->flags & BTRFS_INODE_NODATACOW) &&
	     em->block_start != EXTENT_MAP_HOLE)) {
		int type;
		int ret;
		u64 block_start;

		if (test_bit(EXTENT_FLAG_PREALLOC, &em->flags))
			type = BTRFS_ORDERED_PREALLOC;
		else
			type = BTRFS_ORDERED_NOCOW;
		len = min(len, em->len - (start - em->start));
		block_start = em->block_start + (start - em->start);

		/*
		 * we're not going to log anything, but we do need
		 * to make sure the current transaction stays open
		 * while we look for nocow cross refs
		 */
		trans = btrfs_join_transaction(root, 0);
		if (IS_ERR(trans))
			goto must_cow;

		if (can_nocow_odirect(trans, inode, start, len) == 1) {
			ret = btrfs_add_ordered_extent_dio(inode, start,
					   block_start, len, len, type);
			btrfs_end_transaction(trans, root);
			if (ret) {
				free_extent_map(em);
				return ret;
			}
			goto unlock;
		}
		btrfs_end_transaction(trans, root);
	}
must_cow:
	/*
	 * this will cow the extent, reset the len in case we changed
	 * it above
	 */
	len = bh_result->b_size;
	em = btrfs_new_extent_direct(inode, em, start, len);
	if (IS_ERR(em))
		return PTR_ERR(em);
	len = min(len, em->len - (start - em->start));
unlock:
	clear_extent_bit(&BTRFS_I(inode)->io_tree, start, start + len - 1,
			  EXTENT_LOCKED | EXTENT_DELALLOC | EXTENT_DIRTY, 1,
			  0, NULL, GFP_NOFS);
map:
	bh_result->b_blocknr = (em->block_start + (start - em->start)) >>
		inode->i_blkbits;
	bh_result->b_size = len;
	bh_result->b_bdev = em->bdev;
	set_buffer_mapped(bh_result);
	if (create && !test_bit(EXTENT_FLAG_PREALLOC, &em->flags))
		set_buffer_new(bh_result);

	free_extent_map(em);

	return 0;
}

struct btrfs_dio_private {
	struct inode *inode;
	u64 logical_offset;
	u64 disk_bytenr;
	u64 bytes;
	u32 *csums;
	void *private;

	/* number of bios pending for this dio */
	atomic_t pending_bios;

	/* IO errors */
	int errors;

	struct bio *orig_bio;
};

static void btrfs_endio_direct_read(struct bio *bio, int err)
{
	struct btrfs_dio_private *dip = bio->bi_private;
	struct bio_vec *bvec_end = bio->bi_io_vec + bio->bi_vcnt - 1;
	struct bio_vec *bvec = bio->bi_io_vec;
	struct inode *inode = dip->inode;
	struct btrfs_root *root = BTRFS_I(inode)->root;
	u64 start;
	u32 *private = dip->csums;

	start = dip->logical_offset;
	do {
		if (!(BTRFS_I(inode)->flags & BTRFS_INODE_NODATASUM)) {
			struct page *page = bvec->bv_page;
			char *kaddr;
			u32 csum = ~(u32)0;
			unsigned long flags;

			local_irq_save(flags);
			kaddr = kmap_atomic(page, KM_IRQ0);
			csum = btrfs_csum_data(root, kaddr + bvec->bv_offset,
					       csum, bvec->bv_len);
			btrfs_csum_final(csum, (char *)&csum);
			kunmap_atomic(kaddr, KM_IRQ0);
			local_irq_restore(flags);

			flush_dcache_page(bvec->bv_page);
			if (csum != *private) {
				printk(KERN_ERR "btrfs csum failed ino %llu off"
				      " %llu csum %u private %u\n",
				      (unsigned long long)btrfs_ino(inode),
				      (unsigned long long)start,
				      csum, *private);
				err = -EIO;
			}
		}

		start += bvec->bv_len;
		private++;
		bvec++;
	} while (bvec <= bvec_end);

	unlock_extent(&BTRFS_I(inode)->io_tree, dip->logical_offset,
		      dip->logical_offset + dip->bytes - 1, GFP_NOFS);
	bio->bi_private = dip->private;

	kfree(dip->csums);
	kfree(dip);

	/* If we had a csum failure make sure to clear the uptodate flag */
	if (err)
		clear_bit(BIO_UPTODATE, &bio->bi_flags);
	dio_end_io(bio, err);
}

static void btrfs_endio_direct_write(struct bio *bio, int err)
{
	struct btrfs_dio_private *dip = bio->bi_private;
	struct inode *inode = dip->inode;
	struct btrfs_root *root = BTRFS_I(inode)->root;
	struct btrfs_trans_handle *trans;
	struct btrfs_ordered_extent *ordered = NULL;
	struct extent_state *cached_state = NULL;
	u64 ordered_offset = dip->logical_offset;
	u64 ordered_bytes = dip->bytes;
	int ret;

	if (err)
		goto out_done;
again:
	ret = btrfs_dec_test_first_ordered_pending(inode, &ordered,
						   &ordered_offset,
						   ordered_bytes);
	if (!ret)
		goto out_test;

	BUG_ON(!ordered);

	trans = btrfs_join_transaction(root, 1);
	if (IS_ERR(trans)) {
		err = -ENOMEM;
		goto out;
	}
	trans->block_rsv = &root->fs_info->delalloc_block_rsv;

	if (test_bit(BTRFS_ORDERED_NOCOW, &ordered->flags)) {
		ret = btrfs_ordered_update_i_size(inode, 0, ordered);
		if (!ret)
			ret = btrfs_update_inode(trans, root, inode);
		err = ret;
		goto out;
	}

	lock_extent_bits(&BTRFS_I(inode)->io_tree, ordered->file_offset,
			 ordered->file_offset + ordered->len - 1, 0,
			 &cached_state, GFP_NOFS);

	if (test_bit(BTRFS_ORDERED_PREALLOC, &ordered->flags)) {
		ret = btrfs_mark_extent_written(trans, inode,
						ordered->file_offset,
						ordered->file_offset +
						ordered->len);
		if (ret) {
			err = ret;
			goto out_unlock;
		}
	} else {
		ret = insert_reserved_file_extent(trans, inode,
						  ordered->file_offset,
						  ordered->start,
						  ordered->disk_len,
						  ordered->len,
						  ordered->len,
						  0, 0, 0,
						  BTRFS_FILE_EXTENT_REG);
		unpin_extent_cache(&BTRFS_I(inode)->extent_tree,
				   ordered->file_offset, ordered->len);
		if (ret) {
			err = ret;
			WARN_ON(1);
			goto out_unlock;
		}
	}

	add_pending_csums(trans, inode, ordered->file_offset, &ordered->list);
	ret = btrfs_ordered_update_i_size(inode, 0, ordered);
	if (!ret)
		btrfs_update_inode(trans, root, inode);
	ret = 0;
out_unlock:
	unlock_extent_cached(&BTRFS_I(inode)->io_tree, ordered->file_offset,
			     ordered->file_offset + ordered->len - 1,
			     &cached_state, GFP_NOFS);
out:
	btrfs_delalloc_release_metadata(inode, ordered->len);
	btrfs_end_transaction(trans, root);
	ordered_offset = ordered->file_offset + ordered->len;
	btrfs_put_ordered_extent(ordered);
	btrfs_put_ordered_extent(ordered);

out_test:
	/*
	 * our bio might span multiple ordered extents.  If we haven't
	 * completed the accounting for the whole dio, go back and try again
	 */
	if (ordered_offset < dip->logical_offset + dip->bytes) {
		ordered_bytes = dip->logical_offset + dip->bytes -
			ordered_offset;
		goto again;
	}
out_done:
	bio->bi_private = dip->private;

	kfree(dip->csums);
	kfree(dip);

	/* If we had an error make sure to clear the uptodate flag */
	if (err)
		clear_bit(BIO_UPTODATE, &bio->bi_flags);
	dio_end_io(bio, err);
}

static int __btrfs_submit_bio_start_direct_io(struct inode *inode, int rw,
				    struct bio *bio, int mirror_num,
				    unsigned long bio_flags, u64 offset)
{
	int ret;
	struct btrfs_root *root = BTRFS_I(inode)->root;
	ret = btrfs_csum_one_bio(root, inode, bio, offset, 1);
	BUG_ON(ret);
	return 0;
}

static void btrfs_end_dio_bio(struct bio *bio, int err)
{
	struct btrfs_dio_private *dip = bio->bi_private;

	if (err) {
		printk(KERN_ERR "btrfs direct IO failed ino %llu rw %lu "
		      "sector %#Lx len %u err no %d\n",
		      (unsigned long long)btrfs_ino(dip->inode), bio->bi_rw,
		      (unsigned long long)bio->bi_sector, bio->bi_size, err);
		dip->errors = 1;

		/*
		 * before atomic variable goto zero, we must make sure
		 * dip->errors is perceived to be set.
		 */
		smp_mb__before_atomic_dec();
	}

	/* if there are more bios still pending for this dio, just exit */
	if (!atomic_dec_and_test(&dip->pending_bios))
		goto out;

	if (dip->errors)
		bio_io_error(dip->orig_bio);
	else {
		set_bit(BIO_UPTODATE, &dip->orig_bio->bi_flags);
		bio_endio(dip->orig_bio, 0);
	}
out:
	bio_put(bio);
}

static struct bio *btrfs_dio_bio_alloc(struct block_device *bdev,
				       u64 first_sector, gfp_t gfp_flags)
{
	int nr_vecs = bio_get_nr_vecs(bdev);
	return btrfs_bio_alloc(bdev, first_sector, nr_vecs, gfp_flags);
}

static inline int __btrfs_submit_dio_bio(struct bio *bio, struct inode *inode,
					 int rw, u64 file_offset, int skip_sum,
					 u32 *csums, int async_submit)
{
	int write = rw & REQ_WRITE;
	struct btrfs_root *root = BTRFS_I(inode)->root;
	int ret;

	bio_get(bio);
	ret = btrfs_bio_wq_end_io(root->fs_info, bio, 0);
	if (ret)
		goto err;

	if (skip_sum)
		goto map;

	if (write && async_submit) {
		ret = btrfs_wq_submit_bio(root->fs_info,
				   inode, rw, bio, 0, 0,
				   file_offset,
				   __btrfs_submit_bio_start_direct_io,
				   __btrfs_submit_bio_done);
		goto err;
	} else if (write) {
		/*
		 * If we aren't doing async submit, calculate the csum of the
		 * bio now.
		 */
		ret = btrfs_csum_one_bio(root, inode, bio, file_offset, 1);
		if (ret)
			goto err;
	} else if (!skip_sum) {
		ret = btrfs_lookup_bio_sums_dio(root, inode, bio,
					  file_offset, csums);
		if (ret)
			goto err;
	}

map:
	ret = btrfs_map_bio(root, rw, bio, 0, async_submit);
err:
	bio_put(bio);
	return ret;
}

static int btrfs_submit_direct_hook(int rw, struct btrfs_dio_private *dip,
				    int skip_sum)
{
	struct inode *inode = dip->inode;
	struct btrfs_root *root = BTRFS_I(inode)->root;
	struct btrfs_mapping_tree *map_tree = &root->fs_info->mapping_tree;
	struct bio *bio;
	struct bio *orig_bio = dip->orig_bio;
	struct bio_vec *bvec = orig_bio->bi_io_vec;
	u64 start_sector = orig_bio->bi_sector;
	u64 file_offset = dip->logical_offset;
	u64 submit_len = 0;
	u64 map_length;
	int nr_pages = 0;
	u32 *csums = dip->csums;
	int ret = 0;
	int async_submit = 0;
	int write = rw & REQ_WRITE;

	map_length = orig_bio->bi_size;
	ret = btrfs_map_block(map_tree, READ, start_sector << 9,
			      &map_length, NULL, 0);
	if (ret) {
		bio_put(orig_bio);
		return -EIO;
	}

	if (map_length >= orig_bio->bi_size) {
		bio = orig_bio;
		goto submit;
	}

	async_submit = 1;
	bio = btrfs_dio_bio_alloc(orig_bio->bi_bdev, start_sector, GFP_NOFS);
	if (!bio)
		return -ENOMEM;
	bio->bi_private = dip;
	bio->bi_end_io = btrfs_end_dio_bio;
	atomic_inc(&dip->pending_bios);

	while (bvec <= (orig_bio->bi_io_vec + orig_bio->bi_vcnt - 1)) {
		if (unlikely(map_length < submit_len + bvec->bv_len ||
		    bio_add_page(bio, bvec->bv_page, bvec->bv_len,
				 bvec->bv_offset) < bvec->bv_len)) {
			/*
			 * inc the count before we submit the bio so
			 * we know the end IO handler won't happen before
			 * we inc the count. Otherwise, the dip might get freed
			 * before we're done setting it up
			 */
			atomic_inc(&dip->pending_bios);
			ret = __btrfs_submit_dio_bio(bio, inode, rw,
						     file_offset, skip_sum,
						     csums, async_submit);
			if (ret) {
				bio_put(bio);
				atomic_dec(&dip->pending_bios);
				goto out_err;
			}

			/* Write's use the ordered csums */
			if (!write && !skip_sum)
				csums = csums + nr_pages;
			start_sector += submit_len >> 9;
			file_offset += submit_len;

			submit_len = 0;
			nr_pages = 0;

			bio = btrfs_dio_bio_alloc(orig_bio->bi_bdev,
						  start_sector, GFP_NOFS);
			if (!bio)
				goto out_err;
			bio->bi_private = dip;
			bio->bi_end_io = btrfs_end_dio_bio;

			map_length = orig_bio->bi_size;
			ret = btrfs_map_block(map_tree, READ, start_sector << 9,
					      &map_length, NULL, 0);
			if (ret) {
				bio_put(bio);
				goto out_err;
			}
		} else {
			submit_len += bvec->bv_len;
			nr_pages ++;
			bvec++;
		}
	}

submit:
	ret = __btrfs_submit_dio_bio(bio, inode, rw, file_offset, skip_sum,
				     csums, async_submit);
	if (!ret)
		return 0;

	bio_put(bio);
out_err:
	dip->errors = 1;
	/*
	 * before atomic variable goto zero, we must
	 * make sure dip->errors is perceived to be set.
	 */
	smp_mb__before_atomic_dec();
	if (atomic_dec_and_test(&dip->pending_bios))
		bio_io_error(dip->orig_bio);

	/* bio_end_io() will handle error, so we needn't return it */
	return 0;
}

static void btrfs_submit_direct(int rw, struct bio *bio, struct inode *inode,
				loff_t file_offset)
{
	struct btrfs_root *root = BTRFS_I(inode)->root;
	struct btrfs_dio_private *dip;
	struct bio_vec *bvec = bio->bi_io_vec;
	int skip_sum;
	int write = rw & REQ_WRITE;
	int ret = 0;

	skip_sum = BTRFS_I(inode)->flags & BTRFS_INODE_NODATASUM;

	dip = kmalloc(sizeof(*dip), GFP_NOFS);
	if (!dip) {
		ret = -ENOMEM;
		goto free_ordered;
	}
	dip->csums = NULL;

	/* Write's use the ordered csum stuff, so we don't need dip->csums */
	if (!write && !skip_sum) {
		dip->csums = kmalloc(sizeof(u32) * bio->bi_vcnt, GFP_NOFS);
		if (!dip->csums) {
			kfree(dip);
			ret = -ENOMEM;
			goto free_ordered;
		}
	}

	dip->private = bio->bi_private;
	dip->inode = inode;
	dip->logical_offset = file_offset;

	dip->bytes = 0;
	do {
		dip->bytes += bvec->bv_len;
		bvec++;
	} while (bvec <= (bio->bi_io_vec + bio->bi_vcnt - 1));

	dip->disk_bytenr = (u64)bio->bi_sector << 9;
	bio->bi_private = dip;
	dip->errors = 0;
	dip->orig_bio = bio;
	atomic_set(&dip->pending_bios, 0);

	if (write)
		bio->bi_end_io = btrfs_endio_direct_write;
	else
		bio->bi_end_io = btrfs_endio_direct_read;

	ret = btrfs_submit_direct_hook(rw, dip, skip_sum);
	if (!ret)
		return;
free_ordered:
	/*
	 * If this is a write, we need to clean up the reserved space and kill
	 * the ordered extent.
	 */
	if (write) {
		struct btrfs_ordered_extent *ordered;
		ordered = btrfs_lookup_ordered_extent(inode, file_offset);
		if (!test_bit(BTRFS_ORDERED_PREALLOC, &ordered->flags) &&
		    !test_bit(BTRFS_ORDERED_NOCOW, &ordered->flags))
			btrfs_free_reserved_extent(root, ordered->start,
						   ordered->disk_len);
		btrfs_put_ordered_extent(ordered);
		btrfs_put_ordered_extent(ordered);
	}
	bio_endio(bio, ret);
}

static ssize_t check_direct_IO(struct btrfs_root *root, int rw, struct kiocb *iocb,
			const struct iovec *iov, loff_t offset,
			unsigned long nr_segs)
{
	int seg;
	int i;
	size_t size;
	unsigned long addr;
	unsigned blocksize_mask = root->sectorsize - 1;
	ssize_t retval = -EINVAL;
	loff_t end = offset;

	if (offset & blocksize_mask)
		goto out;

	/* Check the memory alignment.  Blocks cannot straddle pages */
	for (seg = 0; seg < nr_segs; seg++) {
		addr = (unsigned long)iov[seg].iov_base;
		size = iov[seg].iov_len;
		end += size;
		if ((addr & blocksize_mask) || (size & blocksize_mask))
			goto out;

		/* If this is a write we don't need to check anymore */
		if (rw & WRITE)
			continue;

		/*
		 * Check to make sure we don't have duplicate iov_base's in this
		 * iovec, if so return EINVAL, otherwise we'll get csum errors
		 * when reading back.
		 */
		for (i = seg + 1; i < nr_segs; i++) {
			if (iov[seg].iov_base == iov[i].iov_base)
				goto out;
		}
	}
	retval = 0;
out:
	return retval;
}
static ssize_t btrfs_direct_IO(int rw, struct kiocb *iocb,
			const struct iovec *iov, loff_t offset,
			unsigned long nr_segs)
{
	struct file *file = iocb->ki_filp;
	struct inode *inode = file->f_mapping->host;
	struct btrfs_ordered_extent *ordered;
	struct extent_state *cached_state = NULL;
	u64 lockstart, lockend;
	ssize_t ret;
	int writing = rw & WRITE;
	int write_bits = 0;
	size_t count = iov_length(iov, nr_segs);

	if (check_direct_IO(BTRFS_I(inode)->root, rw, iocb, iov,
			    offset, nr_segs)) {
		return 0;
	}

	lockstart = offset;
	lockend = offset + count - 1;

	if (writing) {
		ret = btrfs_delalloc_reserve_space(inode, count);
		if (ret)
			goto out;
	}

	while (1) {
		lock_extent_bits(&BTRFS_I(inode)->io_tree, lockstart, lockend,
				 0, &cached_state, GFP_NOFS);
		/*
		 * We're concerned with the entire range that we're going to be
		 * doing DIO to, so we need to make sure theres no ordered
		 * extents in this range.
		 */
		ordered = btrfs_lookup_ordered_range(inode, lockstart,
						     lockend - lockstart + 1);
		if (!ordered)
			break;
		unlock_extent_cached(&BTRFS_I(inode)->io_tree, lockstart, lockend,
				     &cached_state, GFP_NOFS);
		btrfs_start_ordered_extent(inode, ordered, 1);
		btrfs_put_ordered_extent(ordered);
		cond_resched();
	}

	/*
	 * we don't use btrfs_set_extent_delalloc because we don't want
	 * the dirty or uptodate bits
	 */
	if (writing) {
		write_bits = EXTENT_DELALLOC | EXTENT_DO_ACCOUNTING;
		ret = set_extent_bit(&BTRFS_I(inode)->io_tree, lockstart, lockend,
				     EXTENT_DELALLOC, 0, NULL, &cached_state,
				     GFP_NOFS);
		if (ret) {
			clear_extent_bit(&BTRFS_I(inode)->io_tree, lockstart,
					 lockend, EXTENT_LOCKED | write_bits,
					 1, 0, &cached_state, GFP_NOFS);
			goto out;
		}
	}

	free_extent_state(cached_state);
	cached_state = NULL;

	ret = __blockdev_direct_IO(rw, iocb, inode,
		   BTRFS_I(inode)->root->fs_info->fs_devices->latest_bdev,
		   iov, offset, nr_segs, btrfs_get_blocks_direct, NULL,
		   btrfs_submit_direct, 0);

	if (ret < 0 && ret != -EIOCBQUEUED) {
		clear_extent_bit(&BTRFS_I(inode)->io_tree, offset,
			      offset + iov_length(iov, nr_segs) - 1,
			      EXTENT_LOCKED | write_bits, 1, 0,
			      &cached_state, GFP_NOFS);
	} else if (ret >= 0 && ret < iov_length(iov, nr_segs)) {
		/*
		 * We're falling back to buffered, unlock the section we didn't
		 * do IO on.
		 */
		clear_extent_bit(&BTRFS_I(inode)->io_tree, offset + ret,
			      offset + iov_length(iov, nr_segs) - 1,
			      EXTENT_LOCKED | write_bits, 1, 0,
			      &cached_state, GFP_NOFS);
	}
out:
	free_extent_state(cached_state);
	return ret;
}

static int btrfs_fiemap(struct inode *inode, struct fiemap_extent_info *fieinfo,
		__u64 start, __u64 len)
{
	return extent_fiemap(inode, fieinfo, start, len, btrfs_get_extent_fiemap);
}

int btrfs_readpage(struct file *file, struct page *page)
{
	struct extent_io_tree *tree;
	tree = &BTRFS_I(page->mapping->host)->io_tree;
	return extent_read_full_page(tree, page, btrfs_get_extent);
}

static int btrfs_writepage(struct page *page, struct writeback_control *wbc)
{
	struct extent_io_tree *tree;


	if (current->flags & PF_MEMALLOC) {
		redirty_page_for_writepage(wbc, page);
		unlock_page(page);
		return 0;
	}
	tree = &BTRFS_I(page->mapping->host)->io_tree;
	return extent_write_full_page(tree, page, btrfs_get_extent, wbc);
}

int btrfs_writepages(struct address_space *mapping,
		     struct writeback_control *wbc)
{
	struct extent_io_tree *tree;

	tree = &BTRFS_I(mapping->host)->io_tree;
	return extent_writepages(tree, mapping, btrfs_get_extent, wbc);
}

static int
btrfs_readpages(struct file *file, struct address_space *mapping,
		struct list_head *pages, unsigned nr_pages)
{
	struct extent_io_tree *tree;
	tree = &BTRFS_I(mapping->host)->io_tree;
	return extent_readpages(tree, mapping, pages, nr_pages,
				btrfs_get_extent);
}
static int __btrfs_releasepage(struct page *page, gfp_t gfp_flags)
{
	struct extent_io_tree *tree;
	struct extent_map_tree *map;
	int ret;

	tree = &BTRFS_I(page->mapping->host)->io_tree;
	map = &BTRFS_I(page->mapping->host)->extent_tree;
	ret = try_release_extent_mapping(map, tree, page, gfp_flags);
	if (ret == 1) {
		ClearPagePrivate(page);
		set_page_private(page, 0);
		page_cache_release(page);
	}
	return ret;
}

static int btrfs_releasepage(struct page *page, gfp_t gfp_flags)
{
	if (PageWriteback(page) || PageDirty(page))
		return 0;
	return __btrfs_releasepage(page, gfp_flags & GFP_NOFS);
}

static void btrfs_invalidatepage(struct page *page, unsigned long offset)
{
	struct extent_io_tree *tree;
	struct btrfs_ordered_extent *ordered;
	struct extent_state *cached_state = NULL;
	u64 page_start = page_offset(page);
	u64 page_end = page_start + PAGE_CACHE_SIZE - 1;


	/*
	 * we have the page locked, so new writeback can't start,
	 * and the dirty bit won't be cleared while we are here.
	 *
	 * Wait for IO on this page so that we can safely clear
	 * the PagePrivate2 bit and do ordered accounting
	 */
	wait_on_page_writeback(page);

	tree = &BTRFS_I(page->mapping->host)->io_tree;
	if (offset) {
		btrfs_releasepage(page, GFP_NOFS);
		return;
	}
	lock_extent_bits(tree, page_start, page_end, 0, &cached_state,
			 GFP_NOFS);
	ordered = btrfs_lookup_ordered_extent(page->mapping->host,
					   page_offset(page));
	if (ordered) {
		/*
		 * IO on this page will never be started, so we need
		 * to account for any ordered extents now
		 */
		clear_extent_bit(tree, page_start, page_end,
				 EXTENT_DIRTY | EXTENT_DELALLOC |
				 EXTENT_LOCKED | EXTENT_DO_ACCOUNTING, 1, 0,
				 &cached_state, GFP_NOFS);
		/*
		 * whoever cleared the private bit is responsible
		 * for the finish_ordered_io
		 */
		if (TestClearPagePrivate2(page)) {
			btrfs_finish_ordered_io(page->mapping->host,
						page_start, page_end);
		}
		btrfs_put_ordered_extent(ordered);
		cached_state = NULL;
		lock_extent_bits(tree, page_start, page_end, 0, &cached_state,
				 GFP_NOFS);
	}
	clear_extent_bit(tree, page_start, page_end,
		 EXTENT_LOCKED | EXTENT_DIRTY | EXTENT_DELALLOC |
		 EXTENT_DO_ACCOUNTING, 1, 1, &cached_state, GFP_NOFS);
	__btrfs_releasepage(page, GFP_NOFS);

	ClearPageChecked(page);
	if (PagePrivate(page)) {
		ClearPagePrivate(page);
		set_page_private(page, 0);
		page_cache_release(page);
	}
}

/*
 * btrfs_page_mkwrite() is not allowed to change the file size as it gets
 * called from a page fault handler when a page is first dirtied. Hence we must
 * be careful to check for EOF conditions here. We set the page up correctly
 * for a written page which means we get ENOSPC checking when writing into
 * holes and correct delalloc and unwritten extent mapping on filesystems that
 * support these features.
 *
 * We are not allowed to take the i_mutex here so we have to play games to
 * protect against truncate races as the page could now be beyond EOF.  Because
 * vmtruncate() writes the inode size before removing pages, once we have the
 * page lock we can determine safely if the page is beyond EOF. If it is not
 * beyond EOF, then the page is guaranteed safe against truncation until we
 * unlock the page.
 */
int btrfs_page_mkwrite(struct vm_area_struct *vma, struct vm_fault *vmf)
{
	struct page *page = vmf->page;
	struct inode *inode = fdentry(vma->vm_file)->d_inode;
	struct btrfs_root *root = BTRFS_I(inode)->root;
	struct extent_io_tree *io_tree = &BTRFS_I(inode)->io_tree;
	struct btrfs_ordered_extent *ordered;
	struct extent_state *cached_state = NULL;
	char *kaddr;
	unsigned long zero_start;
	loff_t size;
	int ret;
	u64 page_start;
	u64 page_end;

	ret  = btrfs_delalloc_reserve_space(inode, PAGE_CACHE_SIZE);
	if (ret) {
		if (ret == -ENOMEM)
			ret = VM_FAULT_OOM;
		else /* -ENOSPC, -EIO, etc */
			ret = VM_FAULT_SIGBUS;
		goto out;
	}

	ret = VM_FAULT_NOPAGE; /* make the VM retry the fault */
again:
	lock_page(page);
	size = i_size_read(inode);
	page_start = page_offset(page);
	page_end = page_start + PAGE_CACHE_SIZE - 1;

	if ((page->mapping != inode->i_mapping) ||
	    (page_start >= size)) {
		/* page got truncated out from underneath us */
		goto out_unlock;
	}
	wait_on_page_writeback(page);

	lock_extent_bits(io_tree, page_start, page_end, 0, &cached_state,
			 GFP_NOFS);
	set_page_extent_mapped(page);

	/*
	 * we can't set the delalloc bits if there are pending ordered
	 * extents.  Drop our locks and wait for them to finish
	 */
	ordered = btrfs_lookup_ordered_extent(inode, page_start);
	if (ordered) {
		unlock_extent_cached(io_tree, page_start, page_end,
				     &cached_state, GFP_NOFS);
		unlock_page(page);
		btrfs_start_ordered_extent(inode, ordered, 1);
		btrfs_put_ordered_extent(ordered);
		goto again;
	}

	/*
	 * XXX - page_mkwrite gets called every time the page is dirtied, even
	 * if it was already dirty, so for space accounting reasons we need to
	 * clear any delalloc bits for the range we are fixing to save.  There
	 * is probably a better way to do this, but for now keep consistent with
	 * prepare_pages in the normal write path.
	 */
	clear_extent_bit(&BTRFS_I(inode)->io_tree, page_start, page_end,
			  EXTENT_DIRTY | EXTENT_DELALLOC | EXTENT_DO_ACCOUNTING,
			  0, 0, &cached_state, GFP_NOFS);

	ret = btrfs_set_extent_delalloc(inode, page_start, page_end,
					&cached_state);
	if (ret) {
		unlock_extent_cached(io_tree, page_start, page_end,
				     &cached_state, GFP_NOFS);
		ret = VM_FAULT_SIGBUS;
		goto out_unlock;
	}
	ret = 0;

	/* page is wholly or partially inside EOF */
	if (page_start + PAGE_CACHE_SIZE > size)
		zero_start = size & ~PAGE_CACHE_MASK;
	else
		zero_start = PAGE_CACHE_SIZE;

	if (zero_start != PAGE_CACHE_SIZE) {
		kaddr = kmap(page);
		memset(kaddr + zero_start, 0, PAGE_CACHE_SIZE - zero_start);
		flush_dcache_page(page);
		kunmap(page);
	}
	ClearPageChecked(page);
	set_page_dirty(page);
	SetPageUptodate(page);

	BTRFS_I(inode)->last_trans = root->fs_info->generation;
	BTRFS_I(inode)->last_sub_trans = BTRFS_I(inode)->root->log_transid;

	unlock_extent_cached(io_tree, page_start, page_end, &cached_state, GFP_NOFS);

out_unlock:
	if (!ret)
		return VM_FAULT_LOCKED;
	unlock_page(page);
	btrfs_delalloc_release_space(inode, PAGE_CACHE_SIZE);
out:
	return ret;
}

static int btrfs_truncate(struct inode *inode)
{
	struct btrfs_root *root = BTRFS_I(inode)->root;
	int ret;
	int err = 0;
	struct btrfs_trans_handle *trans;
	unsigned long nr;
	u64 mask = root->sectorsize - 1;

	ret = btrfs_truncate_page(inode->i_mapping, inode->i_size);
	if (ret)
		return ret;

	btrfs_wait_ordered_range(inode, inode->i_size & (~mask), (u64)-1);
	btrfs_ordered_update_i_size(inode, inode->i_size, NULL);

	trans = btrfs_start_transaction(root, 5);
	if (IS_ERR(trans))
		return PTR_ERR(trans);

	btrfs_set_trans_block_group(trans, inode);

	ret = btrfs_orphan_add(trans, inode);
	if (ret) {
		btrfs_end_transaction(trans, root);
		return ret;
	}

	nr = trans->blocks_used;
	btrfs_end_transaction(trans, root);
	btrfs_btree_balance_dirty(root, nr);

	/* Now start a transaction for the truncate */
	trans = btrfs_start_transaction(root, 0);
	if (IS_ERR(trans))
		return PTR_ERR(trans);
	btrfs_set_trans_block_group(trans, inode);
	trans->block_rsv = root->orphan_block_rsv;

	/*
	 * setattr is responsible for setting the ordered_data_close flag,
	 * but that is only tested during the last file release.  That
	 * could happen well after the next commit, leaving a great big
	 * window where new writes may get lost if someone chooses to write
	 * to this file after truncating to zero
	 *
	 * The inode doesn't have any dirty data here, and so if we commit
	 * this is a noop.  If someone immediately starts writing to the inode
	 * it is very likely we'll catch some of their writes in this
	 * transaction, and the commit will find this file on the ordered
	 * data list with good things to send down.
	 *
	 * This is a best effort solution, there is still a window where
	 * using truncate to replace the contents of the file will
	 * end up with a zero length file after a crash.
	 */
	if (inode->i_size == 0 && BTRFS_I(inode)->ordered_data_close)
		btrfs_add_ordered_operation(trans, root, inode);

	while (1) {
		if (!trans) {
			trans = btrfs_start_transaction(root, 0);
			if (IS_ERR(trans))
				return PTR_ERR(trans);
			btrfs_set_trans_block_group(trans, inode);
			trans->block_rsv = root->orphan_block_rsv;
		}

		ret = btrfs_block_rsv_check(trans, root,
					    root->orphan_block_rsv, 0, 5);
		if (ret == -EAGAIN) {
			ret = btrfs_commit_transaction(trans, root);
			if (ret)
				return ret;
			trans = NULL;
			continue;
		} else if (ret) {
			err = ret;
			break;
		}

		ret = btrfs_truncate_inode_items(trans, root, inode,
						 inode->i_size,
						 BTRFS_EXTENT_DATA_KEY);
		if (ret != -EAGAIN) {
			err = ret;
			break;
		}

		ret = btrfs_update_inode(trans, root, inode);
		if (ret) {
			err = ret;
			break;
		}

		nr = trans->blocks_used;
		btrfs_end_transaction(trans, root);
		trans = NULL;
		btrfs_btree_balance_dirty(root, nr);
	}

	if (ret == 0 && inode->i_nlink > 0) {
		ret = btrfs_orphan_del(trans, inode);
		if (ret)
			err = ret;
	} else if (ret && inode->i_nlink > 0) {
		/*
		 * Failed to do the truncate, remove us from the in memory
		 * orphan list.
		 */
		ret = btrfs_orphan_del(NULL, inode);
	}

	ret = btrfs_update_inode(trans, root, inode);
	if (ret && !err)
		err = ret;

	nr = trans->blocks_used;
	ret = btrfs_end_transaction_throttle(trans, root);
	if (ret && !err)
		err = ret;
	btrfs_btree_balance_dirty(root, nr);

	return err;
}

/*
 * create a new subvolume directory/inode (helper for the ioctl).
 */
int btrfs_create_subvol_root(struct btrfs_trans_handle *trans,
			     struct btrfs_root *new_root,
			     u64 new_dirid, u64 alloc_hint)
{
	struct inode *inode;
	int err;
	u64 index = 0;

	inode = btrfs_new_inode(trans, new_root, NULL, "..", 2, new_dirid,
				new_dirid, alloc_hint, S_IFDIR | 0700, &index);
	if (IS_ERR(inode))
		return PTR_ERR(inode);
	inode->i_op = &btrfs_dir_inode_operations;
	inode->i_fop = &btrfs_dir_file_operations;

	inode->i_nlink = 1;
	btrfs_i_size_write(inode, 0);

	err = btrfs_update_inode(trans, new_root, inode);
	BUG_ON(err);

	iput(inode);
	return 0;
}

/* helper function for file defrag and space balancing.  This
 * forces readahead on a given range of bytes in an inode
 */
unsigned long btrfs_force_ra(struct address_space *mapping,
			      struct file_ra_state *ra, struct file *file,
			      pgoff_t offset, pgoff_t last_index)
{
	pgoff_t req_size = last_index - offset + 1;

	page_cache_sync_readahead(mapping, ra, file, offset, req_size);
	return offset + req_size;
}

struct inode *btrfs_alloc_inode(struct super_block *sb)
{
	struct btrfs_inode *ei;
	struct inode *inode;

	ei = kmem_cache_alloc(btrfs_inode_cachep, GFP_NOFS);
	if (!ei)
		return NULL;

	ei->root = NULL;
	ei->space_info = NULL;
	ei->generation = 0;
	ei->sequence = 0;
	ei->last_trans = 0;
	ei->last_sub_trans = 0;
	ei->logged_trans = 0;
	ei->delalloc_bytes = 0;
	ei->reserved_bytes = 0;
	ei->disk_i_size = 0;
	ei->flags = 0;
	ei->index_cnt = (u64)-1;
	ei->last_unlink_trans = 0;

	atomic_set(&ei->outstanding_extents, 0);
	atomic_set(&ei->reserved_extents, 0);

	ei->ordered_data_close = 0;
	ei->orphan_meta_reserved = 0;
	ei->dummy_inode = 0;
	ei->force_compress = BTRFS_COMPRESS_NONE;

	ei->delayed_node = NULL;

	inode = &ei->vfs_inode;
	extent_map_tree_init(&ei->extent_tree, GFP_NOFS);
	extent_io_tree_init(&ei->io_tree, &inode->i_data, GFP_NOFS);
	extent_io_tree_init(&ei->io_failure_tree, &inode->i_data, GFP_NOFS);
	mutex_init(&ei->log_mutex);
	btrfs_ordered_inode_tree_init(&ei->ordered_tree);
	INIT_LIST_HEAD(&ei->i_orphan);
	INIT_LIST_HEAD(&ei->delalloc_inodes);
	INIT_LIST_HEAD(&ei->ordered_operations);
	RB_CLEAR_NODE(&ei->rb_node);

	return inode;
}

static void btrfs_i_callback(struct rcu_head *head)
{
	struct inode *inode = container_of(head, struct inode, i_rcu);
	INIT_LIST_HEAD(&inode->i_dentry);
	kmem_cache_free(btrfs_inode_cachep, BTRFS_I(inode));
}

void btrfs_destroy_inode(struct inode *inode)
{
	struct btrfs_ordered_extent *ordered;
	struct btrfs_root *root = BTRFS_I(inode)->root;

	WARN_ON(!list_empty(&inode->i_dentry));
	WARN_ON(inode->i_data.nrpages);
	WARN_ON(atomic_read(&BTRFS_I(inode)->outstanding_extents));
	WARN_ON(atomic_read(&BTRFS_I(inode)->reserved_extents));

	/*
	 * This can happen where we create an inode, but somebody else also
	 * created the same inode and we need to destroy the one we already
	 * created.
	 */
	if (!root)
		goto free;

	/*
	 * Make sure we're properly removed from the ordered operation
	 * lists.
	 */
	smp_mb();
	if (!list_empty(&BTRFS_I(inode)->ordered_operations)) {
		spin_lock(&root->fs_info->ordered_extent_lock);
		list_del_init(&BTRFS_I(inode)->ordered_operations);
		spin_unlock(&root->fs_info->ordered_extent_lock);
	}

	if (root == root->fs_info->tree_root) {
		struct btrfs_block_group_cache *block_group;

		block_group = btrfs_lookup_block_group(root->fs_info,
						BTRFS_I(inode)->block_group);
		if (block_group && block_group->inode == inode) {
			spin_lock(&block_group->lock);
			block_group->inode = NULL;
			spin_unlock(&block_group->lock);
			btrfs_put_block_group(block_group);
		} else if (block_group) {
			btrfs_put_block_group(block_group);
		}
	}

	spin_lock(&root->orphan_lock);
	if (!list_empty(&BTRFS_I(inode)->i_orphan)) {
		printk(KERN_INFO "BTRFS: inode %llu still on the orphan list\n",
		       (unsigned long long)btrfs_ino(inode));
		list_del_init(&BTRFS_I(inode)->i_orphan);
	}
	spin_unlock(&root->orphan_lock);

	while (1) {
		ordered = btrfs_lookup_first_ordered_extent(inode, (u64)-1);
		if (!ordered)
			break;
		else {
			printk(KERN_ERR "btrfs found ordered "
			       "extent %llu %llu on inode cleanup\n",
			       (unsigned long long)ordered->file_offset,
			       (unsigned long long)ordered->len);
			btrfs_remove_ordered_extent(inode, ordered);
			btrfs_put_ordered_extent(ordered);
			btrfs_put_ordered_extent(ordered);
		}
	}
	inode_tree_del(inode);
	btrfs_drop_extent_cache(inode, 0, (u64)-1, 0);
free:
	btrfs_remove_delayed_node(inode);
	call_rcu(&inode->i_rcu, btrfs_i_callback);
}

int btrfs_drop_inode(struct inode *inode)
{
	struct btrfs_root *root = BTRFS_I(inode)->root;

	if (btrfs_root_refs(&root->root_item) == 0 &&
	    !is_free_space_inode(root, inode))
		return 1;
	else
		return generic_drop_inode(inode);
}

static void init_once(void *foo)
{
	struct btrfs_inode *ei = (struct btrfs_inode *) foo;

	inode_init_once(&ei->vfs_inode);
}

void btrfs_destroy_cachep(void)
{
	if (btrfs_inode_cachep)
		kmem_cache_destroy(btrfs_inode_cachep);
	if (btrfs_trans_handle_cachep)
		kmem_cache_destroy(btrfs_trans_handle_cachep);
	if (btrfs_transaction_cachep)
		kmem_cache_destroy(btrfs_transaction_cachep);
	if (btrfs_path_cachep)
		kmem_cache_destroy(btrfs_path_cachep);
	if (btrfs_free_space_cachep)
		kmem_cache_destroy(btrfs_free_space_cachep);
}

int btrfs_init_cachep(void)
{
	btrfs_inode_cachep = kmem_cache_create("btrfs_inode_cache",
			sizeof(struct btrfs_inode), 0,
			SLAB_RECLAIM_ACCOUNT | SLAB_MEM_SPREAD, init_once);
	if (!btrfs_inode_cachep)
		goto fail;

	btrfs_trans_handle_cachep = kmem_cache_create("btrfs_trans_handle_cache",
			sizeof(struct btrfs_trans_handle), 0,
			SLAB_RECLAIM_ACCOUNT | SLAB_MEM_SPREAD, NULL);
	if (!btrfs_trans_handle_cachep)
		goto fail;

	btrfs_transaction_cachep = kmem_cache_create("btrfs_transaction_cache",
			sizeof(struct btrfs_transaction), 0,
			SLAB_RECLAIM_ACCOUNT | SLAB_MEM_SPREAD, NULL);
	if (!btrfs_transaction_cachep)
		goto fail;

	btrfs_path_cachep = kmem_cache_create("btrfs_path_cache",
			sizeof(struct btrfs_path), 0,
			SLAB_RECLAIM_ACCOUNT | SLAB_MEM_SPREAD, NULL);
	if (!btrfs_path_cachep)
		goto fail;

	btrfs_free_space_cachep = kmem_cache_create("btrfs_free_space_cache",
			sizeof(struct btrfs_free_space), 0,
			SLAB_RECLAIM_ACCOUNT | SLAB_MEM_SPREAD, NULL);
	if (!btrfs_free_space_cachep)
		goto fail;

	return 0;
fail:
	btrfs_destroy_cachep();
	return -ENOMEM;
}

static int btrfs_getattr(struct vfsmount *mnt,
			 struct dentry *dentry, struct kstat *stat)
{
	struct inode *inode = dentry->d_inode;
	generic_fillattr(inode, stat);
	stat->dev = BTRFS_I(inode)->root->anon_super.s_dev;
	stat->blksize = PAGE_CACHE_SIZE;
	stat->blocks = (inode_get_bytes(inode) +
			BTRFS_I(inode)->delalloc_bytes) >> 9;
	return 0;
}

/*
 * If a file is moved, it will inherit the cow and compression flags of the new
 * directory.
 */
static void fixup_inode_flags(struct inode *dir, struct inode *inode)
{
	struct btrfs_inode *b_dir = BTRFS_I(dir);
	struct btrfs_inode *b_inode = BTRFS_I(inode);

	if (b_dir->flags & BTRFS_INODE_NODATACOW)
		b_inode->flags |= BTRFS_INODE_NODATACOW;
	else
		b_inode->flags &= ~BTRFS_INODE_NODATACOW;

	if (b_dir->flags & BTRFS_INODE_COMPRESS)
		b_inode->flags |= BTRFS_INODE_COMPRESS;
	else
		b_inode->flags &= ~BTRFS_INODE_COMPRESS;
}

static int btrfs_rename(struct inode *old_dir, struct dentry *old_dentry,
			   struct inode *new_dir, struct dentry *new_dentry)
{
	struct btrfs_trans_handle *trans;
	struct btrfs_root *root = BTRFS_I(old_dir)->root;
	struct btrfs_root *dest = BTRFS_I(new_dir)->root;
	struct inode *new_inode = new_dentry->d_inode;
	struct inode *old_inode = old_dentry->d_inode;
	struct timespec ctime = CURRENT_TIME;
	u64 index = 0;
	u64 root_objectid;
	int ret;
	u64 old_ino = btrfs_ino(old_inode);

	if (btrfs_ino(new_dir) == BTRFS_EMPTY_SUBVOL_DIR_OBJECTID)
		return -EPERM;

	/* we only allow rename subvolume link between subvolumes */
	if (old_ino != BTRFS_FIRST_FREE_OBJECTID && root != dest)
		return -EXDEV;

	if (old_ino == BTRFS_EMPTY_SUBVOL_DIR_OBJECTID ||
	    (new_inode && btrfs_ino(new_inode) == BTRFS_FIRST_FREE_OBJECTID))
		return -ENOTEMPTY;

	if (S_ISDIR(old_inode->i_mode) && new_inode &&
	    new_inode->i_size > BTRFS_EMPTY_DIR_SIZE)
		return -ENOTEMPTY;
	/*
	 * we're using rename to replace one file with another.
	 * and the replacement file is large.  Start IO on it now so
	 * we don't add too much work to the end of the transaction
	 */
	if (new_inode && S_ISREG(old_inode->i_mode) && new_inode->i_size &&
	    old_inode->i_size > BTRFS_ORDERED_OPERATIONS_FLUSH_LIMIT)
		filemap_flush(old_inode->i_mapping);

	/* close the racy window with snapshot create/destroy ioctl */
	if (old_ino == BTRFS_FIRST_FREE_OBJECTID)
		down_read(&root->fs_info->subvol_sem);
	/*
	 * We want to reserve the absolute worst case amount of items.  So if
	 * both inodes are subvols and we need to unlink them then that would
	 * require 4 item modifications, but if they are both normal inodes it
	 * would require 5 item modifications, so we'll assume their normal
	 * inodes.  So 5 * 2 is 10, plus 1 for the new link, so 11 total items
	 * should cover the worst case number of items we'll modify.
	 */
	trans = btrfs_start_transaction(root, 20);
	if (IS_ERR(trans)) {
                ret = PTR_ERR(trans);
                goto out_notrans;
        }

	btrfs_set_trans_block_group(trans, new_dir);

	if (dest != root)
		btrfs_record_root_in_trans(trans, dest);

	ret = btrfs_set_inode_index(new_dir, &index);
	if (ret)
		goto out_fail;

	if (unlikely(old_ino == BTRFS_FIRST_FREE_OBJECTID)) {
		/* force full log commit if subvolume involved. */
		root->fs_info->last_trans_log_full_commit = trans->transid;
	} else {
		ret = btrfs_insert_inode_ref(trans, dest,
					     new_dentry->d_name.name,
					     new_dentry->d_name.len,
					     old_ino,
					     btrfs_ino(new_dir), index);
		if (ret)
			goto out_fail;
		/*
		 * this is an ugly little race, but the rename is required
		 * to make sure that if we crash, the inode is either at the
		 * old name or the new one.  pinning the log transaction lets
		 * us make sure we don't allow a log commit to come in after
		 * we unlink the name but before we add the new name back in.
		 */
		btrfs_pin_log_trans(root);
	}
	/*
	 * make sure the inode gets flushed if it is replacing
	 * something.
	 */
	if (new_inode && new_inode->i_size && S_ISREG(old_inode->i_mode))
		btrfs_add_ordered_operation(trans, root, old_inode);

	old_dir->i_ctime = old_dir->i_mtime = ctime;
	new_dir->i_ctime = new_dir->i_mtime = ctime;
	old_inode->i_ctime = ctime;

	if (old_dentry->d_parent != new_dentry->d_parent)
		btrfs_record_unlink_dir(trans, old_dir, old_inode, 1);

	if (unlikely(old_ino == BTRFS_FIRST_FREE_OBJECTID)) {
		root_objectid = BTRFS_I(old_inode)->root->root_key.objectid;
		ret = btrfs_unlink_subvol(trans, root, old_dir, root_objectid,
					old_dentry->d_name.name,
					old_dentry->d_name.len);
	} else {
		ret = __btrfs_unlink_inode(trans, root, old_dir,
					old_dentry->d_inode,
					old_dentry->d_name.name,
					old_dentry->d_name.len);
		if (!ret)
			ret = btrfs_update_inode(trans, root, old_inode);
	}
	BUG_ON(ret);

	if (new_inode) {
		new_inode->i_ctime = CURRENT_TIME;
		if (unlikely(btrfs_ino(new_inode) ==
			     BTRFS_EMPTY_SUBVOL_DIR_OBJECTID)) {
			root_objectid = BTRFS_I(new_inode)->location.objectid;
			ret = btrfs_unlink_subvol(trans, dest, new_dir,
						root_objectid,
						new_dentry->d_name.name,
						new_dentry->d_name.len);
			BUG_ON(new_inode->i_nlink == 0);
		} else {
			ret = btrfs_unlink_inode(trans, dest, new_dir,
						 new_dentry->d_inode,
						 new_dentry->d_name.name,
						 new_dentry->d_name.len);
		}
		BUG_ON(ret);
		if (new_inode->i_nlink == 0) {
			ret = btrfs_orphan_add(trans, new_dentry->d_inode);
			BUG_ON(ret);
		}
	}

	fixup_inode_flags(new_dir, old_inode);

	ret = btrfs_add_link(trans, new_dir, old_inode,
			     new_dentry->d_name.name,
			     new_dentry->d_name.len, 0, index);
	BUG_ON(ret);

	if (old_ino != BTRFS_FIRST_FREE_OBJECTID) {
		struct dentry *parent = dget_parent(new_dentry);
		btrfs_log_new_name(trans, old_inode, old_dir, parent);
		dput(parent);
		btrfs_end_log_trans(root);
	}
out_fail:
	btrfs_end_transaction_throttle(trans, root);
out_notrans:
	if (old_ino == BTRFS_FIRST_FREE_OBJECTID)
		up_read(&root->fs_info->subvol_sem);

	return ret;
}

/*
 * some fairly slow code that needs optimization. This walks the list
 * of all the inodes with pending delalloc and forces them to disk.
 */
int btrfs_start_delalloc_inodes(struct btrfs_root *root, int delay_iput)
{
	struct list_head *head = &root->fs_info->delalloc_inodes;
	struct btrfs_inode *binode;
	struct inode *inode;

	if (root->fs_info->sb->s_flags & MS_RDONLY)
		return -EROFS;

	spin_lock(&root->fs_info->delalloc_lock);
	while (!list_empty(head)) {
		binode = list_entry(head->next, struct btrfs_inode,
				    delalloc_inodes);
		inode = igrab(&binode->vfs_inode);
		if (!inode)
			list_del_init(&binode->delalloc_inodes);
		spin_unlock(&root->fs_info->delalloc_lock);
		if (inode) {
			filemap_flush(inode->i_mapping);
			if (delay_iput)
				btrfs_add_delayed_iput(inode);
			else
				iput(inode);
		}
		cond_resched();
		spin_lock(&root->fs_info->delalloc_lock);
	}
	spin_unlock(&root->fs_info->delalloc_lock);

	/* the filemap_flush will queue IO into the worker threads, but
	 * we have to make sure the IO is actually started and that
	 * ordered extents get created before we return
	 */
	atomic_inc(&root->fs_info->async_submit_draining);
	while (atomic_read(&root->fs_info->nr_async_submits) ||
	      atomic_read(&root->fs_info->async_delalloc_pages)) {
		wait_event(root->fs_info->async_submit_wait,
		   (atomic_read(&root->fs_info->nr_async_submits) == 0 &&
		    atomic_read(&root->fs_info->async_delalloc_pages) == 0));
	}
	atomic_dec(&root->fs_info->async_submit_draining);
	return 0;
}

int btrfs_start_one_delalloc_inode(struct btrfs_root *root, int delay_iput,
				   int sync)
{
	struct btrfs_inode *binode;
	struct inode *inode = NULL;

	spin_lock(&root->fs_info->delalloc_lock);
	while (!list_empty(&root->fs_info->delalloc_inodes)) {
		binode = list_entry(root->fs_info->delalloc_inodes.next,
				    struct btrfs_inode, delalloc_inodes);
		inode = igrab(&binode->vfs_inode);
		if (inode) {
			list_move_tail(&binode->delalloc_inodes,
				       &root->fs_info->delalloc_inodes);
			break;
		}

		list_del_init(&binode->delalloc_inodes);
		cond_resched_lock(&root->fs_info->delalloc_lock);
	}
	spin_unlock(&root->fs_info->delalloc_lock);

	if (inode) {
		if (sync) {
			filemap_write_and_wait(inode->i_mapping);
			/*
			 * We have to do this because compression doesn't
			 * actually set PG_writeback until it submits the pages
			 * for IO, which happens in an async thread, so we could
			 * race and not actually wait for any writeback pages
			 * because they've not been submitted yet.  Technically
			 * this could still be the case for the ordered stuff
			 * since the async thread may not have started to do its
			 * work yet.  If this becomes the case then we need to
			 * figure out a way to make sure that in writepage we
			 * wait for any async pages to be submitted before
			 * returning so that fdatawait does what its supposed to
			 * do.
			 */
			btrfs_wait_ordered_range(inode, 0, (u64)-1);
		} else {
			filemap_flush(inode->i_mapping);
		}
		if (delay_iput)
			btrfs_add_delayed_iput(inode);
		else
			iput(inode);
		return 1;
	}
	return 0;
}

static int btrfs_symlink(struct inode *dir, struct dentry *dentry,
			 const char *symname)
{
	struct btrfs_trans_handle *trans;
	struct btrfs_root *root = BTRFS_I(dir)->root;
	struct btrfs_path *path;
	struct btrfs_key key;
	struct inode *inode = NULL;
	int err;
	int drop_inode = 0;
	u64 objectid;
	u64 index = 0 ;
	int name_len;
	int datasize;
	unsigned long ptr;
	struct btrfs_file_extent_item *ei;
	struct extent_buffer *leaf;
	unsigned long nr = 0;

	name_len = strlen(symname) + 1;
	if (name_len > BTRFS_MAX_INLINE_DATA_SIZE(root))
		return -ENAMETOOLONG;

	/*
	 * 2 items for inode item and ref
	 * 2 items for dir items
	 * 1 item for xattr if selinux is on
	 */
	trans = btrfs_start_transaction(root, 5);
	if (IS_ERR(trans))
		return PTR_ERR(trans);

	btrfs_set_trans_block_group(trans, dir);

	err = btrfs_find_free_ino(root, &objectid);
	if (err)
		goto out_unlock;

	inode = btrfs_new_inode(trans, root, dir, dentry->d_name.name,
				dentry->d_name.len, btrfs_ino(dir), objectid,
				BTRFS_I(dir)->block_group, S_IFLNK|S_IRWXUGO,
				&index);
	if (IS_ERR(inode)) {
		err = PTR_ERR(inode);
		goto out_unlock;
	}

	err = btrfs_init_inode_security(trans, inode, dir, &dentry->d_name);
	if (err) {
		drop_inode = 1;
		goto out_unlock;
	}

	btrfs_set_trans_block_group(trans, inode);
	err = btrfs_add_nondir(trans, dir, dentry, inode, 0, index);
	if (err)
		drop_inode = 1;
	else {
		inode->i_mapping->a_ops = &btrfs_aops;
		inode->i_mapping->backing_dev_info = &root->fs_info->bdi;
		inode->i_fop = &btrfs_file_operations;
		inode->i_op = &btrfs_file_inode_operations;
		BTRFS_I(inode)->io_tree.ops = &btrfs_extent_io_ops;
	}
	btrfs_update_inode_block_group(trans, inode);
	btrfs_update_inode_block_group(trans, dir);
	if (drop_inode)
		goto out_unlock;

	path = btrfs_alloc_path();
	BUG_ON(!path);
	key.objectid = btrfs_ino(inode);
	key.offset = 0;
	btrfs_set_key_type(&key, BTRFS_EXTENT_DATA_KEY);
	datasize = btrfs_file_extent_calc_inline_size(name_len);
	err = btrfs_insert_empty_item(trans, root, path, &key,
				      datasize);
	if (err) {
		drop_inode = 1;
		goto out_unlock;
	}
	leaf = path->nodes[0];
	ei = btrfs_item_ptr(leaf, path->slots[0],
			    struct btrfs_file_extent_item);
	btrfs_set_file_extent_generation(leaf, ei, trans->transid);
	btrfs_set_file_extent_type(leaf, ei,
				   BTRFS_FILE_EXTENT_INLINE);
	btrfs_set_file_extent_encryption(leaf, ei, 0);
	btrfs_set_file_extent_compression(leaf, ei, 0);
	btrfs_set_file_extent_other_encoding(leaf, ei, 0);
	btrfs_set_file_extent_ram_bytes(leaf, ei, name_len);

	ptr = btrfs_file_extent_inline_start(ei);
	write_extent_buffer(leaf, symname, ptr, name_len);
	btrfs_mark_buffer_dirty(leaf);
	btrfs_free_path(path);

	inode->i_op = &btrfs_symlink_inode_operations;
	inode->i_mapping->a_ops = &btrfs_symlink_aops;
	inode->i_mapping->backing_dev_info = &root->fs_info->bdi;
	inode_set_bytes(inode, name_len);
	btrfs_i_size_write(inode, name_len - 1);
	err = btrfs_update_inode(trans, root, inode);
	if (err)
		drop_inode = 1;

out_unlock:
	nr = trans->blocks_used;
	btrfs_end_transaction_throttle(trans, root);
	if (drop_inode) {
		inode_dec_link_count(inode);
		iput(inode);
	}
	btrfs_btree_balance_dirty(root, nr);
	return err;
}

static int __btrfs_prealloc_file_range(struct inode *inode, int mode,
				       u64 start, u64 num_bytes, u64 min_size,
				       loff_t actual_len, u64 *alloc_hint,
				       struct btrfs_trans_handle *trans)
{
	struct btrfs_root *root = BTRFS_I(inode)->root;
	struct btrfs_key ins;
	u64 cur_offset = start;
	u64 i_size;
	int ret = 0;
	bool own_trans = true;

	if (trans)
		own_trans = false;
	while (num_bytes > 0) {
		if (own_trans) {
			trans = btrfs_start_transaction(root, 3);
			if (IS_ERR(trans)) {
				ret = PTR_ERR(trans);
				break;
			}
		}

		ret = btrfs_reserve_extent(trans, root, num_bytes, min_size,
					   0, *alloc_hint, (u64)-1, &ins, 1);
		if (ret) {
			if (own_trans)
				btrfs_end_transaction(trans, root);
			break;
		}

		ret = insert_reserved_file_extent(trans, inode,
						  cur_offset, ins.objectid,
						  ins.offset, ins.offset,
						  ins.offset, 0, 0, 0,
						  BTRFS_FILE_EXTENT_PREALLOC);
		BUG_ON(ret);
		btrfs_drop_extent_cache(inode, cur_offset,
					cur_offset + ins.offset -1, 0);

		num_bytes -= ins.offset;
		cur_offset += ins.offset;
		*alloc_hint = ins.objectid + ins.offset;

		inode->i_ctime = CURRENT_TIME;
		BTRFS_I(inode)->flags |= BTRFS_INODE_PREALLOC;
		if (!(mode & FALLOC_FL_KEEP_SIZE) &&
		    (actual_len > inode->i_size) &&
		    (cur_offset > inode->i_size)) {
			if (cur_offset > actual_len)
				i_size = actual_len;
			else
				i_size = cur_offset;
			i_size_write(inode, i_size);
			btrfs_ordered_update_i_size(inode, i_size, NULL);
		}

		ret = btrfs_update_inode(trans, root, inode);
		BUG_ON(ret);

		if (own_trans)
			btrfs_end_transaction(trans, root);
	}
	return ret;
}

int btrfs_prealloc_file_range(struct inode *inode, int mode,
			      u64 start, u64 num_bytes, u64 min_size,
			      loff_t actual_len, u64 *alloc_hint)
{
	return __btrfs_prealloc_file_range(inode, mode, start, num_bytes,
					   min_size, actual_len, alloc_hint,
					   NULL);
}

int btrfs_prealloc_file_range_trans(struct inode *inode,
				    struct btrfs_trans_handle *trans, int mode,
				    u64 start, u64 num_bytes, u64 min_size,
				    loff_t actual_len, u64 *alloc_hint)
{
	return __btrfs_prealloc_file_range(inode, mode, start, num_bytes,
					   min_size, actual_len, alloc_hint, trans);
}

static int btrfs_set_page_dirty(struct page *page)
{
	return __set_page_dirty_nobuffers(page);
}

static int btrfs_permission(struct inode *inode, int mask, unsigned int flags)
{
	struct btrfs_root *root = BTRFS_I(inode)->root;

	if (btrfs_root_readonly(root) && (mask & MAY_WRITE))
		return -EROFS;
	if ((BTRFS_I(inode)->flags & BTRFS_INODE_READONLY) && (mask & MAY_WRITE))
		return -EACCES;
	return generic_permission(inode, mask, flags, btrfs_check_acl);
}

static const struct inode_operations btrfs_dir_inode_operations = {
	.getattr	= btrfs_getattr,
	.lookup		= btrfs_lookup,
	.create		= btrfs_create,
	.unlink		= btrfs_unlink,
	.link		= btrfs_link,
	.mkdir		= btrfs_mkdir,
	.rmdir		= btrfs_rmdir,
	.rename		= btrfs_rename,
	.symlink	= btrfs_symlink,
	.setattr	= btrfs_setattr,
	.mknod		= btrfs_mknod,
	.setxattr	= btrfs_setxattr,
	.getxattr	= btrfs_getxattr,
	.listxattr	= btrfs_listxattr,
	.removexattr	= btrfs_removexattr,
	.permission	= btrfs_permission,
};
static const struct inode_operations btrfs_dir_ro_inode_operations = {
	.lookup		= btrfs_lookup,
	.permission	= btrfs_permission,
};

static const struct file_operations btrfs_dir_file_operations = {
	.llseek		= generic_file_llseek,
	.read		= generic_read_dir,
	.readdir	= btrfs_real_readdir,
	.unlocked_ioctl	= btrfs_ioctl,
#ifdef CONFIG_COMPAT
	.compat_ioctl	= btrfs_ioctl,
#endif
	.release        = btrfs_release_file,
	.fsync		= btrfs_sync_file,
};

static struct extent_io_ops btrfs_extent_io_ops = {
	.fill_delalloc = run_delalloc_range,
	.submit_bio_hook = btrfs_submit_bio_hook,
	.merge_bio_hook = btrfs_merge_bio_hook,
	.readpage_end_io_hook = btrfs_readpage_end_io_hook,
	.writepage_end_io_hook = btrfs_writepage_end_io_hook,
	.writepage_start_hook = btrfs_writepage_start_hook,
	.readpage_io_failed_hook = btrfs_io_failed_hook,
	.set_bit_hook = btrfs_set_bit_hook,
	.clear_bit_hook = btrfs_clear_bit_hook,
	.merge_extent_hook = btrfs_merge_extent_hook,
	.split_extent_hook = btrfs_split_extent_hook,
};

/*
 * btrfs doesn't support the bmap operation because swapfiles
 * use bmap to make a mapping of extents in the file.  They assume
 * these extents won't change over the life of the file and they
 * use the bmap result to do IO directly to the drive.
 *
 * the btrfs bmap call would return logical addresses that aren't
 * suitable for IO and they also will change frequently as COW
 * operations happen.  So, swapfile + btrfs == corruption.
 *
 * For now we're avoiding this by dropping bmap.
 */
static const struct address_space_operations btrfs_aops = {
	.readpage	= btrfs_readpage,
	.writepage	= btrfs_writepage,
	.writepages	= btrfs_writepages,
	.readpages	= btrfs_readpages,
	.direct_IO	= btrfs_direct_IO,
	.invalidatepage = btrfs_invalidatepage,
	.releasepage	= btrfs_releasepage,
	.set_page_dirty	= btrfs_set_page_dirty,
	.error_remove_page = generic_error_remove_page,
};

static const struct address_space_operations btrfs_symlink_aops = {
	.readpage	= btrfs_readpage,
	.writepage	= btrfs_writepage,
	.invalidatepage = btrfs_invalidatepage,
	.releasepage	= btrfs_releasepage,
};

static const struct inode_operations btrfs_file_inode_operations = {
	.getattr	= btrfs_getattr,
	.setattr	= btrfs_setattr,
	.setxattr	= btrfs_setxattr,
	.getxattr	= btrfs_getxattr,
	.listxattr      = btrfs_listxattr,
	.removexattr	= btrfs_removexattr,
	.permission	= btrfs_permission,
	.fiemap		= btrfs_fiemap,
};
static const struct inode_operations btrfs_special_inode_operations = {
	.getattr	= btrfs_getattr,
	.setattr	= btrfs_setattr,
	.permission	= btrfs_permission,
	.setxattr	= btrfs_setxattr,
	.getxattr	= btrfs_getxattr,
	.listxattr	= btrfs_listxattr,
	.removexattr	= btrfs_removexattr,
};
static const struct inode_operations btrfs_symlink_inode_operations = {
	.readlink	= generic_readlink,
	.follow_link	= page_follow_link_light,
	.put_link	= page_put_link,
	.getattr	= btrfs_getattr,
	.permission	= btrfs_permission,
	.setxattr	= btrfs_setxattr,
	.getxattr	= btrfs_getxattr,
	.listxattr	= btrfs_listxattr,
	.removexattr	= btrfs_removexattr,
};

const struct dentry_operations btrfs_dentry_operations = {
	.d_delete	= btrfs_dentry_delete,
};<|MERGE_RESOLUTION|>--- conflicted
+++ resolved
@@ -2665,7 +2665,7 @@
 	 * when committing the transaction, so they needn't delaye to
 	 * be updated, or deadlock will occured.
 	 */
-	if (likely(root != root->fs_info->tree_root)) {
+	if (!is_free_space_inode(root, inode)) {
 		ret = btrfs_delayed_update_inode(trans, root, inode);
 		if (!ret)
 			btrfs_set_inode_last_trans(trans, inode);
@@ -2751,19 +2751,8 @@
 		goto err;
 	}
 
-<<<<<<< HEAD
-	di = btrfs_lookup_dir_index_item(trans, root, path, dir_ino,
-					 index, name, name_len, -1);
-	if (IS_ERR(di)) {
-		ret = PTR_ERR(di);
-		goto err;
-	}
-	if (!di) {
-		ret = -ENOENT;
-=======
 	ret = btrfs_delete_delayed_dir_index(trans, root, dir, index);
 	if (ret)
->>>>>>> 16cdcec7
 		goto err;
 
 	ret = btrfs_del_inode_ref_in_log(trans, root, name, name_len,
@@ -2955,9 +2944,6 @@
 	index = btrfs_inode_ref_index(path->nodes[0], ref);
 	btrfs_release_path(root, path);
 
-<<<<<<< HEAD
-	di = btrfs_lookup_dir_index_item(trans, root, path, dir_ino, index,
-=======
 	/*
 	 * This is a commit root search, if we can lookup inode item and other
 	 * relative items in the commit root, it means the transaction of
@@ -2966,8 +2952,7 @@
 	 * we needn't worry about the delayed insertion of the dir index item
 	 * here.
 	 */
-	di = btrfs_lookup_dir_index_item(trans, root, path, dir->i_ino, index,
->>>>>>> 16cdcec7
+	di = btrfs_lookup_dir_index_item(trans, root, path, dir_ino, index,
 				dentry->d_name.name, dentry->d_name.len, 0);
 	if (IS_ERR(di)) {
 		err = PTR_ERR(di);
@@ -3075,18 +3060,7 @@
 	}
 	btrfs_release_path(root, path);
 
-<<<<<<< HEAD
-	di = btrfs_lookup_dir_index_item(trans, root, path, dir_ino,
-					 index, name, name_len, -1);
-	BUG_ON(!di || IS_ERR(di));
-
-	leaf = path->nodes[0];
-	btrfs_dir_item_key_to_cpu(leaf, di, &key);
-	WARN_ON(key.type != BTRFS_ROOT_ITEM_KEY || key.objectid != objectid);
-	ret = btrfs_delete_one_dir_name(trans, root, path, di);
-=======
 	ret = btrfs_delete_delayed_dir_index(trans, root, dir, index);
->>>>>>> 16cdcec7
 	BUG_ON(ret);
 
 	btrfs_i_size_write(dir, dir->i_size - name_len * 2);
@@ -4773,11 +4747,7 @@
 
 	if (ret == 0) {
 		ret = btrfs_insert_dir_item(trans, root, name, name_len,
-<<<<<<< HEAD
-					    parent_ino, &key,
-=======
 					    parent_inode, &key,
->>>>>>> 16cdcec7
 					    btrfs_inode_type(inode), index);
 		BUG_ON(ret);
 
