// SPDX-License-Identifier: GPL-2.0
#include <linux/ceph/ceph_debug.h>

#include <linux/file.h>
#include <linux/namei.h>
#include <linux/random.h>

#include "super.h"
#include "mds_client.h"
#include <linux/ceph/pagelist.h>

static u64 lock_secret;
static int ceph_lock_wait_for_completion(struct ceph_mds_client *mdsc,
                                         struct ceph_mds_request *req);

static inline u64 secure_addr(void *addr)
{
	u64 v = lock_secret ^ (u64)(unsigned long)addr;
	/*
	 * Set the most significant bit, so that MDS knows the 'owner'
	 * is sufficient to identify the owner of lock. (old code uses
	 * both 'owner' and 'pid')
	 */
	v |= (1ULL << 63);
	return v;
}

void __init ceph_flock_init(void)
{
	get_random_bytes(&lock_secret, sizeof(lock_secret));
}

static void ceph_fl_copy_lock(struct file_lock *dst, struct file_lock *src)
{
	struct ceph_file_info *fi = dst->fl_file->private_data;
	struct inode *inode = file_inode(dst->fl_file);
	atomic_inc(&ceph_inode(inode)->i_filelock_ref);
	atomic_inc(&fi->num_locks);
}

static void ceph_fl_release_lock(struct file_lock *fl)
{
	struct ceph_file_info *fi = fl->fl_file->private_data;
	struct inode *inode = file_inode(fl->fl_file);
	struct ceph_inode_info *ci = ceph_inode(inode);
	atomic_dec(&fi->num_locks);
	if (atomic_dec_and_test(&ci->i_filelock_ref)) {
		/* clear error when all locks are released */
		spin_lock(&ci->i_ceph_lock);
		ci->i_ceph_flags &= ~CEPH_I_ERROR_FILELOCK;
		spin_unlock(&ci->i_ceph_lock);
	}
}

static const struct file_lock_operations ceph_fl_lock_ops = {
	.fl_copy_lock = ceph_fl_copy_lock,
	.fl_release_private = ceph_fl_release_lock,
};

/*
 * Implement fcntl and flock locking functions.
 */
static int ceph_lock_message(u8 lock_type, u16 operation, struct inode *inode,
			     int cmd, u8 wait, struct file_lock *fl)
{
	struct ceph_mds_client *mdsc = ceph_sb_to_mdsc(inode->i_sb);
	struct ceph_mds_request *req;
	int err;
	u64 length = 0;
	u64 owner;

	if (operation == CEPH_MDS_OP_SETFILELOCK) {
		/*
		 * increasing i_filelock_ref closes race window between
		 * handling request reply and adding file_lock struct to
		 * inode. Otherwise, auth caps may get trimmed in the
		 * window. Caller function will decrease the counter.
		 */
		fl->fl_ops = &ceph_fl_lock_ops;
		fl->fl_ops->fl_copy_lock(fl, NULL);
	}

	if (operation != CEPH_MDS_OP_SETFILELOCK || cmd == CEPH_LOCK_UNLOCK)
		wait = 0;

	req = ceph_mdsc_create_request(mdsc, operation, USE_AUTH_MDS);
	if (IS_ERR(req))
		return PTR_ERR(req);
	req->r_inode = inode;
	ihold(inode);
	req->r_num_caps = 1;

	/* mds requires start and length rather than start and end */
	if (LLONG_MAX == fl->fl_end)
		length = 0;
	else
		length = fl->fl_end - fl->fl_start + 1;

	owner = secure_addr(fl->fl_owner);

	dout("ceph_lock_message: rule: %d, op: %d, owner: %llx, pid: %llu, "
	     "start: %llu, length: %llu, wait: %d, type: %d\n", (int)lock_type,
	     (int)operation, owner, (u64)fl->fl_pid, fl->fl_start, length,
	     wait, fl->fl_type);

	req->r_args.filelock_change.rule = lock_type;
	req->r_args.filelock_change.type = cmd;
	req->r_args.filelock_change.owner = cpu_to_le64(owner);
	req->r_args.filelock_change.pid = cpu_to_le64((u64)fl->fl_pid);
	req->r_args.filelock_change.start = cpu_to_le64(fl->fl_start);
	req->r_args.filelock_change.length = cpu_to_le64(length);
	req->r_args.filelock_change.wait = wait;

	if (wait)
		req->r_wait_for_completion = ceph_lock_wait_for_completion;

	err = ceph_mdsc_do_request(mdsc, inode, req);
	if (!err && operation == CEPH_MDS_OP_GETFILELOCK) {
		fl->fl_pid = -le64_to_cpu(req->r_reply_info.filelock_reply->pid);
		if (CEPH_LOCK_SHARED == req->r_reply_info.filelock_reply->type)
			fl->fl_type = F_RDLCK;
		else if (CEPH_LOCK_EXCL == req->r_reply_info.filelock_reply->type)
			fl->fl_type = F_WRLCK;
		else
			fl->fl_type = F_UNLCK;

		fl->fl_start = le64_to_cpu(req->r_reply_info.filelock_reply->start);
		length = le64_to_cpu(req->r_reply_info.filelock_reply->start) +
						 le64_to_cpu(req->r_reply_info.filelock_reply->length);
		if (length >= 1)
			fl->fl_end = length -1;
		else
			fl->fl_end = 0;

	}
	ceph_mdsc_put_request(req);
	dout("ceph_lock_message: rule: %d, op: %d, pid: %llu, start: %llu, "
	     "length: %llu, wait: %d, type: %d, err code %d\n", (int)lock_type,
	     (int)operation, (u64)fl->fl_pid, fl->fl_start,
	     length, wait, fl->fl_type, err);
	return err;
}

static int ceph_lock_wait_for_completion(struct ceph_mds_client *mdsc,
                                         struct ceph_mds_request *req)
{
	struct ceph_mds_request *intr_req;
	struct inode *inode = req->r_inode;
	int err, lock_type;

	BUG_ON(req->r_op != CEPH_MDS_OP_SETFILELOCK);
	if (req->r_args.filelock_change.rule == CEPH_LOCK_FCNTL)
		lock_type = CEPH_LOCK_FCNTL_INTR;
	else if (req->r_args.filelock_change.rule == CEPH_LOCK_FLOCK)
		lock_type = CEPH_LOCK_FLOCK_INTR;
	else
		BUG_ON(1);
	BUG_ON(req->r_args.filelock_change.type == CEPH_LOCK_UNLOCK);

	err = wait_for_completion_interruptible(&req->r_completion);
	if (!err)
		return 0;

	dout("ceph_lock_wait_for_completion: request %llu was interrupted\n",
	     req->r_tid);

	mutex_lock(&mdsc->mutex);
	if (test_bit(CEPH_MDS_R_GOT_RESULT, &req->r_req_flags)) {
		err = 0;
	} else {
		/*
		 * ensure we aren't running concurrently with
		 * ceph_fill_trace or ceph_readdir_prepopulate, which
		 * rely on locks (dir mutex) held by our caller.
		 */
		mutex_lock(&req->r_fill_mutex);
		req->r_err = err;
		set_bit(CEPH_MDS_R_ABORTED, &req->r_req_flags);
		mutex_unlock(&req->r_fill_mutex);

		if (!req->r_session) {
			// haven't sent the request
			err = 0;
		}
	}
	mutex_unlock(&mdsc->mutex);
	if (!err)
		return 0;

	intr_req = ceph_mdsc_create_request(mdsc, CEPH_MDS_OP_SETFILELOCK,
					    USE_AUTH_MDS);
	if (IS_ERR(intr_req))
		return PTR_ERR(intr_req);

	intr_req->r_inode = inode;
	ihold(inode);
	intr_req->r_num_caps = 1;

	intr_req->r_args.filelock_change = req->r_args.filelock_change;
	intr_req->r_args.filelock_change.rule = lock_type;
	intr_req->r_args.filelock_change.type = CEPH_LOCK_UNLOCK;

	err = ceph_mdsc_do_request(mdsc, inode, intr_req);
	ceph_mdsc_put_request(intr_req);

	if (err && err != -ERESTARTSYS)
		return err;

	wait_for_completion_killable(&req->r_safe_completion);
	return 0;
}

static int try_unlock_file(struct file *file, struct file_lock *fl)
{
	int err;
	unsigned int orig_flags = fl->fl_flags;
	fl->fl_flags |= FL_EXISTS;
	err = locks_lock_file_wait(file, fl);
	fl->fl_flags = orig_flags;
	if (err == -ENOENT) {
		if (!(orig_flags & FL_EXISTS))
			err = 0;
		return err;
	}
	return 1;
}

/*
 * Attempt to set an fcntl lock.
 * For now, this just goes away to the server. Later it may be more awesome.
 */
int ceph_lock(struct file *file, int cmd, struct file_lock *fl)
{
	struct inode *inode = file_inode(file);
	struct ceph_inode_info *ci = ceph_inode(inode);
	int err = 0;
	u16 op = CEPH_MDS_OP_SETFILELOCK;
	u8 wait = 0;
	u8 lock_cmd;

	if (!(fl->fl_flags & FL_POSIX))
		return -ENOLCK;
<<<<<<< HEAD
=======

	if (ceph_inode_is_shutdown(inode))
		return -ESTALE;
>>>>>>> df0cc57e

	dout("ceph_lock, fl_owner: %p\n", fl->fl_owner);

	/* set wait bit as appropriate, then make command as Ceph expects it*/
	if (IS_GETLK(cmd))
		op = CEPH_MDS_OP_GETFILELOCK;
	else if (IS_SETLKW(cmd))
		wait = 1;

	spin_lock(&ci->i_ceph_lock);
	if (ci->i_ceph_flags & CEPH_I_ERROR_FILELOCK) {
		err = -EIO;
	}
	spin_unlock(&ci->i_ceph_lock);
	if (err < 0) {
		if (op == CEPH_MDS_OP_SETFILELOCK && F_UNLCK == fl->fl_type)
			posix_lock_file(file, fl, NULL);
		return err;
	}

	if (F_RDLCK == fl->fl_type)
		lock_cmd = CEPH_LOCK_SHARED;
	else if (F_WRLCK == fl->fl_type)
		lock_cmd = CEPH_LOCK_EXCL;
	else
		lock_cmd = CEPH_LOCK_UNLOCK;

	if (op == CEPH_MDS_OP_SETFILELOCK && F_UNLCK == fl->fl_type) {
		err = try_unlock_file(file, fl);
		if (err <= 0)
			return err;
	}

	err = ceph_lock_message(CEPH_LOCK_FCNTL, op, inode, lock_cmd, wait, fl);
	if (!err) {
		if (op == CEPH_MDS_OP_SETFILELOCK && F_UNLCK != fl->fl_type) {
			dout("mds locked, locking locally\n");
			err = posix_lock_file(file, fl, NULL);
			if (err) {
				/* undo! This should only happen if
				 * the kernel detects local
				 * deadlock. */
				ceph_lock_message(CEPH_LOCK_FCNTL, op, inode,
						  CEPH_LOCK_UNLOCK, 0, fl);
				dout("got %d on posix_lock_file, undid lock\n",
				     err);
			}
		}
	}
	return err;
}

int ceph_flock(struct file *file, int cmd, struct file_lock *fl)
{
	struct inode *inode = file_inode(file);
	struct ceph_inode_info *ci = ceph_inode(inode);
	int err = 0;
	u8 wait = 0;
	u8 lock_cmd;

	if (!(fl->fl_flags & FL_FLOCK))
		return -ENOLCK;

	if (ceph_inode_is_shutdown(inode))
		return -ESTALE;

	dout("ceph_flock, fl_file: %p\n", fl->fl_file);

	spin_lock(&ci->i_ceph_lock);
	if (ci->i_ceph_flags & CEPH_I_ERROR_FILELOCK) {
		err = -EIO;
	}
	spin_unlock(&ci->i_ceph_lock);
	if (err < 0) {
		if (F_UNLCK == fl->fl_type)
			locks_lock_file_wait(file, fl);
		return err;
	}

	if (IS_SETLKW(cmd))
		wait = 1;

	if (F_RDLCK == fl->fl_type)
		lock_cmd = CEPH_LOCK_SHARED;
	else if (F_WRLCK == fl->fl_type)
		lock_cmd = CEPH_LOCK_EXCL;
	else
		lock_cmd = CEPH_LOCK_UNLOCK;

	if (F_UNLCK == fl->fl_type) {
		err = try_unlock_file(file, fl);
		if (err <= 0)
			return err;
	}

	err = ceph_lock_message(CEPH_LOCK_FLOCK, CEPH_MDS_OP_SETFILELOCK,
				inode, lock_cmd, wait, fl);
	if (!err && F_UNLCK != fl->fl_type) {
		err = locks_lock_file_wait(file, fl);
		if (err) {
			ceph_lock_message(CEPH_LOCK_FLOCK,
					  CEPH_MDS_OP_SETFILELOCK,
					  inode, CEPH_LOCK_UNLOCK, 0, fl);
			dout("got %d on locks_lock_file_wait, undid lock\n", err);
		}
	}
	return err;
}

/*
 * Fills in the passed counter variables, so you can prepare pagelist metadata
 * before calling ceph_encode_locks.
 */
void ceph_count_locks(struct inode *inode, int *fcntl_count, int *flock_count)
{
	struct file_lock *lock;
	struct file_lock_context *ctx;

	*fcntl_count = 0;
	*flock_count = 0;

	ctx = inode->i_flctx;
	if (ctx) {
		spin_lock(&ctx->flc_lock);
		list_for_each_entry(lock, &ctx->flc_posix, fl_list)
			++(*fcntl_count);
		list_for_each_entry(lock, &ctx->flc_flock, fl_list)
			++(*flock_count);
		spin_unlock(&ctx->flc_lock);
	}
	dout("counted %d flock locks and %d fcntl locks\n",
	     *flock_count, *fcntl_count);
}

/*
 * Given a pointer to a lock, convert it to a ceph filelock
 */
static int lock_to_ceph_filelock(struct file_lock *lock,
				 struct ceph_filelock *cephlock)
{
	int err = 0;
	cephlock->start = cpu_to_le64(lock->fl_start);
	cephlock->length = cpu_to_le64(lock->fl_end - lock->fl_start + 1);
	cephlock->client = cpu_to_le64(0);
	cephlock->pid = cpu_to_le64((u64)lock->fl_pid);
	cephlock->owner = cpu_to_le64(secure_addr(lock->fl_owner));

	switch (lock->fl_type) {
	case F_RDLCK:
		cephlock->type = CEPH_LOCK_SHARED;
		break;
	case F_WRLCK:
		cephlock->type = CEPH_LOCK_EXCL;
		break;
	case F_UNLCK:
		cephlock->type = CEPH_LOCK_UNLOCK;
		break;
	default:
		dout("Have unknown lock type %d\n", lock->fl_type);
		err = -EINVAL;
	}

	return err;
}

/*
 * Encode the flock and fcntl locks for the given inode into the ceph_filelock
 * array. Must be called with inode->i_lock already held.
 * If we encounter more of a specific lock type than expected, return -ENOSPC.
 */
int ceph_encode_locks_to_buffer(struct inode *inode,
				struct ceph_filelock *flocks,
				int num_fcntl_locks, int num_flock_locks)
{
	struct file_lock *lock;
	struct file_lock_context *ctx = inode->i_flctx;
	int err = 0;
	int seen_fcntl = 0;
	int seen_flock = 0;
	int l = 0;

	dout("encoding %d flock and %d fcntl locks\n", num_flock_locks,
	     num_fcntl_locks);

	if (!ctx)
		return 0;

	spin_lock(&ctx->flc_lock);
	list_for_each_entry(lock, &ctx->flc_posix, fl_list) {
		++seen_fcntl;
		if (seen_fcntl > num_fcntl_locks) {
			err = -ENOSPC;
			goto fail;
		}
		err = lock_to_ceph_filelock(lock, &flocks[l]);
		if (err)
			goto fail;
		++l;
	}
	list_for_each_entry(lock, &ctx->flc_flock, fl_list) {
		++seen_flock;
		if (seen_flock > num_flock_locks) {
			err = -ENOSPC;
			goto fail;
		}
		err = lock_to_ceph_filelock(lock, &flocks[l]);
		if (err)
			goto fail;
		++l;
	}
fail:
	spin_unlock(&ctx->flc_lock);
	return err;
}

/*
 * Copy the encoded flock and fcntl locks into the pagelist.
 * Format is: #fcntl locks, sequential fcntl locks, #flock locks,
 * sequential flock locks.
 * Returns zero on success.
 */
int ceph_locks_to_pagelist(struct ceph_filelock *flocks,
			   struct ceph_pagelist *pagelist,
			   int num_fcntl_locks, int num_flock_locks)
{
	int err = 0;
	__le32 nlocks;

	nlocks = cpu_to_le32(num_fcntl_locks);
	err = ceph_pagelist_append(pagelist, &nlocks, sizeof(nlocks));
	if (err)
		goto out_fail;

	if (num_fcntl_locks > 0) {
		err = ceph_pagelist_append(pagelist, flocks,
					   num_fcntl_locks * sizeof(*flocks));
		if (err)
			goto out_fail;
	}

	nlocks = cpu_to_le32(num_flock_locks);
	err = ceph_pagelist_append(pagelist, &nlocks, sizeof(nlocks));
	if (err)
		goto out_fail;

	if (num_flock_locks > 0) {
		err = ceph_pagelist_append(pagelist, &flocks[num_fcntl_locks],
					   num_flock_locks * sizeof(*flocks));
	}
out_fail:
	return err;
}<|MERGE_RESOLUTION|>--- conflicted
+++ resolved
@@ -240,12 +240,9 @@
 
 	if (!(fl->fl_flags & FL_POSIX))
 		return -ENOLCK;
-<<<<<<< HEAD
-=======
 
 	if (ceph_inode_is_shutdown(inode))
 		return -ESTALE;
->>>>>>> df0cc57e
 
 	dout("ceph_lock, fl_owner: %p\n", fl->fl_owner);
 
