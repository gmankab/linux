--- conflicted
+++ resolved
@@ -571,17 +571,6 @@
 {
 	struct erofs_sb_info *sbi = EROFS_SB(sb);
 
-<<<<<<< HEAD
-	if (erofs_is_fscache_mode(sb)) {
-		if (sbi->domain_id)
-			super_set_sysfs_name_generic(sb, "%s,%s",sbi->domain_id,
-						     sbi->fsid);
-		else
-			super_set_sysfs_name_generic(sb, "%s", sbi->fsid);
-		return;
-	}
-	super_set_sysfs_name_id(sb);
-=======
 	if (sbi->domain_id)
 		super_set_sysfs_name_generic(sb, "%s,%s", sbi->domain_id,
 					     sbi->fsid);
@@ -592,7 +581,6 @@
 					     bdi_dev_name(sb->s_bdi));
 	else
 		super_set_sysfs_name_id(sb);
->>>>>>> 17b65575
 }
 
 static int erofs_fc_fill_super(struct super_block *sb, struct fs_context *fc)
@@ -663,7 +651,6 @@
 		sb->s_flags |= SB_POSIXACL;
 	else
 		sb->s_flags &= ~SB_POSIXACL;
-	erofs_set_sysfs_name(sb);
 
 #ifdef CONFIG_EROFS_FS_ZIP
 	xa_init(&sbi->managed_pslots);
