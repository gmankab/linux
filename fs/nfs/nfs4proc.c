/*
 *  fs/nfs/nfs4proc.c
 *
 *  Client-side procedure declarations for NFSv4.
 *
 *  Copyright (c) 2002 The Regents of the University of Michigan.
 *  All rights reserved.
 *
 *  Kendrick Smith <kmsmith@umich.edu>
 *  Andy Adamson   <andros@umich.edu>
 *
 *  Redistribution and use in source and binary forms, with or without
 *  modification, are permitted provided that the following conditions
 *  are met:
 *
 *  1. Redistributions of source code must retain the above copyright
 *     notice, this list of conditions and the following disclaimer.
 *  2. Redistributions in binary form must reproduce the above copyright
 *     notice, this list of conditions and the following disclaimer in the
 *     documentation and/or other materials provided with the distribution.
 *  3. Neither the name of the University nor the names of its
 *     contributors may be used to endorse or promote products derived
 *     from this software without specific prior written permission.
 *
 *  THIS SOFTWARE IS PROVIDED ``AS IS'' AND ANY EXPRESS OR IMPLIED
 *  WARRANTIES, INCLUDING, BUT NOT LIMITED TO, THE IMPLIED WARRANTIES OF
 *  MERCHANTABILITY AND FITNESS FOR A PARTICULAR PURPOSE ARE
 *  DISCLAIMED. IN NO EVENT SHALL THE REGENTS OR CONTRIBUTORS BE LIABLE
 *  FOR ANY DIRECT, INDIRECT, INCIDENTAL, SPECIAL, EXEMPLARY, OR
 *  CONSEQUENTIAL DAMAGES (INCLUDING, BUT NOT LIMITED TO, PROCUREMENT OF
 *  SUBSTITUTE GOODS OR SERVICES; LOSS OF USE, DATA, OR PROFITS; OR
 *  BUSINESS INTERRUPTION) HOWEVER CAUSED AND ON ANY THEORY OF
 *  LIABILITY, WHETHER IN CONTRACT, STRICT LIABILITY, OR TORT (INCLUDING
 *  NEGLIGENCE OR OTHERWISE) ARISING IN ANY WAY OUT OF THE USE OF THIS
 *  SOFTWARE, EVEN IF ADVISED OF THE POSSIBILITY OF SUCH DAMAGE.
 */

#include <linux/mm.h>
#include <linux/delay.h>
#include <linux/errno.h>
#include <linux/string.h>
#include <linux/ratelimit.h>
#include <linux/printk.h>
#include <linux/slab.h>
#include <linux/sunrpc/clnt.h>
#include <linux/nfs.h>
#include <linux/nfs4.h>
#include <linux/nfs_fs.h>
#include <linux/nfs_page.h>
#include <linux/nfs_mount.h>
#include <linux/namei.h>
#include <linux/mount.h>
#include <linux/module.h>
#include <linux/xattr.h>
#include <linux/utsname.h>
#include <linux/freezer.h>
#include <linux/iversion.h>

#include "nfs4_fs.h"
#include "delegation.h"
#include "internal.h"
#include "iostat.h"
#include "callback.h"
#include "pnfs.h"
#include "netns.h"
#include "sysfs.h"
#include "nfs4idmap.h"
#include "nfs4session.h"
#include "fscache.h"
#include "nfs42.h"

#include "nfs4trace.h"

#define NFSDBG_FACILITY		NFSDBG_PROC

#define NFS4_BITMASK_SZ		3

#define NFS4_POLL_RETRY_MIN	(HZ/10)
#define NFS4_POLL_RETRY_MAX	(15*HZ)

/* file attributes which can be mapped to nfs attributes */
#define NFS4_VALID_ATTRS (ATTR_MODE \
	| ATTR_UID \
	| ATTR_GID \
	| ATTR_SIZE \
	| ATTR_ATIME \
	| ATTR_MTIME \
	| ATTR_CTIME \
	| ATTR_ATIME_SET \
	| ATTR_MTIME_SET)

struct nfs4_opendata;
static int _nfs4_recover_proc_open(struct nfs4_opendata *data);
static int nfs4_do_fsinfo(struct nfs_server *, struct nfs_fh *, struct nfs_fsinfo *);
static void nfs_fixup_referral_attributes(struct nfs_fattr *fattr);
static int _nfs4_proc_getattr(struct nfs_server *server, struct nfs_fh *fhandle,
			      struct nfs_fattr *fattr, struct inode *inode);
static int nfs4_do_setattr(struct inode *inode, const struct cred *cred,
			    struct nfs_fattr *fattr, struct iattr *sattr,
			    struct nfs_open_context *ctx, struct nfs4_label *ilabel);
#ifdef CONFIG_NFS_V4_1
static struct rpc_task *_nfs41_proc_sequence(struct nfs_client *clp,
		const struct cred *cred,
		struct nfs4_slot *slot,
		bool is_privileged);
static int nfs41_test_stateid(struct nfs_server *, const nfs4_stateid *,
			      const struct cred *);
static int nfs41_free_stateid(struct nfs_server *, const nfs4_stateid *,
			      const struct cred *, bool);
#endif

#ifdef CONFIG_NFS_V4_SECURITY_LABEL
static inline struct nfs4_label *
nfs4_label_init_security(struct inode *dir, struct dentry *dentry,
	struct iattr *sattr, struct nfs4_label *label)
{
	struct lsm_context shim;
	int err;

	if (label == NULL)
		return NULL;

	if (nfs_server_capable(dir, NFS_CAP_SECURITY_LABEL) == 0)
		return NULL;

	label->lfs = 0;
	label->pi = 0;
	label->len = 0;
	label->label = NULL;

	err = security_dentry_init_security(dentry, sattr->ia_mode,
				&dentry->d_name, NULL, &shim);
	if (err)
		return NULL;

<<<<<<< HEAD
=======
	label->lsmid = shim.id;
>>>>>>> 1fc1a15d
	label->label = shim.context;
	label->len = shim.len;
	return label;
}
static inline void
nfs4_label_release_security(struct nfs4_label *label)
{
	struct lsm_context shim;

	if (label) {
		shim.context = label->label;
		shim.len = label->len;
<<<<<<< HEAD
		shim.id = LSM_ID_UNDEF;
=======
		shim.id = label->lsmid;
>>>>>>> 1fc1a15d
		security_release_secctx(&shim);
	}
}
static inline u32 *nfs4_bitmask(struct nfs_server *server, struct nfs4_label *label)
{
	if (label)
		return server->attr_bitmask;

	return server->attr_bitmask_nl;
}
#else
static inline struct nfs4_label *
nfs4_label_init_security(struct inode *dir, struct dentry *dentry,
	struct iattr *sattr, struct nfs4_label *l)
{ return NULL; }
static inline void
nfs4_label_release_security(struct nfs4_label *label)
{ return; }
static inline u32 *
nfs4_bitmask(struct nfs_server *server, struct nfs4_label *label)
{ return server->attr_bitmask; }
#endif

/* Prevent leaks of NFSv4 errors into userland */
static int nfs4_map_errors(int err)
{
	if (err >= -1000)
		return err;
	switch (err) {
	case -NFS4ERR_RESOURCE:
	case -NFS4ERR_LAYOUTTRYLATER:
	case -NFS4ERR_RECALLCONFLICT:
	case -NFS4ERR_RETURNCONFLICT:
		return -EREMOTEIO;
	case -NFS4ERR_WRONGSEC:
	case -NFS4ERR_WRONG_CRED:
		return -EPERM;
	case -NFS4ERR_BADOWNER:
	case -NFS4ERR_BADNAME:
		return -EINVAL;
	case -NFS4ERR_SHARE_DENIED:
		return -EACCES;
	case -NFS4ERR_MINOR_VERS_MISMATCH:
		return -EPROTONOSUPPORT;
	case -NFS4ERR_FILE_OPEN:
		return -EBUSY;
	case -NFS4ERR_NOT_SAME:
		return -ENOTSYNC;
	default:
		dprintk("%s could not handle NFSv4 error %d\n",
				__func__, -err);
		break;
	}
	return -EIO;
}

/*
 * This is our standard bitmap for GETATTR requests.
 */
const u32 nfs4_fattr_bitmap[3] = {
	FATTR4_WORD0_TYPE
	| FATTR4_WORD0_CHANGE
	| FATTR4_WORD0_SIZE
	| FATTR4_WORD0_FSID
	| FATTR4_WORD0_FILEID,
	FATTR4_WORD1_MODE
	| FATTR4_WORD1_NUMLINKS
	| FATTR4_WORD1_OWNER
	| FATTR4_WORD1_OWNER_GROUP
	| FATTR4_WORD1_RAWDEV
	| FATTR4_WORD1_SPACE_USED
	| FATTR4_WORD1_TIME_ACCESS
	| FATTR4_WORD1_TIME_METADATA
	| FATTR4_WORD1_TIME_MODIFY
	| FATTR4_WORD1_MOUNTED_ON_FILEID,
#ifdef CONFIG_NFS_V4_SECURITY_LABEL
	FATTR4_WORD2_SECURITY_LABEL
#endif
};

static const u32 nfs4_pnfs_open_bitmap[3] = {
	FATTR4_WORD0_TYPE
	| FATTR4_WORD0_CHANGE
	| FATTR4_WORD0_SIZE
	| FATTR4_WORD0_FSID
	| FATTR4_WORD0_FILEID,
	FATTR4_WORD1_MODE
	| FATTR4_WORD1_NUMLINKS
	| FATTR4_WORD1_OWNER
	| FATTR4_WORD1_OWNER_GROUP
	| FATTR4_WORD1_RAWDEV
	| FATTR4_WORD1_SPACE_USED
	| FATTR4_WORD1_TIME_ACCESS
	| FATTR4_WORD1_TIME_METADATA
	| FATTR4_WORD1_TIME_MODIFY,
	FATTR4_WORD2_MDSTHRESHOLD
#ifdef CONFIG_NFS_V4_SECURITY_LABEL
	| FATTR4_WORD2_SECURITY_LABEL
#endif
};

static const u32 nfs4_open_noattr_bitmap[3] = {
	FATTR4_WORD0_TYPE
	| FATTR4_WORD0_FILEID,
};

const u32 nfs4_statfs_bitmap[3] = {
	FATTR4_WORD0_FILES_AVAIL
	| FATTR4_WORD0_FILES_FREE
	| FATTR4_WORD0_FILES_TOTAL,
	FATTR4_WORD1_SPACE_AVAIL
	| FATTR4_WORD1_SPACE_FREE
	| FATTR4_WORD1_SPACE_TOTAL
};

const u32 nfs4_pathconf_bitmap[3] = {
	FATTR4_WORD0_MAXLINK
	| FATTR4_WORD0_MAXNAME,
	0
};

const u32 nfs4_fsinfo_bitmap[3] = { FATTR4_WORD0_MAXFILESIZE
			| FATTR4_WORD0_MAXREAD
			| FATTR4_WORD0_MAXWRITE
			| FATTR4_WORD0_LEASE_TIME,
			FATTR4_WORD1_TIME_DELTA
			| FATTR4_WORD1_FS_LAYOUT_TYPES,
			FATTR4_WORD2_LAYOUT_BLKSIZE
			| FATTR4_WORD2_CLONE_BLKSIZE
			| FATTR4_WORD2_CHANGE_ATTR_TYPE
			| FATTR4_WORD2_XATTR_SUPPORT
};

const u32 nfs4_fs_locations_bitmap[3] = {
	FATTR4_WORD0_CHANGE
	| FATTR4_WORD0_SIZE
	| FATTR4_WORD0_FSID
	| FATTR4_WORD0_FILEID
	| FATTR4_WORD0_FS_LOCATIONS,
	FATTR4_WORD1_OWNER
	| FATTR4_WORD1_OWNER_GROUP
	| FATTR4_WORD1_RAWDEV
	| FATTR4_WORD1_SPACE_USED
	| FATTR4_WORD1_TIME_ACCESS
	| FATTR4_WORD1_TIME_METADATA
	| FATTR4_WORD1_TIME_MODIFY
	| FATTR4_WORD1_MOUNTED_ON_FILEID,
};

static void nfs4_bitmap_copy_adjust(__u32 *dst, const __u32 *src,
				    struct inode *inode, unsigned long flags)
{
	unsigned long cache_validity;

	memcpy(dst, src, NFS4_BITMASK_SZ*sizeof(*dst));
	if (!inode || !nfs_have_read_or_write_delegation(inode))
		return;

	cache_validity = READ_ONCE(NFS_I(inode)->cache_validity) | flags;

	/* Remove the attributes over which we have full control */
	dst[1] &= ~FATTR4_WORD1_RAWDEV;
	if (!(cache_validity & NFS_INO_INVALID_SIZE))
		dst[0] &= ~FATTR4_WORD0_SIZE;

	if (!(cache_validity & NFS_INO_INVALID_CHANGE))
		dst[0] &= ~FATTR4_WORD0_CHANGE;

	if (!(cache_validity & NFS_INO_INVALID_MODE))
		dst[1] &= ~FATTR4_WORD1_MODE;
	if (!(cache_validity & NFS_INO_INVALID_OTHER))
		dst[1] &= ~(FATTR4_WORD1_OWNER | FATTR4_WORD1_OWNER_GROUP);

	if (nfs_have_delegated_mtime(inode)) {
		if (!(cache_validity & NFS_INO_INVALID_ATIME))
			dst[1] &= ~FATTR4_WORD1_TIME_ACCESS;
		if (!(cache_validity & NFS_INO_INVALID_MTIME))
			dst[1] &= ~FATTR4_WORD1_TIME_MODIFY;
		if (!(cache_validity & NFS_INO_INVALID_CTIME))
			dst[1] &= ~FATTR4_WORD1_TIME_METADATA;
	} else if (nfs_have_delegated_atime(inode)) {
		if (!(cache_validity & NFS_INO_INVALID_ATIME))
			dst[1] &= ~FATTR4_WORD1_TIME_ACCESS;
	}
}

static void nfs4_setup_readdir(u64 cookie, __be32 *verifier, struct dentry *dentry,
		struct nfs4_readdir_arg *readdir)
{
	unsigned int attrs = FATTR4_WORD0_FILEID | FATTR4_WORD0_TYPE;
	__be32 *start, *p;

	if (cookie > 2) {
		readdir->cookie = cookie;
		memcpy(&readdir->verifier, verifier, sizeof(readdir->verifier));
		return;
	}

	readdir->cookie = 0;
	memset(&readdir->verifier, 0, sizeof(readdir->verifier));
	if (cookie == 2)
		return;
	
	/*
	 * NFSv4 servers do not return entries for '.' and '..'
	 * Therefore, we fake these entries here.  We let '.'
	 * have cookie 0 and '..' have cookie 1.  Note that
	 * when talking to the server, we always send cookie 0
	 * instead of 1 or 2.
	 */
	start = p = kmap_atomic(*readdir->pages);
	
	if (cookie == 0) {
		*p++ = xdr_one;                                  /* next */
		*p++ = xdr_zero;                   /* cookie, first word */
		*p++ = xdr_one;                   /* cookie, second word */
		*p++ = xdr_one;                             /* entry len */
		memcpy(p, ".\0\0\0", 4);                        /* entry */
		p++;
		*p++ = xdr_one;                         /* bitmap length */
		*p++ = htonl(attrs);                           /* bitmap */
		*p++ = htonl(12);             /* attribute buffer length */
		*p++ = htonl(NF4DIR);
		p = xdr_encode_hyper(p, NFS_FILEID(d_inode(dentry)));
	}
	
	*p++ = xdr_one;                                  /* next */
	*p++ = xdr_zero;                   /* cookie, first word */
	*p++ = xdr_two;                   /* cookie, second word */
	*p++ = xdr_two;                             /* entry len */
	memcpy(p, "..\0\0", 4);                         /* entry */
	p++;
	*p++ = xdr_one;                         /* bitmap length */
	*p++ = htonl(attrs);                           /* bitmap */
	*p++ = htonl(12);             /* attribute buffer length */
	*p++ = htonl(NF4DIR);
	p = xdr_encode_hyper(p, NFS_FILEID(d_inode(dentry->d_parent)));

	readdir->pgbase = (char *)p - (char *)start;
	readdir->count -= readdir->pgbase;
	kunmap_atomic(start);
}

static void nfs4_fattr_set_prechange(struct nfs_fattr *fattr, u64 version)
{
	if (!(fattr->valid & NFS_ATTR_FATTR_PRECHANGE)) {
		fattr->pre_change_attr = version;
		fattr->valid |= NFS_ATTR_FATTR_PRECHANGE;
	}
}

static void nfs4_test_and_free_stateid(struct nfs_server *server,
		nfs4_stateid *stateid,
		const struct cred *cred)
{
	const struct nfs4_minor_version_ops *ops = server->nfs_client->cl_mvops;

	ops->test_and_free_expired(server, stateid, cred);
}

static void __nfs4_free_revoked_stateid(struct nfs_server *server,
		nfs4_stateid *stateid,
		const struct cred *cred)
{
	stateid->type = NFS4_REVOKED_STATEID_TYPE;
	nfs4_test_and_free_stateid(server, stateid, cred);
}

static void nfs4_free_revoked_stateid(struct nfs_server *server,
		const nfs4_stateid *stateid,
		const struct cred *cred)
{
	nfs4_stateid tmp;

	nfs4_stateid_copy(&tmp, stateid);
	__nfs4_free_revoked_stateid(server, &tmp, cred);
}

static long nfs4_update_delay(long *timeout)
{
	long ret;
	if (!timeout)
		return NFS4_POLL_RETRY_MAX;
	if (*timeout <= 0)
		*timeout = NFS4_POLL_RETRY_MIN;
	if (*timeout > NFS4_POLL_RETRY_MAX)
		*timeout = NFS4_POLL_RETRY_MAX;
	ret = *timeout;
	*timeout <<= 1;
	return ret;
}

static int nfs4_delay_killable(long *timeout)
{
	might_sleep();

	__set_current_state(TASK_KILLABLE|TASK_FREEZABLE_UNSAFE);
	schedule_timeout(nfs4_update_delay(timeout));
	if (!__fatal_signal_pending(current))
		return 0;
	return -EINTR;
}

static int nfs4_delay_interruptible(long *timeout)
{
	might_sleep();

	__set_current_state(TASK_INTERRUPTIBLE|TASK_FREEZABLE_UNSAFE);
	schedule_timeout(nfs4_update_delay(timeout));
	if (!signal_pending(current))
		return 0;
	return __fatal_signal_pending(current) ? -EINTR :-ERESTARTSYS;
}

static int nfs4_delay(long *timeout, bool interruptible)
{
	if (interruptible)
		return nfs4_delay_interruptible(timeout);
	return nfs4_delay_killable(timeout);
}

static const nfs4_stateid *
nfs4_recoverable_stateid(const nfs4_stateid *stateid)
{
	if (!stateid)
		return NULL;
	switch (stateid->type) {
	case NFS4_OPEN_STATEID_TYPE:
	case NFS4_LOCK_STATEID_TYPE:
	case NFS4_DELEGATION_STATEID_TYPE:
		return stateid;
	default:
		break;
	}
	return NULL;
}

/* This is the error handling routine for processes that are allowed
 * to sleep.
 */
static int nfs4_do_handle_exception(struct nfs_server *server,
		int errorcode, struct nfs4_exception *exception)
{
	struct nfs_client *clp = server->nfs_client;
	struct nfs4_state *state = exception->state;
	const nfs4_stateid *stateid;
	struct inode *inode = exception->inode;
	int ret = errorcode;

	exception->delay = 0;
	exception->recovering = 0;
	exception->retry = 0;

	stateid = nfs4_recoverable_stateid(exception->stateid);
	if (stateid == NULL && state != NULL)
		stateid = nfs4_recoverable_stateid(&state->stateid);

	switch(errorcode) {
		case 0:
			return 0;
		case -NFS4ERR_BADHANDLE:
		case -ESTALE:
			if (inode != NULL && S_ISREG(inode->i_mode))
				pnfs_destroy_layout(NFS_I(inode));
			break;
		case -NFS4ERR_DELEG_REVOKED:
		case -NFS4ERR_ADMIN_REVOKED:
		case -NFS4ERR_EXPIRED:
		case -NFS4ERR_BAD_STATEID:
		case -NFS4ERR_PARTNER_NO_AUTH:
			if (inode != NULL && stateid != NULL) {
				nfs_inode_find_state_and_recover(inode,
						stateid);
				goto wait_on_recovery;
			}
			fallthrough;
		case -NFS4ERR_OPENMODE:
			if (inode) {
				int err;

				err = nfs_async_inode_return_delegation(inode,
						stateid);
				if (err == 0)
					goto wait_on_recovery;
				if (stateid != NULL && stateid->type == NFS4_DELEGATION_STATEID_TYPE) {
					exception->retry = 1;
					break;
				}
			}
			if (state == NULL)
				break;
			ret = nfs4_schedule_stateid_recovery(server, state);
			if (ret < 0)
				break;
			goto wait_on_recovery;
		case -NFS4ERR_STALE_STATEID:
		case -NFS4ERR_STALE_CLIENTID:
			nfs4_schedule_lease_recovery(clp);
			goto wait_on_recovery;
		case -NFS4ERR_MOVED:
			ret = nfs4_schedule_migration_recovery(server);
			if (ret < 0)
				break;
			goto wait_on_recovery;
		case -NFS4ERR_LEASE_MOVED:
			nfs4_schedule_lease_moved_recovery(clp);
			goto wait_on_recovery;
#if defined(CONFIG_NFS_V4_1)
		case -NFS4ERR_BADSESSION:
		case -NFS4ERR_BADSLOT:
		case -NFS4ERR_BAD_HIGH_SLOT:
		case -NFS4ERR_CONN_NOT_BOUND_TO_SESSION:
		case -NFS4ERR_DEADSESSION:
		case -NFS4ERR_SEQ_FALSE_RETRY:
		case -NFS4ERR_SEQ_MISORDERED:
			/* Handled in nfs41_sequence_process() */
			goto wait_on_recovery;
#endif /* defined(CONFIG_NFS_V4_1) */
		case -NFS4ERR_FILE_OPEN:
			if (exception->timeout > HZ) {
				/* We have retried a decent amount, time to
				 * fail
				 */
				ret = -EBUSY;
				break;
			}
			fallthrough;
		case -NFS4ERR_DELAY:
			nfs_inc_server_stats(server, NFSIOS_DELAY);
			fallthrough;
		case -NFS4ERR_GRACE:
		case -NFS4ERR_LAYOUTTRYLATER:
		case -NFS4ERR_RECALLCONFLICT:
		case -NFS4ERR_RETURNCONFLICT:
			exception->delay = 1;
			return 0;

		case -NFS4ERR_RETRY_UNCACHED_REP:
		case -NFS4ERR_OLD_STATEID:
			exception->retry = 1;
			break;
		case -NFS4ERR_BADOWNER:
			/* The following works around a Linux server bug! */
		case -NFS4ERR_BADNAME:
			if (server->caps & NFS_CAP_UIDGID_NOMAP) {
				server->caps &= ~NFS_CAP_UIDGID_NOMAP;
				exception->retry = 1;
				printk(KERN_WARNING "NFS: v4 server %s "
						"does not accept raw "
						"uid/gids. "
						"Reenabling the idmapper.\n",
						server->nfs_client->cl_hostname);
			}
	}
	/* We failed to handle the error */
	return nfs4_map_errors(ret);
wait_on_recovery:
	exception->recovering = 1;
	return 0;
}

/*
 * Track the number of NFS4ERR_DELAY related retransmissions and return
 * EAGAIN if the 'softerr' mount option is set, and we've exceeded the limit
 * set by 'nfs_delay_retrans'.
 */
static int nfs4_exception_should_retrans(const struct nfs_server *server,
					 struct nfs4_exception *exception)
{
	if (server->flags & NFS_MOUNT_SOFTERR && nfs_delay_retrans >= 0) {
		if (exception->retrans++ >= (unsigned short)nfs_delay_retrans)
			return -EAGAIN;
	}
	return 0;
}

/* This is the error handling routine for processes that are allowed
 * to sleep.
 */
int nfs4_handle_exception(struct nfs_server *server, int errorcode, struct nfs4_exception *exception)
{
	struct nfs_client *clp = server->nfs_client;
	int ret;

	ret = nfs4_do_handle_exception(server, errorcode, exception);
	if (exception->delay) {
		int ret2 = nfs4_exception_should_retrans(server, exception);
		if (ret2 < 0) {
			exception->retry = 0;
			return ret2;
		}
		ret = nfs4_delay(&exception->timeout,
				exception->interruptible);
		goto out_retry;
	}
	if (exception->recovering) {
		if (exception->task_is_privileged)
			return -EDEADLOCK;
		ret = nfs4_wait_clnt_recover(clp);
		if (test_bit(NFS_MIG_FAILED, &server->mig_status))
			return -EIO;
		goto out_retry;
	}
	return ret;
out_retry:
	if (ret == 0)
		exception->retry = 1;
	return ret;
}

static int
nfs4_async_handle_exception(struct rpc_task *task, struct nfs_server *server,
		int errorcode, struct nfs4_exception *exception)
{
	struct nfs_client *clp = server->nfs_client;
	int ret;

	ret = nfs4_do_handle_exception(server, errorcode, exception);
	if (exception->delay) {
		int ret2 = nfs4_exception_should_retrans(server, exception);
		if (ret2 < 0) {
			exception->retry = 0;
			return ret2;
		}
		rpc_delay(task, nfs4_update_delay(&exception->timeout));
		goto out_retry;
	}
	if (exception->recovering) {
		if (exception->task_is_privileged)
			return -EDEADLOCK;
		rpc_sleep_on(&clp->cl_rpcwaitq, task, NULL);
		if (test_bit(NFS4CLNT_MANAGER_RUNNING, &clp->cl_state) == 0)
			rpc_wake_up_queued_task(&clp->cl_rpcwaitq, task);
		goto out_retry;
	}
	if (test_bit(NFS_MIG_FAILED, &server->mig_status))
		ret = -EIO;
	return ret;
out_retry:
	if (ret == 0) {
		exception->retry = 1;
		/*
		 * For NFS4ERR_MOVED, the client transport will need to
		 * be recomputed after migration recovery has completed.
		 */
		if (errorcode == -NFS4ERR_MOVED)
			rpc_task_release_transport(task);
	}
	return ret;
}

int
nfs4_async_handle_error(struct rpc_task *task, struct nfs_server *server,
			struct nfs4_state *state, long *timeout)
{
	struct nfs4_exception exception = {
		.state = state,
	};

	if (task->tk_status >= 0)
		return 0;
	if (timeout)
		exception.timeout = *timeout;
	task->tk_status = nfs4_async_handle_exception(task, server,
			task->tk_status,
			&exception);
	if (exception.delay && timeout)
		*timeout = exception.timeout;
	if (exception.retry)
		return -EAGAIN;
	return 0;
}

/*
 * Return 'true' if 'clp' is using an rpc_client that is integrity protected
 * or 'false' otherwise.
 */
static bool _nfs4_is_integrity_protected(struct nfs_client *clp)
{
	rpc_authflavor_t flavor = clp->cl_rpcclient->cl_auth->au_flavor;
	return (flavor == RPC_AUTH_GSS_KRB5I) || (flavor == RPC_AUTH_GSS_KRB5P);
}

static void do_renew_lease(struct nfs_client *clp, unsigned long timestamp)
{
	spin_lock(&clp->cl_lock);
	if (time_before(clp->cl_last_renewal,timestamp))
		clp->cl_last_renewal = timestamp;
	spin_unlock(&clp->cl_lock);
}

static void renew_lease(const struct nfs_server *server, unsigned long timestamp)
{
	struct nfs_client *clp = server->nfs_client;

	if (!nfs4_has_session(clp))
		do_renew_lease(clp, timestamp);
}

struct nfs4_call_sync_data {
	const struct nfs_server *seq_server;
	struct nfs4_sequence_args *seq_args;
	struct nfs4_sequence_res *seq_res;
};

void nfs4_init_sequence(struct nfs4_sequence_args *args,
			struct nfs4_sequence_res *res, int cache_reply,
			int privileged)
{
	args->sa_slot = NULL;
	args->sa_cache_this = cache_reply;
	args->sa_privileged = privileged;

	res->sr_slot = NULL;
}

static void nfs40_sequence_free_slot(struct nfs4_sequence_res *res)
{
	struct nfs4_slot *slot = res->sr_slot;
	struct nfs4_slot_table *tbl;

	tbl = slot->table;
	spin_lock(&tbl->slot_tbl_lock);
	if (!nfs41_wake_and_assign_slot(tbl, slot))
		nfs4_free_slot(tbl, slot);
	spin_unlock(&tbl->slot_tbl_lock);

	res->sr_slot = NULL;
}

static int nfs40_sequence_done(struct rpc_task *task,
			       struct nfs4_sequence_res *res)
{
	if (res->sr_slot != NULL)
		nfs40_sequence_free_slot(res);
	return 1;
}

#if defined(CONFIG_NFS_V4_1)

static void nfs41_release_slot(struct nfs4_slot *slot)
{
	struct nfs4_session *session;
	struct nfs4_slot_table *tbl;
	bool send_new_highest_used_slotid = false;

	if (!slot)
		return;
	tbl = slot->table;
	session = tbl->session;

	/* Bump the slot sequence number */
	if (slot->seq_done)
		slot->seq_nr++;
	slot->seq_done = 0;

	spin_lock(&tbl->slot_tbl_lock);
	/* Be nice to the server: try to ensure that the last transmitted
	 * value for highest_user_slotid <= target_highest_slotid
	 */
	if (tbl->highest_used_slotid > tbl->target_highest_slotid)
		send_new_highest_used_slotid = true;

	if (nfs41_wake_and_assign_slot(tbl, slot)) {
		send_new_highest_used_slotid = false;
		goto out_unlock;
	}
	nfs4_free_slot(tbl, slot);

	if (tbl->highest_used_slotid != NFS4_NO_SLOT)
		send_new_highest_used_slotid = false;
out_unlock:
	spin_unlock(&tbl->slot_tbl_lock);
	if (send_new_highest_used_slotid)
		nfs41_notify_server(session->clp);
	if (waitqueue_active(&tbl->slot_waitq))
		wake_up_all(&tbl->slot_waitq);
}

static void nfs41_sequence_free_slot(struct nfs4_sequence_res *res)
{
	nfs41_release_slot(res->sr_slot);
	res->sr_slot = NULL;
}

static void nfs4_slot_sequence_record_sent(struct nfs4_slot *slot,
		u32 seqnr)
{
	if ((s32)(seqnr - slot->seq_nr_highest_sent) > 0)
		slot->seq_nr_highest_sent = seqnr;
}
static void nfs4_slot_sequence_acked(struct nfs4_slot *slot, u32 seqnr)
{
	nfs4_slot_sequence_record_sent(slot, seqnr);
	slot->seq_nr_last_acked = seqnr;
}

static void nfs4_probe_sequence(struct nfs_client *client, const struct cred *cred,
				struct nfs4_slot *slot)
{
	struct rpc_task *task = _nfs41_proc_sequence(client, cred, slot, true);
	if (!IS_ERR(task))
		rpc_put_task_async(task);
}

static int nfs41_sequence_process(struct rpc_task *task,
		struct nfs4_sequence_res *res)
{
	struct nfs4_session *session;
	struct nfs4_slot *slot = res->sr_slot;
	struct nfs_client *clp;
	int status;
	int ret = 1;

	if (slot == NULL)
		goto out_noaction;
	/* don't increment the sequence number if the task wasn't sent */
	if (!RPC_WAS_SENT(task) || slot->seq_done)
		goto out;

	session = slot->table->session;
	clp = session->clp;

	trace_nfs4_sequence_done(session, res);

	status = res->sr_status;
	if (task->tk_status == -NFS4ERR_DEADSESSION)
		status = -NFS4ERR_DEADSESSION;

	/* Check the SEQUENCE operation status */
	switch (status) {
	case 0:
		/* Mark this sequence number as having been acked */
		nfs4_slot_sequence_acked(slot, slot->seq_nr);
		/* Update the slot's sequence and clientid lease timer */
		slot->seq_done = 1;
		do_renew_lease(clp, res->sr_timestamp);
		/* Check sequence flags */
		nfs41_handle_sequence_flag_errors(clp, res->sr_status_flags,
				!!slot->privileged);
		nfs41_update_target_slotid(slot->table, slot, res);
		break;
	case 1:
		/*
		 * sr_status remains 1 if an RPC level error occurred.
		 * The server may or may not have processed the sequence
		 * operation..
		 */
		nfs4_slot_sequence_record_sent(slot, slot->seq_nr);
		slot->seq_done = 1;
		goto out;
	case -NFS4ERR_DELAY:
		/* The server detected a resend of the RPC call and
		 * returned NFS4ERR_DELAY as per Section 2.10.6.2
		 * of RFC5661.
		 */
		dprintk("%s: slot=%u seq=%u: Operation in progress\n",
			__func__,
			slot->slot_nr,
			slot->seq_nr);
		goto out_retry;
	case -NFS4ERR_RETRY_UNCACHED_REP:
	case -NFS4ERR_SEQ_FALSE_RETRY:
		/*
		 * The server thinks we tried to replay a request.
		 * Retry the call after bumping the sequence ID.
		 */
		nfs4_slot_sequence_acked(slot, slot->seq_nr);
		goto retry_new_seq;
	case -NFS4ERR_BADSLOT:
		/*
		 * The slot id we used was probably retired. Try again
		 * using a different slot id.
		 */
		if (slot->slot_nr < slot->table->target_highest_slotid)
			goto session_recover;
		goto retry_nowait;
	case -NFS4ERR_SEQ_MISORDERED:
		nfs4_slot_sequence_record_sent(slot, slot->seq_nr);
		/*
		 * Were one or more calls using this slot interrupted?
		 * If the server never received the request, then our
		 * transmitted slot sequence number may be too high. However,
		 * if the server did receive the request then it might
		 * accidentally give us a reply with a mismatched operation.
		 * We can sort this out by sending a lone sequence operation
		 * to the server on the same slot.
		 */
		if ((s32)(slot->seq_nr - slot->seq_nr_last_acked) > 1) {
			slot->seq_nr--;
			if (task->tk_msg.rpc_proc != &nfs4_procedures[NFSPROC4_CLNT_SEQUENCE]) {
				nfs4_probe_sequence(clp, task->tk_msg.rpc_cred, slot);
				res->sr_slot = NULL;
			}
			goto retry_nowait;
		}
		/*
		 * RFC5661:
		 * A retry might be sent while the original request is
		 * still in progress on the replier. The replier SHOULD
		 * deal with the issue by returning NFS4ERR_DELAY as the
		 * reply to SEQUENCE or CB_SEQUENCE operation, but
		 * implementations MAY return NFS4ERR_SEQ_MISORDERED.
		 *
		 * Restart the search after a delay.
		 */
		slot->seq_nr = slot->seq_nr_highest_sent;
		goto out_retry;
	case -NFS4ERR_BADSESSION:
	case -NFS4ERR_DEADSESSION:
	case -NFS4ERR_CONN_NOT_BOUND_TO_SESSION:
		goto session_recover;
	default:
		/* Just update the slot sequence no. */
		slot->seq_done = 1;
	}
out:
	/* The session may be reset by one of the error handlers. */
	dprintk("%s: Error %d free the slot \n", __func__, res->sr_status);
out_noaction:
	return ret;
session_recover:
	set_bit(NFS4_SLOT_TBL_DRAINING, &session->fc_slot_table.slot_tbl_state);
	nfs4_schedule_session_recovery(session, status);
	dprintk("%s ERROR: %d Reset session\n", __func__, status);
	nfs41_sequence_free_slot(res);
	goto out;
retry_new_seq:
	++slot->seq_nr;
retry_nowait:
	if (rpc_restart_call_prepare(task)) {
		nfs41_sequence_free_slot(res);
		task->tk_status = 0;
		ret = 0;
	}
	goto out;
out_retry:
	if (!rpc_restart_call(task))
		goto out;
	rpc_delay(task, NFS4_POLL_RETRY_MAX);
	return 0;
}

int nfs41_sequence_done(struct rpc_task *task, struct nfs4_sequence_res *res)
{
	if (!nfs41_sequence_process(task, res))
		return 0;
	if (res->sr_slot != NULL)
		nfs41_sequence_free_slot(res);
	return 1;

}
EXPORT_SYMBOL_GPL(nfs41_sequence_done);

static int nfs4_sequence_process(struct rpc_task *task, struct nfs4_sequence_res *res)
{
	if (res->sr_slot == NULL)
		return 1;
	if (res->sr_slot->table->session != NULL)
		return nfs41_sequence_process(task, res);
	return nfs40_sequence_done(task, res);
}

static void nfs4_sequence_free_slot(struct nfs4_sequence_res *res)
{
	if (res->sr_slot != NULL) {
		if (res->sr_slot->table->session != NULL)
			nfs41_sequence_free_slot(res);
		else
			nfs40_sequence_free_slot(res);
	}
}

int nfs4_sequence_done(struct rpc_task *task, struct nfs4_sequence_res *res)
{
	if (res->sr_slot == NULL)
		return 1;
	if (!res->sr_slot->table->session)
		return nfs40_sequence_done(task, res);
	return nfs41_sequence_done(task, res);
}
EXPORT_SYMBOL_GPL(nfs4_sequence_done);

static void nfs41_call_sync_prepare(struct rpc_task *task, void *calldata)
{
	struct nfs4_call_sync_data *data = calldata;

	dprintk("--> %s data->seq_server %p\n", __func__, data->seq_server);

	nfs4_setup_sequence(data->seq_server->nfs_client,
			    data->seq_args, data->seq_res, task);
}

static void nfs41_call_sync_done(struct rpc_task *task, void *calldata)
{
	struct nfs4_call_sync_data *data = calldata;

	nfs41_sequence_done(task, data->seq_res);
}

static const struct rpc_call_ops nfs41_call_sync_ops = {
	.rpc_call_prepare = nfs41_call_sync_prepare,
	.rpc_call_done = nfs41_call_sync_done,
};

#else	/* !CONFIG_NFS_V4_1 */

static int nfs4_sequence_process(struct rpc_task *task, struct nfs4_sequence_res *res)
{
	return nfs40_sequence_done(task, res);
}

static void nfs4_sequence_free_slot(struct nfs4_sequence_res *res)
{
	if (res->sr_slot != NULL)
		nfs40_sequence_free_slot(res);
}

int nfs4_sequence_done(struct rpc_task *task,
		       struct nfs4_sequence_res *res)
{
	return nfs40_sequence_done(task, res);
}
EXPORT_SYMBOL_GPL(nfs4_sequence_done);

#endif	/* !CONFIG_NFS_V4_1 */

static void nfs41_sequence_res_init(struct nfs4_sequence_res *res)
{
	res->sr_timestamp = jiffies;
	res->sr_status_flags = 0;
	res->sr_status = 1;
}

static
void nfs4_sequence_attach_slot(struct nfs4_sequence_args *args,
		struct nfs4_sequence_res *res,
		struct nfs4_slot *slot)
{
	if (!slot)
		return;
	slot->privileged = args->sa_privileged ? 1 : 0;
	args->sa_slot = slot;

	res->sr_slot = slot;
}

int nfs4_setup_sequence(struct nfs_client *client,
			struct nfs4_sequence_args *args,
			struct nfs4_sequence_res *res,
			struct rpc_task *task)
{
	struct nfs4_session *session = nfs4_get_session(client);
	struct nfs4_slot_table *tbl  = client->cl_slot_tbl;
	struct nfs4_slot *slot;

	/* slot already allocated? */
	if (res->sr_slot != NULL)
		goto out_start;

	if (session)
		tbl = &session->fc_slot_table;

	spin_lock(&tbl->slot_tbl_lock);
	/* The state manager will wait until the slot table is empty */
	if (nfs4_slot_tbl_draining(tbl) && !args->sa_privileged)
		goto out_sleep;

	slot = nfs4_alloc_slot(tbl);
	if (IS_ERR(slot)) {
		if (slot == ERR_PTR(-ENOMEM))
			goto out_sleep_timeout;
		goto out_sleep;
	}
	spin_unlock(&tbl->slot_tbl_lock);

	nfs4_sequence_attach_slot(args, res, slot);

	trace_nfs4_setup_sequence(session, args);
out_start:
	nfs41_sequence_res_init(res);
	rpc_call_start(task);
	return 0;
out_sleep_timeout:
	/* Try again in 1/4 second */
	if (args->sa_privileged)
		rpc_sleep_on_priority_timeout(&tbl->slot_tbl_waitq, task,
				jiffies + (HZ >> 2), RPC_PRIORITY_PRIVILEGED);
	else
		rpc_sleep_on_timeout(&tbl->slot_tbl_waitq, task,
				NULL, jiffies + (HZ >> 2));
	spin_unlock(&tbl->slot_tbl_lock);
	return -EAGAIN;
out_sleep:
	if (args->sa_privileged)
		rpc_sleep_on_priority(&tbl->slot_tbl_waitq, task,
				RPC_PRIORITY_PRIVILEGED);
	else
		rpc_sleep_on(&tbl->slot_tbl_waitq, task, NULL);
	spin_unlock(&tbl->slot_tbl_lock);
	return -EAGAIN;
}
EXPORT_SYMBOL_GPL(nfs4_setup_sequence);

static void nfs40_call_sync_prepare(struct rpc_task *task, void *calldata)
{
	struct nfs4_call_sync_data *data = calldata;
	nfs4_setup_sequence(data->seq_server->nfs_client,
				data->seq_args, data->seq_res, task);
}

static void nfs40_call_sync_done(struct rpc_task *task, void *calldata)
{
	struct nfs4_call_sync_data *data = calldata;
	nfs4_sequence_done(task, data->seq_res);
}

static const struct rpc_call_ops nfs40_call_sync_ops = {
	.rpc_call_prepare = nfs40_call_sync_prepare,
	.rpc_call_done = nfs40_call_sync_done,
};

static int nfs4_call_sync_custom(struct rpc_task_setup *task_setup)
{
	int ret;
	struct rpc_task *task;

	task = rpc_run_task(task_setup);
	if (IS_ERR(task))
		return PTR_ERR(task);

	ret = task->tk_status;
	rpc_put_task(task);
	return ret;
}

static int nfs4_do_call_sync(struct rpc_clnt *clnt,
			     struct nfs_server *server,
			     struct rpc_message *msg,
			     struct nfs4_sequence_args *args,
			     struct nfs4_sequence_res *res,
			     unsigned short task_flags)
{
	struct nfs_client *clp = server->nfs_client;
	struct nfs4_call_sync_data data = {
		.seq_server = server,
		.seq_args = args,
		.seq_res = res,
	};
	struct rpc_task_setup task_setup = {
		.rpc_client = clnt,
		.rpc_message = msg,
		.callback_ops = clp->cl_mvops->call_sync_ops,
		.callback_data = &data,
		.flags = task_flags,
	};

	return nfs4_call_sync_custom(&task_setup);
}

static int nfs4_call_sync_sequence(struct rpc_clnt *clnt,
				   struct nfs_server *server,
				   struct rpc_message *msg,
				   struct nfs4_sequence_args *args,
				   struct nfs4_sequence_res *res)
{
	unsigned short task_flags = 0;

	if (server->caps & NFS_CAP_MOVEABLE)
		task_flags = RPC_TASK_MOVEABLE;
	return nfs4_do_call_sync(clnt, server, msg, args, res, task_flags);
}


int nfs4_call_sync(struct rpc_clnt *clnt,
		   struct nfs_server *server,
		   struct rpc_message *msg,
		   struct nfs4_sequence_args *args,
		   struct nfs4_sequence_res *res,
		   int cache_reply)
{
	nfs4_init_sequence(args, res, cache_reply, 0);
	return nfs4_call_sync_sequence(clnt, server, msg, args, res);
}

static void
nfs4_inc_nlink_locked(struct inode *inode)
{
	nfs_set_cache_invalid(inode, NFS_INO_INVALID_CHANGE |
					     NFS_INO_INVALID_CTIME |
					     NFS_INO_INVALID_NLINK);
	inc_nlink(inode);
}

static void
nfs4_inc_nlink(struct inode *inode)
{
	spin_lock(&inode->i_lock);
	nfs4_inc_nlink_locked(inode);
	spin_unlock(&inode->i_lock);
}

static void
nfs4_dec_nlink_locked(struct inode *inode)
{
	nfs_set_cache_invalid(inode, NFS_INO_INVALID_CHANGE |
					     NFS_INO_INVALID_CTIME |
					     NFS_INO_INVALID_NLINK);
	drop_nlink(inode);
}

static void
nfs4_update_changeattr_locked(struct inode *inode,
		struct nfs4_change_info *cinfo,
		unsigned long timestamp, unsigned long cache_validity)
{
	struct nfs_inode *nfsi = NFS_I(inode);
	u64 change_attr = inode_peek_iversion_raw(inode);

	if (!nfs_have_delegated_mtime(inode))
		cache_validity |= NFS_INO_INVALID_CTIME | NFS_INO_INVALID_MTIME;
	if (S_ISDIR(inode->i_mode))
		cache_validity |= NFS_INO_INVALID_DATA;

	switch (NFS_SERVER(inode)->change_attr_type) {
	case NFS4_CHANGE_TYPE_IS_UNDEFINED:
		if (cinfo->after == change_attr)
			goto out;
		break;
	default:
		if ((s64)(change_attr - cinfo->after) >= 0)
			goto out;
	}

	inode_set_iversion_raw(inode, cinfo->after);
	if (!cinfo->atomic || cinfo->before != change_attr) {
		if (S_ISDIR(inode->i_mode))
			nfs_force_lookup_revalidate(inode);

		if (!nfs_have_delegated_attributes(inode))
			cache_validity |=
				NFS_INO_INVALID_ACCESS | NFS_INO_INVALID_ACL |
				NFS_INO_INVALID_SIZE | NFS_INO_INVALID_OTHER |
				NFS_INO_INVALID_BLOCKS | NFS_INO_INVALID_NLINK |
				NFS_INO_INVALID_MODE | NFS_INO_INVALID_XATTR;
		nfsi->attrtimeo = NFS_MINATTRTIMEO(inode);
	}
	nfsi->attrtimeo_timestamp = jiffies;
	nfsi->read_cache_jiffies = timestamp;
	nfsi->attr_gencount = nfs_inc_attr_generation_counter();
	nfsi->cache_validity &= ~NFS_INO_INVALID_CHANGE;
out:
	nfs_set_cache_invalid(inode, cache_validity);
}

void
nfs4_update_changeattr(struct inode *dir, struct nfs4_change_info *cinfo,
		unsigned long timestamp, unsigned long cache_validity)
{
	spin_lock(&dir->i_lock);
	nfs4_update_changeattr_locked(dir, cinfo, timestamp, cache_validity);
	spin_unlock(&dir->i_lock);
}

struct nfs4_open_createattrs {
	struct nfs4_label *label;
	struct iattr *sattr;
	const __u32 verf[2];
};

static bool nfs4_clear_cap_atomic_open_v1(struct nfs_server *server,
		int err, struct nfs4_exception *exception)
{
	if (err != -EINVAL)
		return false;
	if (!(server->caps & NFS_CAP_ATOMIC_OPEN_V1))
		return false;
	server->caps &= ~NFS_CAP_ATOMIC_OPEN_V1;
	exception->retry = 1;
	return true;
}

static fmode_t _nfs4_ctx_to_accessmode(const struct nfs_open_context *ctx)
{
	 return ctx->mode & (FMODE_READ|FMODE_WRITE|FMODE_EXEC);
}

static fmode_t _nfs4_ctx_to_openmode(const struct nfs_open_context *ctx)
{
	fmode_t ret = ctx->mode & (FMODE_READ|FMODE_WRITE);

	return (ctx->mode & FMODE_EXEC) ? FMODE_READ | ret : ret;
}

static u32
nfs4_fmode_to_share_access(fmode_t fmode)
{
	u32 res = 0;

	switch (fmode & (FMODE_READ | FMODE_WRITE)) {
	case FMODE_READ:
		res = NFS4_SHARE_ACCESS_READ;
		break;
	case FMODE_WRITE:
		res = NFS4_SHARE_ACCESS_WRITE;
		break;
	case FMODE_READ|FMODE_WRITE:
		res = NFS4_SHARE_ACCESS_BOTH;
	}
	return res;
}

static u32
nfs4_map_atomic_open_share(struct nfs_server *server,
		fmode_t fmode, int openflags)
{
	u32 res = nfs4_fmode_to_share_access(fmode);

	if (!(server->caps & NFS_CAP_ATOMIC_OPEN_V1))
		goto out;
	/* Want no delegation if we're using O_DIRECT */
	if (openflags & O_DIRECT) {
		res |= NFS4_SHARE_WANT_NO_DELEG;
		goto out;
	}
	/* res |= NFS4_SHARE_WANT_NO_PREFERENCE; */
	if (server->caps & NFS_CAP_DELEGTIME)
		res |= NFS4_SHARE_WANT_DELEG_TIMESTAMPS;
	if (server->caps & NFS_CAP_OPEN_XOR)
		res |= NFS4_SHARE_WANT_OPEN_XOR_DELEGATION;
out:
	return res;
}

static enum open_claim_type4
nfs4_map_atomic_open_claim(struct nfs_server *server,
		enum open_claim_type4 claim)
{
	if (server->caps & NFS_CAP_ATOMIC_OPEN_V1)
		return claim;
	switch (claim) {
	default:
		return claim;
	case NFS4_OPEN_CLAIM_FH:
		return NFS4_OPEN_CLAIM_NULL;
	case NFS4_OPEN_CLAIM_DELEG_CUR_FH:
		return NFS4_OPEN_CLAIM_DELEGATE_CUR;
	case NFS4_OPEN_CLAIM_DELEG_PREV_FH:
		return NFS4_OPEN_CLAIM_DELEGATE_PREV;
	}
}

static void nfs4_init_opendata_res(struct nfs4_opendata *p)
{
	p->o_res.f_attr = &p->f_attr;
	p->o_res.seqid = p->o_arg.seqid;
	p->c_res.seqid = p->c_arg.seqid;
	p->o_res.server = p->o_arg.server;
	p->o_res.access_request = p->o_arg.access;
	nfs_fattr_init(&p->f_attr);
	nfs_fattr_init_names(&p->f_attr, &p->owner_name, &p->group_name);
}

static struct nfs4_opendata *nfs4_opendata_alloc(struct dentry *dentry,
		struct nfs4_state_owner *sp, fmode_t fmode, int flags,
		const struct nfs4_open_createattrs *c,
		enum open_claim_type4 claim,
		gfp_t gfp_mask)
{
	struct dentry *parent = dget_parent(dentry);
	struct inode *dir = d_inode(parent);
	struct nfs_server *server = NFS_SERVER(dir);
	struct nfs_seqid *(*alloc_seqid)(struct nfs_seqid_counter *, gfp_t);
	struct nfs4_label *label = (c != NULL) ? c->label : NULL;
	struct nfs4_opendata *p;

	p = kzalloc(sizeof(*p), gfp_mask);
	if (p == NULL)
		goto err;

	p->f_attr.label = nfs4_label_alloc(server, gfp_mask);
	if (IS_ERR(p->f_attr.label))
		goto err_free_p;

	p->a_label = nfs4_label_alloc(server, gfp_mask);
	if (IS_ERR(p->a_label))
		goto err_free_f;

	alloc_seqid = server->nfs_client->cl_mvops->alloc_seqid;
	p->o_arg.seqid = alloc_seqid(&sp->so_seqid, gfp_mask);
	if (IS_ERR(p->o_arg.seqid))
		goto err_free_label;
	nfs_sb_active(dentry->d_sb);
	p->dentry = dget(dentry);
	p->dir = parent;
	p->owner = sp;
	atomic_inc(&sp->so_count);
	p->o_arg.open_flags = flags;
	p->o_arg.fmode = fmode & (FMODE_READ|FMODE_WRITE);
	p->o_arg.claim = nfs4_map_atomic_open_claim(server, claim);
	p->o_arg.share_access = nfs4_map_atomic_open_share(server,
			fmode, flags);
	if (flags & O_CREAT) {
		p->o_arg.umask = current_umask();
		p->o_arg.label = nfs4_label_copy(p->a_label, label);
		if (c->sattr != NULL && c->sattr->ia_valid != 0) {
			p->o_arg.u.attrs = &p->attrs;
			memcpy(&p->attrs, c->sattr, sizeof(p->attrs));

			memcpy(p->o_arg.u.verifier.data, c->verf,
					sizeof(p->o_arg.u.verifier.data));
		}
	}
	/* ask server to check for all possible rights as results
	 * are cached */
	switch (p->o_arg.claim) {
	default:
		break;
	case NFS4_OPEN_CLAIM_NULL:
	case NFS4_OPEN_CLAIM_FH:
		p->o_arg.access = NFS4_ACCESS_READ | NFS4_ACCESS_MODIFY |
				  NFS4_ACCESS_EXTEND | NFS4_ACCESS_DELETE |
				  NFS4_ACCESS_EXECUTE |
				  nfs_access_xattr_mask(server);
	}
	p->o_arg.clientid = server->nfs_client->cl_clientid;
	p->o_arg.id.create_time = ktime_to_ns(sp->so_seqid.create_time);
	p->o_arg.id.uniquifier = sp->so_seqid.owner_id;
	p->o_arg.name = &dentry->d_name;
	p->o_arg.server = server;
	p->o_arg.bitmask = nfs4_bitmask(server, label);
	p->o_arg.open_bitmap = &nfs4_fattr_bitmap[0];
	switch (p->o_arg.claim) {
	case NFS4_OPEN_CLAIM_NULL:
	case NFS4_OPEN_CLAIM_DELEGATE_CUR:
	case NFS4_OPEN_CLAIM_DELEGATE_PREV:
		p->o_arg.fh = NFS_FH(dir);
		break;
	case NFS4_OPEN_CLAIM_PREVIOUS:
	case NFS4_OPEN_CLAIM_FH:
	case NFS4_OPEN_CLAIM_DELEG_CUR_FH:
	case NFS4_OPEN_CLAIM_DELEG_PREV_FH:
		p->o_arg.fh = NFS_FH(d_inode(dentry));
	}
	p->c_arg.fh = &p->o_res.fh;
	p->c_arg.stateid = &p->o_res.stateid;
	p->c_arg.seqid = p->o_arg.seqid;
	nfs4_init_opendata_res(p);
	kref_init(&p->kref);
	return p;

err_free_label:
	nfs4_label_free(p->a_label);
err_free_f:
	nfs4_label_free(p->f_attr.label);
err_free_p:
	kfree(p);
err:
	dput(parent);
	return NULL;
}

static void nfs4_opendata_free(struct kref *kref)
{
	struct nfs4_opendata *p = container_of(kref,
			struct nfs4_opendata, kref);
	struct super_block *sb = p->dentry->d_sb;

	nfs4_lgopen_release(p->lgp);
	nfs_free_seqid(p->o_arg.seqid);
	nfs4_sequence_free_slot(&p->o_res.seq_res);
	if (p->state != NULL)
		nfs4_put_open_state(p->state);
	nfs4_put_state_owner(p->owner);

	nfs4_label_free(p->a_label);
	nfs4_label_free(p->f_attr.label);

	dput(p->dir);
	dput(p->dentry);
	nfs_sb_deactive(sb);
	nfs_fattr_free_names(&p->f_attr);
	kfree(p->f_attr.mdsthreshold);
	kfree(p);
}

static void nfs4_opendata_put(struct nfs4_opendata *p)
{
	if (p != NULL)
		kref_put(&p->kref, nfs4_opendata_free);
}

static bool nfs4_mode_match_open_stateid(struct nfs4_state *state,
		fmode_t fmode)
{
	switch(fmode & (FMODE_READ|FMODE_WRITE)) {
	case FMODE_READ|FMODE_WRITE:
		return state->n_rdwr != 0;
	case FMODE_WRITE:
		return state->n_wronly != 0;
	case FMODE_READ:
		return state->n_rdonly != 0;
	}
	WARN_ON_ONCE(1);
	return false;
}

static int can_open_cached(struct nfs4_state *state, fmode_t mode,
		int open_mode, enum open_claim_type4 claim)
{
	int ret = 0;

	if (open_mode & (O_EXCL|O_TRUNC))
		goto out;
	switch (claim) {
	case NFS4_OPEN_CLAIM_NULL:
	case NFS4_OPEN_CLAIM_FH:
		goto out;
	default:
		break;
	}
	switch (mode & (FMODE_READ|FMODE_WRITE)) {
		case FMODE_READ:
			ret |= test_bit(NFS_O_RDONLY_STATE, &state->flags) != 0
				&& state->n_rdonly != 0;
			break;
		case FMODE_WRITE:
			ret |= test_bit(NFS_O_WRONLY_STATE, &state->flags) != 0
				&& state->n_wronly != 0;
			break;
		case FMODE_READ|FMODE_WRITE:
			ret |= test_bit(NFS_O_RDWR_STATE, &state->flags) != 0
				&& state->n_rdwr != 0;
	}
out:
	return ret;
}

static int can_open_delegated(struct nfs_delegation *delegation, fmode_t fmode,
		enum open_claim_type4 claim)
{
	if (delegation == NULL)
		return 0;
	if ((delegation->type & fmode) != fmode)
		return 0;
	switch (claim) {
	case NFS4_OPEN_CLAIM_NULL:
	case NFS4_OPEN_CLAIM_FH:
		break;
	case NFS4_OPEN_CLAIM_PREVIOUS:
		if (!test_bit(NFS_DELEGATION_NEED_RECLAIM, &delegation->flags))
			break;
		fallthrough;
	default:
		return 0;
	}
	nfs_mark_delegation_referenced(delegation);
	return 1;
}

static void update_open_stateflags(struct nfs4_state *state, fmode_t fmode)
{
	switch (fmode) {
		case FMODE_WRITE:
			state->n_wronly++;
			break;
		case FMODE_READ:
			state->n_rdonly++;
			break;
		case FMODE_READ|FMODE_WRITE:
			state->n_rdwr++;
	}
	nfs4_state_set_mode_locked(state, state->state | fmode);
}

#ifdef CONFIG_NFS_V4_1
static bool nfs_open_stateid_recover_openmode(struct nfs4_state *state)
{
	if (state->n_rdonly && !test_bit(NFS_O_RDONLY_STATE, &state->flags))
		return true;
	if (state->n_wronly && !test_bit(NFS_O_WRONLY_STATE, &state->flags))
		return true;
	if (state->n_rdwr && !test_bit(NFS_O_RDWR_STATE, &state->flags))
		return true;
	return false;
}
#endif /* CONFIG_NFS_V4_1 */

static void nfs_state_log_update_open_stateid(struct nfs4_state *state)
{
	if (test_and_clear_bit(NFS_STATE_CHANGE_WAIT, &state->flags))
		wake_up_all(&state->waitq);
}

static void nfs_test_and_clear_all_open_stateid(struct nfs4_state *state)
{
	struct nfs_client *clp = state->owner->so_server->nfs_client;
	bool need_recover = false;

	if (test_and_clear_bit(NFS_O_RDONLY_STATE, &state->flags) && state->n_rdonly)
		need_recover = true;
	if (test_and_clear_bit(NFS_O_WRONLY_STATE, &state->flags) && state->n_wronly)
		need_recover = true;
	if (test_and_clear_bit(NFS_O_RDWR_STATE, &state->flags) && state->n_rdwr)
		need_recover = true;
	if (need_recover)
		nfs4_state_mark_reclaim_nograce(clp, state);
}

/*
 * Check for whether or not the caller may update the open stateid
 * to the value passed in by stateid.
 *
 * Note: This function relies heavily on the server implementing
 * RFC7530 Section 9.1.4.2, and RFC5661 Section 8.2.2
 * correctly.
 * i.e. The stateid seqids have to be initialised to 1, and
 * are then incremented on every state transition.
 */
static bool nfs_stateid_is_sequential(struct nfs4_state *state,
		const nfs4_stateid *stateid)
{
	if (test_bit(NFS_OPEN_STATE, &state->flags)) {
		/* The common case - we're updating to a new sequence number */
		if (nfs4_stateid_match_other(stateid, &state->open_stateid)) {
			if (nfs4_stateid_is_next(&state->open_stateid, stateid))
				return true;
			return false;
		}
		/* The server returned a new stateid */
	}
	/* This is the first OPEN in this generation */
	if (stateid->seqid == cpu_to_be32(1))
		return true;
	return false;
}

static void nfs_resync_open_stateid_locked(struct nfs4_state *state)
{
	if (!(state->n_wronly || state->n_rdonly || state->n_rdwr))
		return;
	if (state->n_wronly)
		set_bit(NFS_O_WRONLY_STATE, &state->flags);
	if (state->n_rdonly)
		set_bit(NFS_O_RDONLY_STATE, &state->flags);
	if (state->n_rdwr)
		set_bit(NFS_O_RDWR_STATE, &state->flags);
	set_bit(NFS_OPEN_STATE, &state->flags);
}

static void nfs_clear_open_stateid_locked(struct nfs4_state *state,
		nfs4_stateid *stateid, fmode_t fmode)
{
	clear_bit(NFS_O_RDWR_STATE, &state->flags);
	switch (fmode & (FMODE_READ|FMODE_WRITE)) {
	case FMODE_WRITE:
		clear_bit(NFS_O_RDONLY_STATE, &state->flags);
		break;
	case FMODE_READ:
		clear_bit(NFS_O_WRONLY_STATE, &state->flags);
		break;
	case 0:
		clear_bit(NFS_O_RDONLY_STATE, &state->flags);
		clear_bit(NFS_O_WRONLY_STATE, &state->flags);
		clear_bit(NFS_OPEN_STATE, &state->flags);
	}
	if (stateid == NULL)
		return;
	/* Handle OPEN+OPEN_DOWNGRADE races */
	if (nfs4_stateid_match_other(stateid, &state->open_stateid) &&
	    !nfs4_stateid_is_newer(stateid, &state->open_stateid)) {
		nfs_resync_open_stateid_locked(state);
		goto out;
	}
	if (test_bit(NFS_DELEGATED_STATE, &state->flags) == 0)
		nfs4_stateid_copy(&state->stateid, stateid);
	nfs4_stateid_copy(&state->open_stateid, stateid);
	trace_nfs4_open_stateid_update(state->inode, stateid, 0);
out:
	nfs_state_log_update_open_stateid(state);
}

static void nfs_clear_open_stateid(struct nfs4_state *state,
	nfs4_stateid *arg_stateid,
	nfs4_stateid *stateid, fmode_t fmode)
{
	write_seqlock(&state->seqlock);
	/* Ignore, if the CLOSE argment doesn't match the current stateid */
	if (nfs4_state_match_open_stateid_other(state, arg_stateid))
		nfs_clear_open_stateid_locked(state, stateid, fmode);
	write_sequnlock(&state->seqlock);
	if (test_bit(NFS_STATE_RECLAIM_NOGRACE, &state->flags))
		nfs4_schedule_state_manager(state->owner->so_server->nfs_client);
}

static void nfs_set_open_stateid_locked(struct nfs4_state *state,
		const nfs4_stateid *stateid, nfs4_stateid *freeme)
	__must_hold(&state->owner->so_lock)
	__must_hold(&state->seqlock)
	__must_hold(RCU)

{
	DEFINE_WAIT(wait);
	int status = 0;
	for (;;) {

		if (nfs_stateid_is_sequential(state, stateid))
			break;

		if (status)
			break;
		/* Rely on seqids for serialisation with NFSv4.0 */
		if (!nfs4_has_session(NFS_SERVER(state->inode)->nfs_client))
			break;

		set_bit(NFS_STATE_CHANGE_WAIT, &state->flags);
		prepare_to_wait(&state->waitq, &wait, TASK_KILLABLE);
		/*
		 * Ensure we process the state changes in the same order
		 * in which the server processed them by delaying the
		 * update of the stateid until we are in sequence.
		 */
		write_sequnlock(&state->seqlock);
		spin_unlock(&state->owner->so_lock);
		rcu_read_unlock();
		trace_nfs4_open_stateid_update_wait(state->inode, stateid, 0);

		if (!fatal_signal_pending(current)) {
			if (schedule_timeout(5*HZ) == 0)
				status = -EAGAIN;
			else
				status = 0;
		} else
			status = -EINTR;
		finish_wait(&state->waitq, &wait);
		rcu_read_lock();
		spin_lock(&state->owner->so_lock);
		write_seqlock(&state->seqlock);
	}

	if (test_bit(NFS_OPEN_STATE, &state->flags) &&
	    !nfs4_stateid_match_other(stateid, &state->open_stateid)) {
		nfs4_stateid_copy(freeme, &state->open_stateid);
		nfs_test_and_clear_all_open_stateid(state);
	}

	if (test_bit(NFS_DELEGATED_STATE, &state->flags) == 0)
		nfs4_stateid_copy(&state->stateid, stateid);
	nfs4_stateid_copy(&state->open_stateid, stateid);
	trace_nfs4_open_stateid_update(state->inode, stateid, status);
	nfs_state_log_update_open_stateid(state);
}

static void nfs_state_set_open_stateid(struct nfs4_state *state,
		const nfs4_stateid *open_stateid,
		fmode_t fmode,
		nfs4_stateid *freeme)
{
	/*
	 * Protect the call to nfs4_state_set_mode_locked and
	 * serialise the stateid update
	 */
	write_seqlock(&state->seqlock);
	nfs_set_open_stateid_locked(state, open_stateid, freeme);
	switch (fmode) {
	case FMODE_READ:
		set_bit(NFS_O_RDONLY_STATE, &state->flags);
		break;
	case FMODE_WRITE:
		set_bit(NFS_O_WRONLY_STATE, &state->flags);
		break;
	case FMODE_READ|FMODE_WRITE:
		set_bit(NFS_O_RDWR_STATE, &state->flags);
	}
	set_bit(NFS_OPEN_STATE, &state->flags);
	write_sequnlock(&state->seqlock);
}

static void nfs_state_clear_open_state_flags(struct nfs4_state *state)
{
	clear_bit(NFS_O_RDWR_STATE, &state->flags);
	clear_bit(NFS_O_WRONLY_STATE, &state->flags);
	clear_bit(NFS_O_RDONLY_STATE, &state->flags);
	clear_bit(NFS_OPEN_STATE, &state->flags);
}

static void nfs_state_set_delegation(struct nfs4_state *state,
		const nfs4_stateid *deleg_stateid,
		fmode_t fmode)
{
	/*
	 * Protect the call to nfs4_state_set_mode_locked and
	 * serialise the stateid update
	 */
	write_seqlock(&state->seqlock);
	nfs4_stateid_copy(&state->stateid, deleg_stateid);
	set_bit(NFS_DELEGATED_STATE, &state->flags);
	write_sequnlock(&state->seqlock);
}

static void nfs_state_clear_delegation(struct nfs4_state *state)
{
	write_seqlock(&state->seqlock);
	nfs4_stateid_copy(&state->stateid, &state->open_stateid);
	clear_bit(NFS_DELEGATED_STATE, &state->flags);
	write_sequnlock(&state->seqlock);
}

int update_open_stateid(struct nfs4_state *state,
		const nfs4_stateid *open_stateid,
		const nfs4_stateid *delegation,
		fmode_t fmode)
{
	struct nfs_server *server = NFS_SERVER(state->inode);
	struct nfs_client *clp = server->nfs_client;
	struct nfs_inode *nfsi = NFS_I(state->inode);
	struct nfs_delegation *deleg_cur;
	nfs4_stateid freeme = { };
	int ret = 0;

	fmode &= (FMODE_READ|FMODE_WRITE);

	rcu_read_lock();
	spin_lock(&state->owner->so_lock);
	if (open_stateid != NULL) {
		nfs_state_set_open_stateid(state, open_stateid, fmode, &freeme);
		ret = 1;
	}

	deleg_cur = nfs4_get_valid_delegation(state->inode);
	if (deleg_cur == NULL)
		goto no_delegation;

	spin_lock(&deleg_cur->lock);
	if (rcu_dereference(nfsi->delegation) != deleg_cur ||
	   test_bit(NFS_DELEGATION_RETURNING, &deleg_cur->flags) ||
	    (deleg_cur->type & fmode) != fmode)
		goto no_delegation_unlock;

	if (delegation == NULL)
		delegation = &deleg_cur->stateid;
	else if (!nfs4_stateid_match_other(&deleg_cur->stateid, delegation))
		goto no_delegation_unlock;

	nfs_mark_delegation_referenced(deleg_cur);
	nfs_state_set_delegation(state, &deleg_cur->stateid, fmode);
	ret = 1;
no_delegation_unlock:
	spin_unlock(&deleg_cur->lock);
no_delegation:
	if (ret)
		update_open_stateflags(state, fmode);
	spin_unlock(&state->owner->so_lock);
	rcu_read_unlock();

	if (test_bit(NFS_STATE_RECLAIM_NOGRACE, &state->flags))
		nfs4_schedule_state_manager(clp);
	if (freeme.type != 0)
		nfs4_test_and_free_stateid(server, &freeme,
				state->owner->so_cred);

	return ret;
}

static bool nfs4_update_lock_stateid(struct nfs4_lock_state *lsp,
		const nfs4_stateid *stateid)
{
	struct nfs4_state *state = lsp->ls_state;
	bool ret = false;

	spin_lock(&state->state_lock);
	if (!nfs4_stateid_match_other(stateid, &lsp->ls_stateid))
		goto out_noupdate;
	if (!nfs4_stateid_is_newer(stateid, &lsp->ls_stateid))
		goto out_noupdate;
	nfs4_stateid_copy(&lsp->ls_stateid, stateid);
	ret = true;
out_noupdate:
	spin_unlock(&state->state_lock);
	return ret;
}

static void nfs4_return_incompatible_delegation(struct inode *inode, fmode_t fmode)
{
	struct nfs_delegation *delegation;

	fmode &= FMODE_READ|FMODE_WRITE;
	rcu_read_lock();
	delegation = nfs4_get_valid_delegation(inode);
	if (delegation == NULL || (delegation->type & fmode) == fmode) {
		rcu_read_unlock();
		return;
	}
	rcu_read_unlock();
	nfs4_inode_return_delegation(inode);
}

static struct nfs4_state *nfs4_try_open_cached(struct nfs4_opendata *opendata)
{
	struct nfs4_state *state = opendata->state;
	struct nfs_delegation *delegation;
	int open_mode = opendata->o_arg.open_flags;
	fmode_t fmode = opendata->o_arg.fmode;
	enum open_claim_type4 claim = opendata->o_arg.claim;
	nfs4_stateid stateid;
	int ret = -EAGAIN;

	for (;;) {
		spin_lock(&state->owner->so_lock);
		if (can_open_cached(state, fmode, open_mode, claim)) {
			update_open_stateflags(state, fmode);
			spin_unlock(&state->owner->so_lock);
			goto out_return_state;
		}
		spin_unlock(&state->owner->so_lock);
		rcu_read_lock();
		delegation = nfs4_get_valid_delegation(state->inode);
		if (!can_open_delegated(delegation, fmode, claim)) {
			rcu_read_unlock();
			break;
		}
		/* Save the delegation */
		nfs4_stateid_copy(&stateid, &delegation->stateid);
		rcu_read_unlock();
		nfs_release_seqid(opendata->o_arg.seqid);
		if (!opendata->is_recover) {
			ret = nfs_may_open(state->inode, state->owner->so_cred, open_mode);
			if (ret != 0)
				goto out;
		}
		ret = -EAGAIN;

		/* Try to update the stateid using the delegation */
		if (update_open_stateid(state, NULL, &stateid, fmode))
			goto out_return_state;
	}
out:
	return ERR_PTR(ret);
out_return_state:
	refcount_inc(&state->count);
	return state;
}

static void
nfs4_process_delegation(struct inode *inode, const struct cred *cred,
			enum open_claim_type4 claim,
			const struct nfs4_open_delegation *delegation)
{
	switch (delegation->open_delegation_type) {
	case NFS4_OPEN_DELEGATE_READ:
	case NFS4_OPEN_DELEGATE_WRITE:
	case NFS4_OPEN_DELEGATE_READ_ATTRS_DELEG:
	case NFS4_OPEN_DELEGATE_WRITE_ATTRS_DELEG:
		break;
	default:
		return;
	}
	switch (claim) {
	case NFS4_OPEN_CLAIM_DELEGATE_CUR:
	case NFS4_OPEN_CLAIM_DELEG_CUR_FH:
		pr_err_ratelimited("NFS: Broken NFSv4 server %s is "
				   "returning a delegation for "
				   "OPEN(CLAIM_DELEGATE_CUR)\n",
				   NFS_SERVER(inode)->nfs_client->cl_hostname);
		break;
	case NFS4_OPEN_CLAIM_PREVIOUS:
		nfs_inode_reclaim_delegation(inode, cred, delegation->type,
					     &delegation->stateid,
					     delegation->pagemod_limit,
					     delegation->open_delegation_type);
		break;
	default:
		nfs_inode_set_delegation(inode, cred, delegation->type,
					 &delegation->stateid,
					 delegation->pagemod_limit,
					 delegation->open_delegation_type);
	}
	if (delegation->do_recall)
		nfs_async_inode_return_delegation(inode, &delegation->stateid);
}

/*
 * Check the inode attributes against the CLAIM_PREVIOUS returned attributes
 * and update the nfs4_state.
 */
static struct nfs4_state *
_nfs4_opendata_reclaim_to_nfs4_state(struct nfs4_opendata *data)
{
	struct inode *inode = data->state->inode;
	struct nfs4_state *state = data->state;
	int ret;

	if (!data->rpc_done) {
		if (data->rpc_status)
			return ERR_PTR(data->rpc_status);
		return nfs4_try_open_cached(data);
	}

	ret = nfs_refresh_inode(inode, &data->f_attr);
	if (ret)
		return ERR_PTR(ret);

	nfs4_process_delegation(state->inode,
				data->owner->so_cred,
				data->o_arg.claim,
				&data->o_res.delegation);

	if (!(data->o_res.rflags & NFS4_OPEN_RESULT_NO_OPEN_STATEID)) {
		if (!update_open_stateid(state, &data->o_res.stateid,
					 NULL, data->o_arg.fmode))
			return ERR_PTR(-EAGAIN);
	} else if (!update_open_stateid(state, NULL, NULL, data->o_arg.fmode))
		return ERR_PTR(-EAGAIN);
	refcount_inc(&state->count);

	return state;
}

static struct inode *
nfs4_opendata_get_inode(struct nfs4_opendata *data)
{
	struct inode *inode;

	switch (data->o_arg.claim) {
	case NFS4_OPEN_CLAIM_NULL:
	case NFS4_OPEN_CLAIM_DELEGATE_CUR:
	case NFS4_OPEN_CLAIM_DELEGATE_PREV:
		if (!(data->f_attr.valid & NFS_ATTR_FATTR))
			return ERR_PTR(-EAGAIN);
		inode = nfs_fhget(data->dir->d_sb, &data->o_res.fh,
				&data->f_attr);
		break;
	default:
		inode = d_inode(data->dentry);
		ihold(inode);
		nfs_refresh_inode(inode, &data->f_attr);
	}
	return inode;
}

static struct nfs4_state *
nfs4_opendata_find_nfs4_state(struct nfs4_opendata *data)
{
	struct nfs4_state *state;
	struct inode *inode;

	inode = nfs4_opendata_get_inode(data);
	if (IS_ERR(inode))
		return ERR_CAST(inode);
	if (data->state != NULL && data->state->inode == inode) {
		state = data->state;
		refcount_inc(&state->count);
	} else
		state = nfs4_get_open_state(inode, data->owner);
	iput(inode);
	if (state == NULL)
		state = ERR_PTR(-ENOMEM);
	return state;
}

static struct nfs4_state *
_nfs4_opendata_to_nfs4_state(struct nfs4_opendata *data)
{
	struct nfs4_state *state;

	if (!data->rpc_done) {
		state = nfs4_try_open_cached(data);
		trace_nfs4_cached_open(data->state);
		goto out;
	}

	state = nfs4_opendata_find_nfs4_state(data);
	if (IS_ERR(state))
		goto out;

	nfs4_process_delegation(state->inode,
				data->owner->so_cred,
				data->o_arg.claim,
				&data->o_res.delegation);

	if (!(data->o_res.rflags & NFS4_OPEN_RESULT_NO_OPEN_STATEID)) {
		if (!update_open_stateid(state, &data->o_res.stateid,
					 NULL, data->o_arg.fmode)) {
			nfs4_put_open_state(state);
			state = ERR_PTR(-EAGAIN);
		}
	} else if (!update_open_stateid(state, NULL, NULL, data->o_arg.fmode)) {
		nfs4_put_open_state(state);
		state = ERR_PTR(-EAGAIN);
	}
out:
	nfs_release_seqid(data->o_arg.seqid);
	return state;
}

static struct nfs4_state *
nfs4_opendata_to_nfs4_state(struct nfs4_opendata *data)
{
	struct nfs4_state *ret;

	if (data->o_arg.claim == NFS4_OPEN_CLAIM_PREVIOUS)
		ret =_nfs4_opendata_reclaim_to_nfs4_state(data);
	else
		ret = _nfs4_opendata_to_nfs4_state(data);
	nfs4_sequence_free_slot(&data->o_res.seq_res);
	return ret;
}

static struct nfs_open_context *
nfs4_state_find_open_context_mode(struct nfs4_state *state, fmode_t mode)
{
	struct nfs_inode *nfsi = NFS_I(state->inode);
	struct nfs_open_context *ctx;

	rcu_read_lock();
	list_for_each_entry_rcu(ctx, &nfsi->open_files, list) {
		if (ctx->state != state)
			continue;
		if ((ctx->mode & mode) != mode)
			continue;
		if (!get_nfs_open_context(ctx))
			continue;
		rcu_read_unlock();
		return ctx;
	}
	rcu_read_unlock();
	return ERR_PTR(-ENOENT);
}

static struct nfs_open_context *
nfs4_state_find_open_context(struct nfs4_state *state)
{
	struct nfs_open_context *ctx;

	ctx = nfs4_state_find_open_context_mode(state, FMODE_READ|FMODE_WRITE);
	if (!IS_ERR(ctx))
		return ctx;
	ctx = nfs4_state_find_open_context_mode(state, FMODE_WRITE);
	if (!IS_ERR(ctx))
		return ctx;
	return nfs4_state_find_open_context_mode(state, FMODE_READ);
}

static struct nfs4_opendata *nfs4_open_recoverdata_alloc(struct nfs_open_context *ctx,
		struct nfs4_state *state, enum open_claim_type4 claim)
{
	struct nfs4_opendata *opendata;

	opendata = nfs4_opendata_alloc(ctx->dentry, state->owner, 0, 0,
			NULL, claim, GFP_NOFS);
	if (opendata == NULL)
		return ERR_PTR(-ENOMEM);
	opendata->state = state;
	refcount_inc(&state->count);
	return opendata;
}

static int nfs4_open_recover_helper(struct nfs4_opendata *opendata,
				    fmode_t fmode)
{
	struct nfs4_state *newstate;
	struct nfs_server *server = NFS_SB(opendata->dentry->d_sb);
	int openflags = opendata->o_arg.open_flags;
	int ret;

	if (!nfs4_mode_match_open_stateid(opendata->state, fmode))
		return 0;
	opendata->o_arg.fmode = fmode;
	opendata->o_arg.share_access =
		nfs4_map_atomic_open_share(server, fmode, openflags);
	memset(&opendata->o_res, 0, sizeof(opendata->o_res));
	memset(&opendata->c_res, 0, sizeof(opendata->c_res));
	nfs4_init_opendata_res(opendata);
	ret = _nfs4_recover_proc_open(opendata);
	if (ret != 0)
		return ret; 
	newstate = nfs4_opendata_to_nfs4_state(opendata);
	if (IS_ERR(newstate))
		return PTR_ERR(newstate);
	if (newstate != opendata->state)
		ret = -ESTALE;
	nfs4_close_state(newstate, fmode);
	return ret;
}

static int nfs4_open_recover(struct nfs4_opendata *opendata, struct nfs4_state *state)
{
	int ret;

	/* memory barrier prior to reading state->n_* */
	smp_rmb();
	ret = nfs4_open_recover_helper(opendata, FMODE_READ|FMODE_WRITE);
	if (ret != 0)
		return ret;
	ret = nfs4_open_recover_helper(opendata, FMODE_WRITE);
	if (ret != 0)
		return ret;
	ret = nfs4_open_recover_helper(opendata, FMODE_READ);
	if (ret != 0)
		return ret;
	/*
	 * We may have performed cached opens for all three recoveries.
	 * Check if we need to update the current stateid.
	 */
	if (test_bit(NFS_DELEGATED_STATE, &state->flags) == 0 &&
	    !nfs4_stateid_match(&state->stateid, &state->open_stateid)) {
		write_seqlock(&state->seqlock);
		if (test_bit(NFS_DELEGATED_STATE, &state->flags) == 0)
			nfs4_stateid_copy(&state->stateid, &state->open_stateid);
		write_sequnlock(&state->seqlock);
	}
	return 0;
}

/*
 * OPEN_RECLAIM:
 * 	reclaim state on the server after a reboot.
 */
static int _nfs4_do_open_reclaim(struct nfs_open_context *ctx, struct nfs4_state *state)
{
	struct nfs_delegation *delegation;
	struct nfs4_opendata *opendata;
	u32 delegation_type = NFS4_OPEN_DELEGATE_NONE;
	int status;

	opendata = nfs4_open_recoverdata_alloc(ctx, state,
			NFS4_OPEN_CLAIM_PREVIOUS);
	if (IS_ERR(opendata))
		return PTR_ERR(opendata);
	rcu_read_lock();
	delegation = rcu_dereference(NFS_I(state->inode)->delegation);
	if (delegation != NULL && test_bit(NFS_DELEGATION_NEED_RECLAIM, &delegation->flags) != 0) {
		switch(delegation->type) {
		case FMODE_READ:
			delegation_type = NFS4_OPEN_DELEGATE_READ;
			if (test_bit(NFS_DELEGATION_DELEGTIME, &delegation->flags))
				delegation_type = NFS4_OPEN_DELEGATE_READ_ATTRS_DELEG;
			break;
		case FMODE_WRITE:
		case FMODE_READ|FMODE_WRITE:
			delegation_type = NFS4_OPEN_DELEGATE_WRITE;
			if (test_bit(NFS_DELEGATION_DELEGTIME, &delegation->flags))
				delegation_type = NFS4_OPEN_DELEGATE_WRITE_ATTRS_DELEG;
		}
	}
	rcu_read_unlock();
	opendata->o_arg.u.delegation_type = delegation_type;
	status = nfs4_open_recover(opendata, state);
	nfs4_opendata_put(opendata);
	return status;
}

static int nfs4_do_open_reclaim(struct nfs_open_context *ctx, struct nfs4_state *state)
{
	struct nfs_server *server = NFS_SERVER(state->inode);
	struct nfs4_exception exception = { };
	int err;
	do {
		err = _nfs4_do_open_reclaim(ctx, state);
		trace_nfs4_open_reclaim(ctx, 0, err);
		if (nfs4_clear_cap_atomic_open_v1(server, err, &exception))
			continue;
		if (err != -NFS4ERR_DELAY)
			break;
		nfs4_handle_exception(server, err, &exception);
	} while (exception.retry);
	return err;
}

static int nfs4_open_reclaim(struct nfs4_state_owner *sp, struct nfs4_state *state)
{
	struct nfs_open_context *ctx;
	int ret;

	ctx = nfs4_state_find_open_context(state);
	if (IS_ERR(ctx))
		return -EAGAIN;
	clear_bit(NFS_DELEGATED_STATE, &state->flags);
	nfs_state_clear_open_state_flags(state);
	ret = nfs4_do_open_reclaim(ctx, state);
	put_nfs_open_context(ctx);
	return ret;
}

static int nfs4_handle_delegation_recall_error(struct nfs_server *server, struct nfs4_state *state, const nfs4_stateid *stateid, struct file_lock *fl, int err)
{
	switch (err) {
		default:
			printk(KERN_ERR "NFS: %s: unhandled error "
					"%d.\n", __func__, err);
			fallthrough;
		case 0:
		case -ENOENT:
		case -EAGAIN:
		case -ESTALE:
		case -ETIMEDOUT:
			break;
		case -NFS4ERR_BADSESSION:
		case -NFS4ERR_BADSLOT:
		case -NFS4ERR_BAD_HIGH_SLOT:
		case -NFS4ERR_CONN_NOT_BOUND_TO_SESSION:
		case -NFS4ERR_DEADSESSION:
			return -EAGAIN;
		case -NFS4ERR_STALE_CLIENTID:
		case -NFS4ERR_STALE_STATEID:
			/* Don't recall a delegation if it was lost */
			nfs4_schedule_lease_recovery(server->nfs_client);
			return -EAGAIN;
		case -NFS4ERR_MOVED:
			nfs4_schedule_migration_recovery(server);
			return -EAGAIN;
		case -NFS4ERR_LEASE_MOVED:
			nfs4_schedule_lease_moved_recovery(server->nfs_client);
			return -EAGAIN;
		case -NFS4ERR_DELEG_REVOKED:
		case -NFS4ERR_ADMIN_REVOKED:
		case -NFS4ERR_EXPIRED:
		case -NFS4ERR_BAD_STATEID:
		case -NFS4ERR_OPENMODE:
			nfs_inode_find_state_and_recover(state->inode,
					stateid);
			nfs4_schedule_stateid_recovery(server, state);
			return -EAGAIN;
		case -NFS4ERR_DELAY:
		case -NFS4ERR_GRACE:
			ssleep(1);
			return -EAGAIN;
		case -ENOMEM:
		case -NFS4ERR_DENIED:
			if (fl) {
				struct nfs4_lock_state *lsp = fl->fl_u.nfs4_fl.owner;
				if (lsp)
					set_bit(NFS_LOCK_LOST, &lsp->ls_flags);
			}
			return 0;
	}
	return err;
}

int nfs4_open_delegation_recall(struct nfs_open_context *ctx,
		struct nfs4_state *state, const nfs4_stateid *stateid)
{
	struct nfs_server *server = NFS_SERVER(state->inode);
	struct nfs4_opendata *opendata;
	int err = 0;

	opendata = nfs4_open_recoverdata_alloc(ctx, state,
			NFS4_OPEN_CLAIM_DELEG_CUR_FH);
	if (IS_ERR(opendata))
		return PTR_ERR(opendata);
	nfs4_stateid_copy(&opendata->o_arg.u.delegation, stateid);
	if (!test_bit(NFS_O_RDWR_STATE, &state->flags)) {
		err = nfs4_open_recover_helper(opendata, FMODE_READ|FMODE_WRITE);
		if (err)
			goto out;
	}
	if (!test_bit(NFS_O_WRONLY_STATE, &state->flags)) {
		err = nfs4_open_recover_helper(opendata, FMODE_WRITE);
		if (err)
			goto out;
	}
	if (!test_bit(NFS_O_RDONLY_STATE, &state->flags)) {
		err = nfs4_open_recover_helper(opendata, FMODE_READ);
		if (err)
			goto out;
	}
	nfs_state_clear_delegation(state);
out:
	nfs4_opendata_put(opendata);
	return nfs4_handle_delegation_recall_error(server, state, stateid, NULL, err);
}

static void nfs4_open_confirm_prepare(struct rpc_task *task, void *calldata)
{
	struct nfs4_opendata *data = calldata;

	nfs4_setup_sequence(data->o_arg.server->nfs_client,
			   &data->c_arg.seq_args, &data->c_res.seq_res, task);
}

static void nfs4_open_confirm_done(struct rpc_task *task, void *calldata)
{
	struct nfs4_opendata *data = calldata;

	nfs40_sequence_done(task, &data->c_res.seq_res);

	data->rpc_status = task->tk_status;
	if (data->rpc_status == 0) {
		nfs4_stateid_copy(&data->o_res.stateid, &data->c_res.stateid);
		nfs_confirm_seqid(&data->owner->so_seqid, 0);
		renew_lease(data->o_res.server, data->timestamp);
		data->rpc_done = true;
	}
}

static void nfs4_open_confirm_release(void *calldata)
{
	struct nfs4_opendata *data = calldata;
	struct nfs4_state *state = NULL;

	/* If this request hasn't been cancelled, do nothing */
	if (!data->cancelled)
		goto out_free;
	/* In case of error, no cleanup! */
	if (!data->rpc_done)
		goto out_free;
	state = nfs4_opendata_to_nfs4_state(data);
	if (!IS_ERR(state))
		nfs4_close_state(state, data->o_arg.fmode);
out_free:
	nfs4_opendata_put(data);
}

static const struct rpc_call_ops nfs4_open_confirm_ops = {
	.rpc_call_prepare = nfs4_open_confirm_prepare,
	.rpc_call_done = nfs4_open_confirm_done,
	.rpc_release = nfs4_open_confirm_release,
};

/*
 * Note: On error, nfs4_proc_open_confirm will free the struct nfs4_opendata
 */
static int _nfs4_proc_open_confirm(struct nfs4_opendata *data)
{
	struct nfs_server *server = NFS_SERVER(d_inode(data->dir));
	struct rpc_task *task;
	struct  rpc_message msg = {
		.rpc_proc = &nfs4_procedures[NFSPROC4_CLNT_OPEN_CONFIRM],
		.rpc_argp = &data->c_arg,
		.rpc_resp = &data->c_res,
		.rpc_cred = data->owner->so_cred,
	};
	struct rpc_task_setup task_setup_data = {
		.rpc_client = server->client,
		.rpc_message = &msg,
		.callback_ops = &nfs4_open_confirm_ops,
		.callback_data = data,
		.workqueue = nfsiod_workqueue,
		.flags = RPC_TASK_ASYNC | RPC_TASK_CRED_NOREF,
	};
	int status;

	nfs4_init_sequence(&data->c_arg.seq_args, &data->c_res.seq_res, 1,
				data->is_recover);
	kref_get(&data->kref);
	data->rpc_done = false;
	data->rpc_status = 0;
	data->timestamp = jiffies;
	task = rpc_run_task(&task_setup_data);
	if (IS_ERR(task))
		return PTR_ERR(task);
	status = rpc_wait_for_completion_task(task);
	if (status != 0) {
		data->cancelled = true;
		smp_wmb();
	} else
		status = data->rpc_status;
	rpc_put_task(task);
	return status;
}

static void nfs4_open_prepare(struct rpc_task *task, void *calldata)
{
	struct nfs4_opendata *data = calldata;
	struct nfs4_state_owner *sp = data->owner;
	struct nfs_client *clp = sp->so_server->nfs_client;
	enum open_claim_type4 claim = data->o_arg.claim;

	if (nfs_wait_on_sequence(data->o_arg.seqid, task) != 0)
		goto out_wait;
	/*
	 * Check if we still need to send an OPEN call, or if we can use
	 * a delegation instead.
	 */
	if (data->state != NULL) {
		struct nfs_delegation *delegation;

		if (can_open_cached(data->state, data->o_arg.fmode,
					data->o_arg.open_flags, claim))
			goto out_no_action;
		rcu_read_lock();
		delegation = nfs4_get_valid_delegation(data->state->inode);
		if (can_open_delegated(delegation, data->o_arg.fmode, claim))
			goto unlock_no_action;
		rcu_read_unlock();
	}
	/* Update client id. */
	data->o_arg.clientid = clp->cl_clientid;
	switch (claim) {
	default:
		break;
	case NFS4_OPEN_CLAIM_PREVIOUS:
	case NFS4_OPEN_CLAIM_DELEG_CUR_FH:
	case NFS4_OPEN_CLAIM_DELEG_PREV_FH:
		data->o_arg.open_bitmap = &nfs4_open_noattr_bitmap[0];
		fallthrough;
	case NFS4_OPEN_CLAIM_FH:
		task->tk_msg.rpc_proc = &nfs4_procedures[NFSPROC4_CLNT_OPEN_NOATTR];
	}
	data->timestamp = jiffies;
	if (nfs4_setup_sequence(data->o_arg.server->nfs_client,
				&data->o_arg.seq_args,
				&data->o_res.seq_res,
				task) != 0)
		nfs_release_seqid(data->o_arg.seqid);

	/* Set the create mode (note dependency on the session type) */
	data->o_arg.createmode = NFS4_CREATE_UNCHECKED;
	if (data->o_arg.open_flags & O_EXCL) {
		data->o_arg.createmode = NFS4_CREATE_EXCLUSIVE4_1;
		if (clp->cl_mvops->minor_version == 0) {
			data->o_arg.createmode = NFS4_CREATE_EXCLUSIVE;
			/* don't put an ACCESS op in OPEN compound if O_EXCL,
			 * because ACCESS will return permission denied for
			 * all bits until close */
			data->o_res.access_request = data->o_arg.access = 0;
		} else if (nfs4_has_persistent_session(clp))
			data->o_arg.createmode = NFS4_CREATE_GUARDED;
	}
	return;
unlock_no_action:
	trace_nfs4_cached_open(data->state);
	rcu_read_unlock();
out_no_action:
	task->tk_action = NULL;
out_wait:
	nfs4_sequence_done(task, &data->o_res.seq_res);
}

static void nfs4_open_done(struct rpc_task *task, void *calldata)
{
	struct nfs4_opendata *data = calldata;

	data->rpc_status = task->tk_status;

	if (!nfs4_sequence_process(task, &data->o_res.seq_res))
		return;

	if (task->tk_status == 0) {
		if (data->o_res.f_attr->valid & NFS_ATTR_FATTR_TYPE) {
			switch (data->o_res.f_attr->mode & S_IFMT) {
			case S_IFREG:
				break;
			case S_IFLNK:
				data->rpc_status = -ELOOP;
				break;
			case S_IFDIR:
				data->rpc_status = -EISDIR;
				break;
			default:
				data->rpc_status = -ENOTDIR;
			}
		}
		renew_lease(data->o_res.server, data->timestamp);
		if (!(data->o_res.rflags & NFS4_OPEN_RESULT_CONFIRM))
			nfs_confirm_seqid(&data->owner->so_seqid, 0);
	}
	data->rpc_done = true;
}

static void nfs4_open_release(void *calldata)
{
	struct nfs4_opendata *data = calldata;
	struct nfs4_state *state = NULL;

	/* In case of error, no cleanup! */
	if (data->rpc_status != 0 || !data->rpc_done) {
		nfs_release_seqid(data->o_arg.seqid);
		goto out_free;
	}
	/* If this request hasn't been cancelled, do nothing */
	if (!data->cancelled)
		goto out_free;
	/* In case we need an open_confirm, no cleanup! */
	if (data->o_res.rflags & NFS4_OPEN_RESULT_CONFIRM)
		goto out_free;
	state = nfs4_opendata_to_nfs4_state(data);
	if (!IS_ERR(state))
		nfs4_close_state(state, data->o_arg.fmode);
out_free:
	nfs4_opendata_put(data);
}

static const struct rpc_call_ops nfs4_open_ops = {
	.rpc_call_prepare = nfs4_open_prepare,
	.rpc_call_done = nfs4_open_done,
	.rpc_release = nfs4_open_release,
};

static int nfs4_run_open_task(struct nfs4_opendata *data,
			      struct nfs_open_context *ctx)
{
	struct inode *dir = d_inode(data->dir);
	struct nfs_server *server = NFS_SERVER(dir);
	struct nfs_openargs *o_arg = &data->o_arg;
	struct nfs_openres *o_res = &data->o_res;
	struct rpc_task *task;
	struct rpc_message msg = {
		.rpc_proc = &nfs4_procedures[NFSPROC4_CLNT_OPEN],
		.rpc_argp = o_arg,
		.rpc_resp = o_res,
		.rpc_cred = data->owner->so_cred,
	};
	struct rpc_task_setup task_setup_data = {
		.rpc_client = server->client,
		.rpc_message = &msg,
		.callback_ops = &nfs4_open_ops,
		.callback_data = data,
		.workqueue = nfsiod_workqueue,
		.flags = RPC_TASK_ASYNC | RPC_TASK_CRED_NOREF,
	};
	int status;

	if (nfs_server_capable(dir, NFS_CAP_MOVEABLE))
		task_setup_data.flags |= RPC_TASK_MOVEABLE;

	kref_get(&data->kref);
	data->rpc_done = false;
	data->rpc_status = 0;
	data->cancelled = false;
	data->is_recover = false;
	if (!ctx) {
		nfs4_init_sequence(&o_arg->seq_args, &o_res->seq_res, 1, 1);
		data->is_recover = true;
		task_setup_data.flags |= RPC_TASK_TIMEOUT;
	} else {
		nfs4_init_sequence(&o_arg->seq_args, &o_res->seq_res, 1, 0);
		pnfs_lgopen_prepare(data, ctx);
	}
	task = rpc_run_task(&task_setup_data);
	if (IS_ERR(task))
		return PTR_ERR(task);
	status = rpc_wait_for_completion_task(task);
	if (status != 0) {
		data->cancelled = true;
		smp_wmb();
	} else
		status = data->rpc_status;
	rpc_put_task(task);

	return status;
}

static int _nfs4_recover_proc_open(struct nfs4_opendata *data)
{
	struct inode *dir = d_inode(data->dir);
	struct nfs_openres *o_res = &data->o_res;
	int status;

	status = nfs4_run_open_task(data, NULL);
	if (status != 0 || !data->rpc_done)
		return status;

	nfs_fattr_map_and_free_names(NFS_SERVER(dir), &data->f_attr);

	if (o_res->rflags & NFS4_OPEN_RESULT_CONFIRM)
		status = _nfs4_proc_open_confirm(data);

	return status;
}

/*
 * Additional permission checks in order to distinguish between an
 * open for read, and an open for execute. This works around the
 * fact that NFSv4 OPEN treats read and execute permissions as being
 * the same.
 * Note that in the non-execute case, we want to turn off permission
 * checking if we just created a new file (POSIX open() semantics).
 */
static int nfs4_opendata_access(const struct cred *cred,
				struct nfs4_opendata *opendata,
				struct nfs4_state *state, fmode_t fmode)
{
	struct nfs_access_entry cache;
	u32 mask, flags;

	/* access call failed or for some reason the server doesn't
	 * support any access modes -- defer access call until later */
	if (opendata->o_res.access_supported == 0)
		return 0;

	mask = 0;
	if (fmode & FMODE_EXEC) {
		/* ONLY check for exec rights */
		if (S_ISDIR(state->inode->i_mode))
			mask = NFS4_ACCESS_LOOKUP;
		else
			mask = NFS4_ACCESS_EXECUTE;
	} else if ((fmode & FMODE_READ) && !opendata->file_created)
		mask = NFS4_ACCESS_READ;

	nfs_access_set_mask(&cache, opendata->o_res.access_result);
	nfs_access_add_cache(state->inode, &cache, cred);

	flags = NFS4_ACCESS_READ | NFS4_ACCESS_EXECUTE | NFS4_ACCESS_LOOKUP;
	if ((mask & ~cache.mask & flags) == 0)
		return 0;

	return -EACCES;
}

/*
 * Note: On error, nfs4_proc_open will free the struct nfs4_opendata
 */
static int _nfs4_proc_open(struct nfs4_opendata *data,
			   struct nfs_open_context *ctx)
{
	struct inode *dir = d_inode(data->dir);
	struct nfs_server *server = NFS_SERVER(dir);
	struct nfs_openargs *o_arg = &data->o_arg;
	struct nfs_openres *o_res = &data->o_res;
	int status;

	status = nfs4_run_open_task(data, ctx);
	if (!data->rpc_done)
		return status;
	if (status != 0) {
		if (status == -NFS4ERR_BADNAME &&
				!(o_arg->open_flags & O_CREAT))
			return -ENOENT;
		return status;
	}

	nfs_fattr_map_and_free_names(server, &data->f_attr);

	if (o_arg->open_flags & O_CREAT) {
		if (o_arg->open_flags & O_EXCL)
			data->file_created = true;
		else if (o_res->cinfo.before != o_res->cinfo.after)
			data->file_created = true;
		if (data->file_created ||
		    inode_peek_iversion_raw(dir) != o_res->cinfo.after)
			nfs4_update_changeattr(dir, &o_res->cinfo,
					o_res->f_attr->time_start,
					NFS_INO_INVALID_DATA);
	}
	if ((o_res->rflags & NFS4_OPEN_RESULT_LOCKTYPE_POSIX) == 0)
		server->caps &= ~NFS_CAP_POSIX_LOCK;
	if(o_res->rflags & NFS4_OPEN_RESULT_CONFIRM) {
		status = _nfs4_proc_open_confirm(data);
		if (status != 0)
			return status;
	}
	if (!(o_res->f_attr->valid & NFS_ATTR_FATTR)) {
		struct nfs_fh *fh = &o_res->fh;

		nfs4_sequence_free_slot(&o_res->seq_res);
		if (o_arg->claim == NFS4_OPEN_CLAIM_FH)
			fh = NFS_FH(d_inode(data->dentry));
		nfs4_proc_getattr(server, fh, o_res->f_attr, NULL);
	}
	return 0;
}

/*
 * OPEN_EXPIRED:
 * 	reclaim state on the server after a network partition.
 * 	Assumes caller holds the appropriate lock
 */
static int _nfs4_open_expired(struct nfs_open_context *ctx, struct nfs4_state *state)
{
	struct nfs4_opendata *opendata;
	int ret;

	opendata = nfs4_open_recoverdata_alloc(ctx, state, NFS4_OPEN_CLAIM_FH);
	if (IS_ERR(opendata))
		return PTR_ERR(opendata);
	/*
	 * We're not recovering a delegation, so ask for no delegation.
	 * Otherwise the recovery thread could deadlock with an outstanding
	 * delegation return.
	 */
	opendata->o_arg.open_flags = O_DIRECT;
	ret = nfs4_open_recover(opendata, state);
	if (ret == -ESTALE)
		d_drop(ctx->dentry);
	nfs4_opendata_put(opendata);
	return ret;
}

static int nfs4_do_open_expired(struct nfs_open_context *ctx, struct nfs4_state *state)
{
	struct nfs_server *server = NFS_SERVER(state->inode);
	struct nfs4_exception exception = { };
	int err;

	do {
		err = _nfs4_open_expired(ctx, state);
		trace_nfs4_open_expired(ctx, 0, err);
		if (nfs4_clear_cap_atomic_open_v1(server, err, &exception))
			continue;
		switch (err) {
		default:
			goto out;
		case -NFS4ERR_GRACE:
		case -NFS4ERR_DELAY:
			nfs4_handle_exception(server, err, &exception);
			err = 0;
		}
	} while (exception.retry);
out:
	return err;
}

static int nfs4_open_expired(struct nfs4_state_owner *sp, struct nfs4_state *state)
{
	struct nfs_open_context *ctx;
	int ret;

	ctx = nfs4_state_find_open_context(state);
	if (IS_ERR(ctx))
		return -EAGAIN;
	ret = nfs4_do_open_expired(ctx, state);
	put_nfs_open_context(ctx);
	return ret;
}

static void nfs_finish_clear_delegation_stateid(struct nfs4_state *state,
		const nfs4_stateid *stateid)
{
	nfs_remove_bad_delegation(state->inode, stateid);
	nfs_state_clear_delegation(state);
}

static void nfs40_clear_delegation_stateid(struct nfs4_state *state)
{
	if (rcu_access_pointer(NFS_I(state->inode)->delegation) != NULL)
		nfs_finish_clear_delegation_stateid(state, NULL);
}

static int nfs40_open_expired(struct nfs4_state_owner *sp, struct nfs4_state *state)
{
	/* NFSv4.0 doesn't allow for delegation recovery on open expire */
	nfs40_clear_delegation_stateid(state);
	nfs_state_clear_open_state_flags(state);
	return nfs4_open_expired(sp, state);
}

static int nfs40_test_and_free_expired_stateid(struct nfs_server *server,
					       const nfs4_stateid *stateid,
					       const struct cred *cred)
{
	return -NFS4ERR_BAD_STATEID;
}

#if defined(CONFIG_NFS_V4_1)
static int nfs41_test_and_free_expired_stateid(struct nfs_server *server,
					       const nfs4_stateid *stateid,
					       const struct cred *cred)
{
	int status;

	switch (stateid->type) {
	default:
		break;
	case NFS4_INVALID_STATEID_TYPE:
	case NFS4_SPECIAL_STATEID_TYPE:
		return -NFS4ERR_BAD_STATEID;
	case NFS4_REVOKED_STATEID_TYPE:
		goto out_free;
	}

	status = nfs41_test_stateid(server, stateid, cred);
	switch (status) {
	case -NFS4ERR_EXPIRED:
	case -NFS4ERR_ADMIN_REVOKED:
	case -NFS4ERR_DELEG_REVOKED:
		break;
	default:
		return status;
	}
out_free:
	/* Ack the revoked state to the server */
	nfs41_free_stateid(server, stateid, cred, true);
	return -NFS4ERR_EXPIRED;
}

static int nfs41_check_delegation_stateid(struct nfs4_state *state)
{
	struct nfs_server *server = NFS_SERVER(state->inode);
	nfs4_stateid stateid;
	struct nfs_delegation *delegation;
	const struct cred *cred = NULL;
	int status, ret = NFS_OK;

	/* Get the delegation credential for use by test/free_stateid */
	rcu_read_lock();
	delegation = rcu_dereference(NFS_I(state->inode)->delegation);
	if (delegation == NULL) {
		rcu_read_unlock();
		nfs_state_clear_delegation(state);
		return NFS_OK;
	}

	spin_lock(&delegation->lock);
	nfs4_stateid_copy(&stateid, &delegation->stateid);

	if (!test_and_clear_bit(NFS_DELEGATION_TEST_EXPIRED,
				&delegation->flags)) {
		spin_unlock(&delegation->lock);
		rcu_read_unlock();
		return NFS_OK;
	}

	if (delegation->cred)
		cred = get_cred(delegation->cred);
	spin_unlock(&delegation->lock);
	rcu_read_unlock();
	status = nfs41_test_and_free_expired_stateid(server, &stateid, cred);
	trace_nfs4_test_delegation_stateid(state, NULL, status);
	if (status == -NFS4ERR_EXPIRED || status == -NFS4ERR_BAD_STATEID)
		nfs_finish_clear_delegation_stateid(state, &stateid);
	else
		ret = status;

	put_cred(cred);
	return ret;
}

static void nfs41_delegation_recover_stateid(struct nfs4_state *state)
{
	nfs4_stateid tmp;

	if (test_bit(NFS_DELEGATED_STATE, &state->flags) &&
	    nfs4_copy_delegation_stateid(state->inode, state->state,
				&tmp, NULL) &&
	    nfs4_stateid_match_other(&state->stateid, &tmp))
		nfs_state_set_delegation(state, &tmp, state->state);
	else
		nfs_state_clear_delegation(state);
}

/**
 * nfs41_check_expired_locks - possibly free a lock stateid
 *
 * @state: NFSv4 state for an inode
 *
 * Returns NFS_OK if recovery for this stateid is now finished.
 * Otherwise a negative NFS4ERR value is returned.
 */
static int nfs41_check_expired_locks(struct nfs4_state *state)
{
	int status, ret = NFS_OK;
	struct nfs4_lock_state *lsp, *prev = NULL;
	struct nfs_server *server = NFS_SERVER(state->inode);

	if (!test_bit(LK_STATE_IN_USE, &state->flags))
		goto out;

	spin_lock(&state->state_lock);
	list_for_each_entry(lsp, &state->lock_states, ls_locks) {
		if (test_bit(NFS_LOCK_INITIALIZED, &lsp->ls_flags)) {
			const struct cred *cred = lsp->ls_state->owner->so_cred;

			refcount_inc(&lsp->ls_count);
			spin_unlock(&state->state_lock);

			nfs4_put_lock_state(prev);
			prev = lsp;

			status = nfs41_test_and_free_expired_stateid(server,
					&lsp->ls_stateid,
					cred);
			trace_nfs4_test_lock_stateid(state, lsp, status);
			if (status == -NFS4ERR_EXPIRED ||
			    status == -NFS4ERR_BAD_STATEID) {
				clear_bit(NFS_LOCK_INITIALIZED, &lsp->ls_flags);
				lsp->ls_stateid.type = NFS4_INVALID_STATEID_TYPE;
				if (!recover_lost_locks)
					set_bit(NFS_LOCK_LOST, &lsp->ls_flags);
			} else if (status != NFS_OK) {
				ret = status;
				nfs4_put_lock_state(prev);
				goto out;
			}
			spin_lock(&state->state_lock);
		}
	}
	spin_unlock(&state->state_lock);
	nfs4_put_lock_state(prev);
out:
	return ret;
}

/**
 * nfs41_check_open_stateid - possibly free an open stateid
 *
 * @state: NFSv4 state for an inode
 *
 * Returns NFS_OK if recovery for this stateid is now finished.
 * Otherwise a negative NFS4ERR value is returned.
 */
static int nfs41_check_open_stateid(struct nfs4_state *state)
{
	struct nfs_server *server = NFS_SERVER(state->inode);
	nfs4_stateid *stateid = &state->open_stateid;
	const struct cred *cred = state->owner->so_cred;
	int status;

	if (test_bit(NFS_OPEN_STATE, &state->flags) == 0)
		return -NFS4ERR_BAD_STATEID;
	status = nfs41_test_and_free_expired_stateid(server, stateid, cred);
	trace_nfs4_test_open_stateid(state, NULL, status);
	if (status == -NFS4ERR_EXPIRED || status == -NFS4ERR_BAD_STATEID) {
		nfs_state_clear_open_state_flags(state);
		stateid->type = NFS4_INVALID_STATEID_TYPE;
		return status;
	}
	if (nfs_open_stateid_recover_openmode(state))
		return -NFS4ERR_OPENMODE;
	return NFS_OK;
}

static int nfs41_open_expired(struct nfs4_state_owner *sp, struct nfs4_state *state)
{
	int status;

	status = nfs41_check_delegation_stateid(state);
	if (status != NFS_OK)
		return status;
	nfs41_delegation_recover_stateid(state);

	status = nfs41_check_expired_locks(state);
	if (status != NFS_OK)
		return status;
	status = nfs41_check_open_stateid(state);
	if (status != NFS_OK)
		status = nfs4_open_expired(sp, state);
	return status;
}
#endif

/*
 * on an EXCLUSIVE create, the server should send back a bitmask with FATTR4-*
 * fields corresponding to attributes that were used to store the verifier.
 * Make sure we clobber those fields in the later setattr call
 */
static unsigned nfs4_exclusive_attrset(struct nfs4_opendata *opendata,
				struct iattr *sattr, struct nfs4_label **label)
{
	const __u32 *bitmask = opendata->o_arg.server->exclcreat_bitmask;
	__u32 attrset[3];
	unsigned ret;
	unsigned i;

	for (i = 0; i < ARRAY_SIZE(attrset); i++) {
		attrset[i] = opendata->o_res.attrset[i];
		if (opendata->o_arg.createmode == NFS4_CREATE_EXCLUSIVE4_1)
			attrset[i] &= ~bitmask[i];
	}

	ret = (opendata->o_arg.createmode == NFS4_CREATE_EXCLUSIVE) ?
		sattr->ia_valid : 0;

	if ((attrset[1] & (FATTR4_WORD1_TIME_ACCESS|FATTR4_WORD1_TIME_ACCESS_SET))) {
		if (sattr->ia_valid & ATTR_ATIME_SET)
			ret |= ATTR_ATIME_SET;
		else
			ret |= ATTR_ATIME;
	}

	if ((attrset[1] & (FATTR4_WORD1_TIME_MODIFY|FATTR4_WORD1_TIME_MODIFY_SET))) {
		if (sattr->ia_valid & ATTR_MTIME_SET)
			ret |= ATTR_MTIME_SET;
		else
			ret |= ATTR_MTIME;
	}

	if (!(attrset[2] & FATTR4_WORD2_SECURITY_LABEL))
		*label = NULL;
	return ret;
}

static int _nfs4_open_and_get_state(struct nfs4_opendata *opendata,
		struct nfs_open_context *ctx)
{
	struct nfs4_state_owner *sp = opendata->owner;
	struct nfs_server *server = sp->so_server;
	struct dentry *dentry;
	struct nfs4_state *state;
	fmode_t acc_mode = _nfs4_ctx_to_accessmode(ctx);
	struct inode *dir = d_inode(opendata->dir);
	unsigned long dir_verifier;
	int ret;

	dir_verifier = nfs_save_change_attribute(dir);

	ret = _nfs4_proc_open(opendata, ctx);
	if (ret != 0)
		goto out;

	state = _nfs4_opendata_to_nfs4_state(opendata);
	ret = PTR_ERR(state);
	if (IS_ERR(state))
		goto out;
	ctx->state = state;
	if (server->caps & NFS_CAP_POSIX_LOCK)
		set_bit(NFS_STATE_POSIX_LOCKS, &state->flags);
	if (opendata->o_res.rflags & NFS4_OPEN_RESULT_MAY_NOTIFY_LOCK)
		set_bit(NFS_STATE_MAY_NOTIFY_LOCK, &state->flags);
	if (opendata->o_res.rflags & NFS4_OPEN_RESULT_PRESERVE_UNLINKED)
		set_bit(NFS_INO_PRESERVE_UNLINKED, &NFS_I(state->inode)->flags);

	dentry = opendata->dentry;
	if (d_really_is_negative(dentry)) {
		struct dentry *alias;
		d_drop(dentry);
		alias = d_exact_alias(dentry, state->inode);
		if (!alias)
			alias = d_splice_alias(igrab(state->inode), dentry);
		/* d_splice_alias() can't fail here - it's a non-directory */
		if (alias) {
			dput(ctx->dentry);
			ctx->dentry = dentry = alias;
		}
	}

	switch(opendata->o_arg.claim) {
	default:
		break;
	case NFS4_OPEN_CLAIM_NULL:
	case NFS4_OPEN_CLAIM_DELEGATE_CUR:
	case NFS4_OPEN_CLAIM_DELEGATE_PREV:
		if (!opendata->rpc_done)
			break;
		if (opendata->o_res.delegation.type != 0)
			dir_verifier = nfs_save_change_attribute(dir);
		nfs_set_verifier(dentry, dir_verifier);
	}

	/* Parse layoutget results before we check for access */
	pnfs_parse_lgopen(state->inode, opendata->lgp, ctx);

	ret = nfs4_opendata_access(sp->so_cred, opendata, state, acc_mode);
	if (ret != 0)
		goto out;

	if (d_inode(dentry) == state->inode)
		nfs_inode_attach_open_context(ctx);

out:
	if (!opendata->cancelled) {
		if (opendata->lgp) {
			nfs4_lgopen_release(opendata->lgp);
			opendata->lgp = NULL;
		}
		nfs4_sequence_free_slot(&opendata->o_res.seq_res);
	}
	return ret;
}

/*
 * Returns a referenced nfs4_state
 */
static int _nfs4_do_open(struct inode *dir,
			struct nfs_open_context *ctx,
			int flags,
			const struct nfs4_open_createattrs *c,
			int *opened)
{
	struct nfs4_state_owner  *sp;
	struct nfs4_state     *state = NULL;
	struct nfs_server       *server = NFS_SERVER(dir);
	struct nfs4_opendata *opendata;
	struct dentry *dentry = ctx->dentry;
	const struct cred *cred = ctx->cred;
	struct nfs4_threshold **ctx_th = &ctx->mdsthreshold;
	fmode_t fmode = _nfs4_ctx_to_openmode(ctx);
	enum open_claim_type4 claim = NFS4_OPEN_CLAIM_NULL;
	struct iattr *sattr = c->sattr;
	struct nfs4_label *label = c->label;
	int status;

	/* Protect against reboot recovery conflicts */
	status = -ENOMEM;
	sp = nfs4_get_state_owner(server, cred, GFP_KERNEL);
	if (sp == NULL) {
		dprintk("nfs4_do_open: nfs4_get_state_owner failed!\n");
		goto out_err;
	}
	status = nfs4_client_recover_expired_lease(server->nfs_client);
	if (status != 0)
		goto err_put_state_owner;
	if (d_really_is_positive(dentry))
		nfs4_return_incompatible_delegation(d_inode(dentry), fmode);
	status = -ENOMEM;
	if (d_really_is_positive(dentry))
		claim = NFS4_OPEN_CLAIM_FH;
	opendata = nfs4_opendata_alloc(dentry, sp, fmode, flags,
			c, claim, GFP_KERNEL);
	if (opendata == NULL)
		goto err_put_state_owner;

	if (server->attr_bitmask[2] & FATTR4_WORD2_MDSTHRESHOLD) {
		if (!opendata->f_attr.mdsthreshold) {
			opendata->f_attr.mdsthreshold = pnfs_mdsthreshold_alloc();
			if (!opendata->f_attr.mdsthreshold)
				goto err_opendata_put;
		}
		opendata->o_arg.open_bitmap = &nfs4_pnfs_open_bitmap[0];
	}
	if (d_really_is_positive(dentry))
		opendata->state = nfs4_get_open_state(d_inode(dentry), sp);

	status = _nfs4_open_and_get_state(opendata, ctx);
	if (status != 0)
		goto err_opendata_put;
	state = ctx->state;

	if ((opendata->o_arg.open_flags & (O_CREAT|O_EXCL)) == (O_CREAT|O_EXCL) &&
	    (opendata->o_arg.createmode != NFS4_CREATE_GUARDED)) {
		unsigned attrs = nfs4_exclusive_attrset(opendata, sattr, &label);
		/*
		 * send create attributes which was not set by open
		 * with an extra setattr.
		 */
		if (attrs || label) {
			unsigned ia_old = sattr->ia_valid;

			sattr->ia_valid = attrs;
			nfs_fattr_init(opendata->o_res.f_attr);
			status = nfs4_do_setattr(state->inode, cred,
					opendata->o_res.f_attr, sattr,
					ctx, label);
			if (status == 0) {
				nfs_setattr_update_inode(state->inode, sattr,
						opendata->o_res.f_attr);
				nfs_setsecurity(state->inode, opendata->o_res.f_attr);
			}
			sattr->ia_valid = ia_old;
		}
	}
	if (opened && opendata->file_created)
		*opened = 1;

	if (pnfs_use_threshold(ctx_th, opendata->f_attr.mdsthreshold, server)) {
		*ctx_th = opendata->f_attr.mdsthreshold;
		opendata->f_attr.mdsthreshold = NULL;
	}

	nfs4_opendata_put(opendata);
	nfs4_put_state_owner(sp);
	return 0;
err_opendata_put:
	nfs4_opendata_put(opendata);
err_put_state_owner:
	nfs4_put_state_owner(sp);
out_err:
	return status;
}


static struct nfs4_state *nfs4_do_open(struct inode *dir,
					struct nfs_open_context *ctx,
					int flags,
					struct iattr *sattr,
					struct nfs4_label *label,
					int *opened)
{
	struct nfs_server *server = NFS_SERVER(dir);
	struct nfs4_exception exception = {
		.interruptible = true,
	};
	struct nfs4_state *res;
	struct nfs4_open_createattrs c = {
		.label = label,
		.sattr = sattr,
		.verf = {
			[0] = (__u32)jiffies,
			[1] = (__u32)current->pid,
		},
	};
	int status;

	do {
		status = _nfs4_do_open(dir, ctx, flags, &c, opened);
		res = ctx->state;
		trace_nfs4_open_file(ctx, flags, status);
		if (status == 0)
			break;
		/* NOTE: BAD_SEQID means the server and client disagree about the
		 * book-keeping w.r.t. state-changing operations
		 * (OPEN/CLOSE/LOCK/LOCKU...)
		 * It is actually a sign of a bug on the client or on the server.
		 *
		 * If we receive a BAD_SEQID error in the particular case of
		 * doing an OPEN, we assume that nfs_increment_open_seqid() will
		 * have unhashed the old state_owner for us, and that we can
		 * therefore safely retry using a new one. We should still warn
		 * the user though...
		 */
		if (status == -NFS4ERR_BAD_SEQID) {
			pr_warn_ratelimited("NFS: v4 server %s "
					" returned a bad sequence-id error!\n",
					NFS_SERVER(dir)->nfs_client->cl_hostname);
			exception.retry = 1;
			continue;
		}
		/*
		 * BAD_STATEID on OPEN means that the server cancelled our
		 * state before it received the OPEN_CONFIRM.
		 * Recover by retrying the request as per the discussion
		 * on Page 181 of RFC3530.
		 */
		if (status == -NFS4ERR_BAD_STATEID) {
			exception.retry = 1;
			continue;
		}
		if (status == -NFS4ERR_EXPIRED) {
			nfs4_schedule_lease_recovery(server->nfs_client);
			exception.retry = 1;
			continue;
		}
		if (status == -EAGAIN) {
			/* We must have found a delegation */
			exception.retry = 1;
			continue;
		}
		if (nfs4_clear_cap_atomic_open_v1(server, status, &exception))
			continue;
		res = ERR_PTR(nfs4_handle_exception(server,
					status, &exception));
	} while (exception.retry);
	return res;
}

static int _nfs4_do_setattr(struct inode *inode,
			    struct nfs_setattrargs *arg,
			    struct nfs_setattrres *res,
			    const struct cred *cred,
			    struct nfs_open_context *ctx)
{
	struct nfs_server *server = NFS_SERVER(inode);
	struct rpc_message msg = {
		.rpc_proc	= &nfs4_procedures[NFSPROC4_CLNT_SETATTR],
		.rpc_argp	= arg,
		.rpc_resp	= res,
		.rpc_cred	= cred,
	};
	const struct cred *delegation_cred = NULL;
	unsigned long timestamp = jiffies;
	bool truncate;
	int status;

	nfs_fattr_init(res->fattr);

	/* Servers should only apply open mode checks for file size changes */
	truncate = (arg->iap->ia_valid & ATTR_SIZE) ? true : false;
	if (!truncate) {
		nfs4_inode_make_writeable(inode);
		goto zero_stateid;
	}

	if (nfs4_copy_delegation_stateid(inode, FMODE_WRITE, &arg->stateid, &delegation_cred)) {
		/* Use that stateid */
	} else if (ctx != NULL && ctx->state) {
		struct nfs_lock_context *l_ctx;
		if (!nfs4_valid_open_stateid(ctx->state))
			return -EBADF;
		l_ctx = nfs_get_lock_context(ctx);
		if (IS_ERR(l_ctx))
			return PTR_ERR(l_ctx);
		status = nfs4_select_rw_stateid(ctx->state, FMODE_WRITE, l_ctx,
						&arg->stateid, &delegation_cred);
		nfs_put_lock_context(l_ctx);
		if (status == -EIO)
			return -EBADF;
		else if (status == -EAGAIN)
			goto zero_stateid;
	} else {
zero_stateid:
		nfs4_stateid_copy(&arg->stateid, &zero_stateid);
	}
	if (delegation_cred)
		msg.rpc_cred = delegation_cred;

	status = nfs4_call_sync(server->client, server, &msg, &arg->seq_args, &res->seq_res, 1);

	put_cred(delegation_cred);
	if (status == 0 && ctx != NULL)
		renew_lease(server, timestamp);
	trace_nfs4_setattr(inode, &arg->stateid, status);
	return status;
}

static int nfs4_do_setattr(struct inode *inode, const struct cred *cred,
			   struct nfs_fattr *fattr, struct iattr *sattr,
			   struct nfs_open_context *ctx, struct nfs4_label *ilabel)
{
	struct nfs_server *server = NFS_SERVER(inode);
	__u32 bitmask[NFS4_BITMASK_SZ];
	struct nfs4_state *state = ctx ? ctx->state : NULL;
	struct nfs_setattrargs	arg = {
		.fh		= NFS_FH(inode),
		.iap		= sattr,
		.server		= server,
		.bitmask = bitmask,
		.label		= ilabel,
	};
	struct nfs_setattrres  res = {
		.fattr		= fattr,
		.server		= server,
	};
	struct nfs4_exception exception = {
		.state = state,
		.inode = inode,
		.stateid = &arg.stateid,
	};
	unsigned long adjust_flags = NFS_INO_INVALID_CHANGE |
				     NFS_INO_INVALID_CTIME;
	int err;

	if (sattr->ia_valid & (ATTR_MODE | ATTR_KILL_SUID | ATTR_KILL_SGID))
		adjust_flags |= NFS_INO_INVALID_MODE;
	if (sattr->ia_valid & (ATTR_UID | ATTR_GID))
		adjust_flags |= NFS_INO_INVALID_OTHER;
	if (sattr->ia_valid & ATTR_ATIME)
		adjust_flags |= NFS_INO_INVALID_ATIME;
	if (sattr->ia_valid & ATTR_MTIME)
		adjust_flags |= NFS_INO_INVALID_MTIME;

	do {
		nfs4_bitmap_copy_adjust(bitmask, nfs4_bitmask(server, fattr->label),
					inode, adjust_flags);

		err = _nfs4_do_setattr(inode, &arg, &res, cred, ctx);
		switch (err) {
		case -NFS4ERR_OPENMODE:
			if (!(sattr->ia_valid & ATTR_SIZE)) {
				pr_warn_once("NFSv4: server %s is incorrectly "
						"applying open mode checks to "
						"a SETATTR that is not "
						"changing file size.\n",
						server->nfs_client->cl_hostname);
			}
			if (state && !(state->state & FMODE_WRITE)) {
				err = -EBADF;
				if (sattr->ia_valid & ATTR_OPEN)
					err = -EACCES;
				goto out;
			}
		}
		err = nfs4_handle_exception(server, err, &exception);
	} while (exception.retry);
out:
	return err;
}

static bool
nfs4_wait_on_layoutreturn(struct inode *inode, struct rpc_task *task)
{
	if (inode == NULL || !nfs_have_layout(inode))
		return false;

	return pnfs_wait_on_layoutreturn(inode, task);
}

/*
 * Update the seqid of an open stateid
 */
static void nfs4_sync_open_stateid(nfs4_stateid *dst,
		struct nfs4_state *state)
{
	__be32 seqid_open;
	u32 dst_seqid;
	int seq;

	for (;;) {
		if (!nfs4_valid_open_stateid(state))
			break;
		seq = read_seqbegin(&state->seqlock);
		if (!nfs4_state_match_open_stateid_other(state, dst)) {
			nfs4_stateid_copy(dst, &state->open_stateid);
			if (read_seqretry(&state->seqlock, seq))
				continue;
			break;
		}
		seqid_open = state->open_stateid.seqid;
		if (read_seqretry(&state->seqlock, seq))
			continue;

		dst_seqid = be32_to_cpu(dst->seqid);
		if ((s32)(dst_seqid - be32_to_cpu(seqid_open)) < 0)
			dst->seqid = seqid_open;
		break;
	}
}

/*
 * Update the seqid of an open stateid after receiving
 * NFS4ERR_OLD_STATEID
 */
static bool nfs4_refresh_open_old_stateid(nfs4_stateid *dst,
		struct nfs4_state *state)
{
	__be32 seqid_open;
	u32 dst_seqid;
	bool ret;
	int seq, status = -EAGAIN;
	DEFINE_WAIT(wait);

	for (;;) {
		ret = false;
		if (!nfs4_valid_open_stateid(state))
			break;
		seq = read_seqbegin(&state->seqlock);
		if (!nfs4_state_match_open_stateid_other(state, dst)) {
			if (read_seqretry(&state->seqlock, seq))
				continue;
			break;
		}

		write_seqlock(&state->seqlock);
		seqid_open = state->open_stateid.seqid;

		dst_seqid = be32_to_cpu(dst->seqid);

		/* Did another OPEN bump the state's seqid?  try again: */
		if ((s32)(be32_to_cpu(seqid_open) - dst_seqid) > 0) {
			dst->seqid = seqid_open;
			write_sequnlock(&state->seqlock);
			ret = true;
			break;
		}

		/* server says we're behind but we haven't seen the update yet */
		set_bit(NFS_STATE_CHANGE_WAIT, &state->flags);
		prepare_to_wait(&state->waitq, &wait, TASK_KILLABLE);
		write_sequnlock(&state->seqlock);
		trace_nfs4_close_stateid_update_wait(state->inode, dst, 0);

		if (fatal_signal_pending(current))
			status = -EINTR;
		else
			if (schedule_timeout(5*HZ) != 0)
				status = 0;

		finish_wait(&state->waitq, &wait);

		if (!status)
			continue;
		if (status == -EINTR)
			break;

		/* we slept the whole 5 seconds, we must have lost a seqid */
		dst->seqid = cpu_to_be32(dst_seqid + 1);
		ret = true;
		break;
	}

	return ret;
}

struct nfs4_closedata {
	struct inode *inode;
	struct nfs4_state *state;
	struct nfs_closeargs arg;
	struct nfs_closeres res;
	struct {
		struct nfs4_layoutreturn_args arg;
		struct nfs4_layoutreturn_res res;
		struct nfs4_xdr_opaque_data ld_private;
		u32 roc_barrier;
		bool roc;
	} lr;
	struct nfs_fattr fattr;
	unsigned long timestamp;
};

static void nfs4_free_closedata(void *data)
{
	struct nfs4_closedata *calldata = data;
	struct nfs4_state_owner *sp = calldata->state->owner;
	struct super_block *sb = calldata->state->inode->i_sb;

	if (calldata->lr.roc)
		pnfs_roc_release(&calldata->lr.arg, &calldata->lr.res,
				calldata->res.lr_ret);
	nfs4_put_open_state(calldata->state);
	nfs_free_seqid(calldata->arg.seqid);
	nfs4_put_state_owner(sp);
	nfs_sb_deactive(sb);
	kfree(calldata);
}

static void nfs4_close_done(struct rpc_task *task, void *data)
{
	struct nfs4_closedata *calldata = data;
	struct nfs4_state *state = calldata->state;
	struct nfs_server *server = NFS_SERVER(calldata->inode);
	nfs4_stateid *res_stateid = NULL;
	struct nfs4_exception exception = {
		.state = state,
		.inode = calldata->inode,
		.stateid = &calldata->arg.stateid,
	};

	if (!nfs4_sequence_done(task, &calldata->res.seq_res))
		return;
	trace_nfs4_close(state, &calldata->arg, &calldata->res, task->tk_status);

	/* Handle Layoutreturn errors */
	if (pnfs_roc_done(task, &calldata->arg.lr_args, &calldata->res.lr_res,
			  &calldata->res.lr_ret) == -EAGAIN)
		goto out_restart;

	/* hmm. we are done with the inode, and in the process of freeing
	 * the state_owner. we keep this around to process errors
	 */
	switch (task->tk_status) {
		case 0:
			res_stateid = &calldata->res.stateid;
			renew_lease(server, calldata->timestamp);
			break;
		case -NFS4ERR_ACCESS:
			if (calldata->arg.bitmask != NULL) {
				calldata->arg.bitmask = NULL;
				calldata->res.fattr = NULL;
				goto out_restart;

			}
			break;
		case -NFS4ERR_OLD_STATEID:
			/* Did we race with OPEN? */
			if (nfs4_refresh_open_old_stateid(&calldata->arg.stateid,
						state))
				goto out_restart;
			goto out_release;
		case -NFS4ERR_ADMIN_REVOKED:
		case -NFS4ERR_STALE_STATEID:
		case -NFS4ERR_EXPIRED:
			nfs4_free_revoked_stateid(server,
					&calldata->arg.stateid,
					task->tk_msg.rpc_cred);
			fallthrough;
		case -NFS4ERR_BAD_STATEID:
			if (calldata->arg.fmode == 0)
				break;
			fallthrough;
		default:
			task->tk_status = nfs4_async_handle_exception(task,
					server, task->tk_status, &exception);
			if (exception.retry)
				goto out_restart;
	}
	nfs_clear_open_stateid(state, &calldata->arg.stateid,
			res_stateid, calldata->arg.fmode);
out_release:
	task->tk_status = 0;
	nfs_release_seqid(calldata->arg.seqid);
	nfs_refresh_inode(calldata->inode, &calldata->fattr);
	dprintk("%s: ret = %d\n", __func__, task->tk_status);
	return;
out_restart:
	task->tk_status = 0;
	rpc_restart_call_prepare(task);
	goto out_release;
}

static void nfs4_close_prepare(struct rpc_task *task, void *data)
{
	struct nfs4_closedata *calldata = data;
	struct nfs4_state *state = calldata->state;
	struct inode *inode = calldata->inode;
	struct nfs_server *server = NFS_SERVER(inode);
	struct pnfs_layout_hdr *lo;
	bool is_rdonly, is_wronly, is_rdwr;
	int call_close = 0;

	if (nfs_wait_on_sequence(calldata->arg.seqid, task) != 0)
		goto out_wait;

	task->tk_msg.rpc_proc = &nfs4_procedures[NFSPROC4_CLNT_OPEN_DOWNGRADE];
	spin_lock(&state->owner->so_lock);
	is_rdwr = test_bit(NFS_O_RDWR_STATE, &state->flags);
	is_rdonly = test_bit(NFS_O_RDONLY_STATE, &state->flags);
	is_wronly = test_bit(NFS_O_WRONLY_STATE, &state->flags);
	/* Calculate the change in open mode */
	calldata->arg.fmode = 0;
	if (state->n_rdwr == 0) {
		if (state->n_rdonly == 0)
			call_close |= is_rdonly;
		else if (is_rdonly)
			calldata->arg.fmode |= FMODE_READ;
		if (state->n_wronly == 0)
			call_close |= is_wronly;
		else if (is_wronly)
			calldata->arg.fmode |= FMODE_WRITE;
		if (calldata->arg.fmode != (FMODE_READ|FMODE_WRITE))
			call_close |= is_rdwr;
	} else if (is_rdwr)
		calldata->arg.fmode |= FMODE_READ|FMODE_WRITE;

	nfs4_sync_open_stateid(&calldata->arg.stateid, state);
	if (!nfs4_valid_open_stateid(state))
		call_close = 0;
	spin_unlock(&state->owner->so_lock);

	if (!call_close) {
		/* Note: exit _without_ calling nfs4_close_done */
		goto out_no_action;
	}

	if (!calldata->lr.roc && nfs4_wait_on_layoutreturn(inode, task)) {
		nfs_release_seqid(calldata->arg.seqid);
		goto out_wait;
	}

	lo = calldata->arg.lr_args ? calldata->arg.lr_args->layout : NULL;
	if (lo && !pnfs_layout_is_valid(lo)) {
		calldata->arg.lr_args = NULL;
		calldata->res.lr_res = NULL;
	}

	if (calldata->arg.fmode == 0)
		task->tk_msg.rpc_proc = &nfs4_procedures[NFSPROC4_CLNT_CLOSE];

	if (calldata->arg.fmode == 0 || calldata->arg.fmode == FMODE_READ) {
		/* Close-to-open cache consistency revalidation */
		if (!nfs4_have_delegation(inode, FMODE_READ, 0)) {
			nfs4_bitmask_set(calldata->arg.bitmask_store,
					 server->cache_consistency_bitmask,
					 inode, 0);
			calldata->arg.bitmask = calldata->arg.bitmask_store;
		} else
			calldata->arg.bitmask = NULL;
	}

	calldata->arg.share_access =
		nfs4_fmode_to_share_access(calldata->arg.fmode);

	if (calldata->res.fattr == NULL)
		calldata->arg.bitmask = NULL;
	else if (calldata->arg.bitmask == NULL)
		calldata->res.fattr = NULL;
	calldata->timestamp = jiffies;
	if (nfs4_setup_sequence(NFS_SERVER(inode)->nfs_client,
				&calldata->arg.seq_args,
				&calldata->res.seq_res,
				task) != 0)
		nfs_release_seqid(calldata->arg.seqid);
	return;
out_no_action:
	task->tk_action = NULL;
out_wait:
	nfs4_sequence_done(task, &calldata->res.seq_res);
}

static const struct rpc_call_ops nfs4_close_ops = {
	.rpc_call_prepare = nfs4_close_prepare,
	.rpc_call_done = nfs4_close_done,
	.rpc_release = nfs4_free_closedata,
};

/* 
 * It is possible for data to be read/written from a mem-mapped file 
 * after the sys_close call (which hits the vfs layer as a flush).
 * This means that we can't safely call nfsv4 close on a file until 
 * the inode is cleared. This in turn means that we are not good
 * NFSv4 citizens - we do not indicate to the server to update the file's 
 * share state even when we are done with one of the three share 
 * stateid's in the inode.
 *
 * NOTE: Caller must be holding the sp->so_owner semaphore!
 */
int nfs4_do_close(struct nfs4_state *state, gfp_t gfp_mask, int wait)
{
	struct nfs_server *server = NFS_SERVER(state->inode);
	struct nfs_seqid *(*alloc_seqid)(struct nfs_seqid_counter *, gfp_t);
	struct nfs4_closedata *calldata;
	struct nfs4_state_owner *sp = state->owner;
	struct rpc_task *task;
	struct rpc_message msg = {
		.rpc_proc = &nfs4_procedures[NFSPROC4_CLNT_CLOSE],
		.rpc_cred = state->owner->so_cred,
	};
	struct rpc_task_setup task_setup_data = {
		.rpc_client = server->client,
		.rpc_message = &msg,
		.callback_ops = &nfs4_close_ops,
		.workqueue = nfsiod_workqueue,
		.flags = RPC_TASK_ASYNC | RPC_TASK_CRED_NOREF,
	};
	int status = -ENOMEM;

	if (nfs_server_capable(state->inode, NFS_CAP_MOVEABLE))
		task_setup_data.flags |= RPC_TASK_MOVEABLE;

	nfs4_state_protect(server->nfs_client, NFS_SP4_MACH_CRED_CLEANUP,
		&task_setup_data.rpc_client, &msg);

	calldata = kzalloc(sizeof(*calldata), gfp_mask);
	if (calldata == NULL)
		goto out;
	nfs4_init_sequence(&calldata->arg.seq_args, &calldata->res.seq_res, 1, 0);
	calldata->inode = state->inode;
	calldata->state = state;
	calldata->arg.fh = NFS_FH(state->inode);
	if (!nfs4_copy_open_stateid(&calldata->arg.stateid, state))
		goto out_free_calldata;
	/* Serialization for the sequence id */
	alloc_seqid = server->nfs_client->cl_mvops->alloc_seqid;
	calldata->arg.seqid = alloc_seqid(&state->owner->so_seqid, gfp_mask);
	if (IS_ERR(calldata->arg.seqid))
		goto out_free_calldata;
	nfs_fattr_init(&calldata->fattr);
	calldata->arg.fmode = 0;
	calldata->lr.arg.ld_private = &calldata->lr.ld_private;
	calldata->res.fattr = &calldata->fattr;
	calldata->res.seqid = calldata->arg.seqid;
	calldata->res.server = server;
	calldata->res.lr_ret = -NFS4ERR_NOMATCHING_LAYOUT;
	calldata->lr.roc = pnfs_roc(state->inode,
			&calldata->lr.arg, &calldata->lr.res, msg.rpc_cred);
	if (calldata->lr.roc) {
		calldata->arg.lr_args = &calldata->lr.arg;
		calldata->res.lr_res = &calldata->lr.res;
	}
	nfs_sb_active(calldata->inode->i_sb);

	msg.rpc_argp = &calldata->arg;
	msg.rpc_resp = &calldata->res;
	task_setup_data.callback_data = calldata;
	task = rpc_run_task(&task_setup_data);
	if (IS_ERR(task))
		return PTR_ERR(task);
	status = 0;
	if (wait)
		status = rpc_wait_for_completion_task(task);
	rpc_put_task(task);
	return status;
out_free_calldata:
	kfree(calldata);
out:
	nfs4_put_open_state(state);
	nfs4_put_state_owner(sp);
	return status;
}

static struct inode *
nfs4_atomic_open(struct inode *dir, struct nfs_open_context *ctx,
		int open_flags, struct iattr *attr, int *opened)
{
	struct nfs4_state *state;
	struct nfs4_label l, *label;

	label = nfs4_label_init_security(dir, ctx->dentry, attr, &l);

	/* Protect against concurrent sillydeletes */
	state = nfs4_do_open(dir, ctx, open_flags, attr, label, opened);

	nfs4_label_release_security(label);

	if (IS_ERR(state))
		return ERR_CAST(state);
	return state->inode;
}

static void nfs4_close_context(struct nfs_open_context *ctx, int is_sync)
{
	struct dentry *dentry = ctx->dentry;
	if (ctx->state == NULL)
		return;
	if (dentry->d_flags & DCACHE_NFSFS_RENAMED)
		nfs4_inode_set_return_delegation_on_close(d_inode(dentry));
	if (is_sync)
		nfs4_close_sync(ctx->state, _nfs4_ctx_to_openmode(ctx));
	else
		nfs4_close_state(ctx->state, _nfs4_ctx_to_openmode(ctx));
}

#define FATTR4_WORD1_NFS40_MASK (2*FATTR4_WORD1_MOUNTED_ON_FILEID - 1UL)
#define FATTR4_WORD2_NFS41_MASK (2*FATTR4_WORD2_SUPPATTR_EXCLCREAT - 1UL)
#define FATTR4_WORD2_NFS42_MASK (2*FATTR4_WORD2_OPEN_ARGUMENTS - 1UL)

#define FATTR4_WORD2_NFS42_TIME_DELEG_MASK \
	(FATTR4_WORD2_TIME_DELEG_MODIFY|FATTR4_WORD2_TIME_DELEG_ACCESS)
static bool nfs4_server_delegtime_capable(struct nfs4_server_caps_res *res)
{
	u32 share_access_want = res->open_caps.oa_share_access_want[0];
	u32 attr_bitmask = res->attr_bitmask[2];

	return (share_access_want & NFS4_SHARE_WANT_DELEG_TIMESTAMPS) &&
	       ((attr_bitmask & FATTR4_WORD2_NFS42_TIME_DELEG_MASK) ==
					FATTR4_WORD2_NFS42_TIME_DELEG_MASK);
}

static int _nfs4_server_capabilities(struct nfs_server *server, struct nfs_fh *fhandle)
{
	u32 minorversion = server->nfs_client->cl_minorversion;
	u32 bitmask[3] = {
		[0] = FATTR4_WORD0_SUPPORTED_ATTRS,
	};
	struct nfs4_server_caps_arg args = {
		.fhandle = fhandle,
		.bitmask = bitmask,
	};
	struct nfs4_server_caps_res res = {};
	struct rpc_message msg = {
		.rpc_proc = &nfs4_procedures[NFSPROC4_CLNT_SERVER_CAPS],
		.rpc_argp = &args,
		.rpc_resp = &res,
	};
	int status;
	int i;

	bitmask[0] = FATTR4_WORD0_SUPPORTED_ATTRS |
		     FATTR4_WORD0_FH_EXPIRE_TYPE |
		     FATTR4_WORD0_LINK_SUPPORT |
		     FATTR4_WORD0_SYMLINK_SUPPORT |
		     FATTR4_WORD0_ACLSUPPORT |
		     FATTR4_WORD0_CASE_INSENSITIVE |
		     FATTR4_WORD0_CASE_PRESERVING;
	if (minorversion)
		bitmask[2] = FATTR4_WORD2_SUPPATTR_EXCLCREAT |
			     FATTR4_WORD2_OPEN_ARGUMENTS;

	status = nfs4_call_sync(server->client, server, &msg, &args.seq_args, &res.seq_res, 0);
	if (status == 0) {
		bitmask[0] = (FATTR4_WORD0_SUPPORTED_ATTRS |
			      FATTR4_WORD0_FH_EXPIRE_TYPE |
			      FATTR4_WORD0_LINK_SUPPORT |
			      FATTR4_WORD0_SYMLINK_SUPPORT |
			      FATTR4_WORD0_ACLSUPPORT |
			      FATTR4_WORD0_CASE_INSENSITIVE |
			      FATTR4_WORD0_CASE_PRESERVING) &
			     res.attr_bitmask[0];
		/* Sanity check the server answers */
		switch (minorversion) {
		case 0:
			res.attr_bitmask[1] &= FATTR4_WORD1_NFS40_MASK;
			res.attr_bitmask[2] = 0;
			break;
		case 1:
			res.attr_bitmask[2] &= FATTR4_WORD2_NFS41_MASK;
			bitmask[2] = FATTR4_WORD2_SUPPATTR_EXCLCREAT &
				     res.attr_bitmask[2];
			break;
		case 2:
			res.attr_bitmask[2] &= FATTR4_WORD2_NFS42_MASK;
			bitmask[2] = (FATTR4_WORD2_SUPPATTR_EXCLCREAT |
				      FATTR4_WORD2_OPEN_ARGUMENTS) &
				     res.attr_bitmask[2];
		}
		memcpy(server->attr_bitmask, res.attr_bitmask, sizeof(server->attr_bitmask));
		server->caps &= ~(NFS_CAP_ACLS | NFS_CAP_HARDLINKS |
				  NFS_CAP_SYMLINKS| NFS_CAP_SECURITY_LABEL);
		server->fattr_valid = NFS_ATTR_FATTR_V4;
		if (res.attr_bitmask[0] & FATTR4_WORD0_ACL &&
				res.acl_bitmask & ACL4_SUPPORT_ALLOW_ACL)
			server->caps |= NFS_CAP_ACLS;
		if (res.has_links != 0)
			server->caps |= NFS_CAP_HARDLINKS;
		if (res.has_symlinks != 0)
			server->caps |= NFS_CAP_SYMLINKS;
		if (res.case_insensitive)
			server->caps |= NFS_CAP_CASE_INSENSITIVE;
		if (res.case_preserving)
			server->caps |= NFS_CAP_CASE_PRESERVING;
#ifdef CONFIG_NFS_V4_SECURITY_LABEL
		if (res.attr_bitmask[2] & FATTR4_WORD2_SECURITY_LABEL)
			server->caps |= NFS_CAP_SECURITY_LABEL;
#endif
		if (res.attr_bitmask[0] & FATTR4_WORD0_FS_LOCATIONS)
			server->caps |= NFS_CAP_FS_LOCATIONS;
		if (!(res.attr_bitmask[0] & FATTR4_WORD0_FILEID))
			server->fattr_valid &= ~NFS_ATTR_FATTR_FILEID;
		if (!(res.attr_bitmask[1] & FATTR4_WORD1_MODE))
			server->fattr_valid &= ~NFS_ATTR_FATTR_MODE;
		if (!(res.attr_bitmask[1] & FATTR4_WORD1_NUMLINKS))
			server->fattr_valid &= ~NFS_ATTR_FATTR_NLINK;
		if (!(res.attr_bitmask[1] & FATTR4_WORD1_OWNER))
			server->fattr_valid &= ~(NFS_ATTR_FATTR_OWNER |
				NFS_ATTR_FATTR_OWNER_NAME);
		if (!(res.attr_bitmask[1] & FATTR4_WORD1_OWNER_GROUP))
			server->fattr_valid &= ~(NFS_ATTR_FATTR_GROUP |
				NFS_ATTR_FATTR_GROUP_NAME);
		if (!(res.attr_bitmask[1] & FATTR4_WORD1_SPACE_USED))
			server->fattr_valid &= ~NFS_ATTR_FATTR_SPACE_USED;
		if (!(res.attr_bitmask[1] & FATTR4_WORD1_TIME_ACCESS))
			server->fattr_valid &= ~NFS_ATTR_FATTR_ATIME;
		if (!(res.attr_bitmask[1] & FATTR4_WORD1_TIME_METADATA))
			server->fattr_valid &= ~NFS_ATTR_FATTR_CTIME;
		if (!(res.attr_bitmask[1] & FATTR4_WORD1_TIME_MODIFY))
			server->fattr_valid &= ~NFS_ATTR_FATTR_MTIME;
		memcpy(server->attr_bitmask_nl, res.attr_bitmask,
				sizeof(server->attr_bitmask));
		server->attr_bitmask_nl[2] &= ~FATTR4_WORD2_SECURITY_LABEL;

		if (res.open_caps.oa_share_access_want[0] &
		    NFS4_SHARE_WANT_OPEN_XOR_DELEGATION)
			server->caps |= NFS_CAP_OPEN_XOR;
		if (nfs4_server_delegtime_capable(&res))
			server->caps |= NFS_CAP_DELEGTIME;

		memcpy(server->cache_consistency_bitmask, res.attr_bitmask, sizeof(server->cache_consistency_bitmask));
		server->cache_consistency_bitmask[0] &= FATTR4_WORD0_CHANGE|FATTR4_WORD0_SIZE;
		server->cache_consistency_bitmask[1] &= FATTR4_WORD1_TIME_METADATA|FATTR4_WORD1_TIME_MODIFY;
		server->cache_consistency_bitmask[2] = 0;

		/* Avoid a regression due to buggy server */
		for (i = 0; i < ARRAY_SIZE(res.exclcreat_bitmask); i++)
			res.exclcreat_bitmask[i] &= res.attr_bitmask[i];
		memcpy(server->exclcreat_bitmask, res.exclcreat_bitmask,
			sizeof(server->exclcreat_bitmask));

		server->acl_bitmask = res.acl_bitmask;
		server->fh_expire_type = res.fh_expire_type;
	}

	return status;
}

int nfs4_server_capabilities(struct nfs_server *server, struct nfs_fh *fhandle)
{
	struct nfs4_exception exception = {
		.interruptible = true,
	};
	int err;

	nfs4_server_set_init_caps(server);
	do {
		err = nfs4_handle_exception(server,
				_nfs4_server_capabilities(server, fhandle),
				&exception);
	} while (exception.retry);
	return err;
}

static void test_fs_location_for_trunking(struct nfs4_fs_location *location,
					  struct nfs_client *clp,
					  struct nfs_server *server)
{
	int i;

	for (i = 0; i < location->nservers; i++) {
		struct nfs4_string *srv_loc = &location->servers[i];
		struct sockaddr_storage addr;
		size_t addrlen;
		struct xprt_create xprt_args = {
			.ident = 0,
			.net = clp->cl_net,
		};
		struct nfs4_add_xprt_data xprtdata = {
			.clp = clp,
		};
		struct rpc_add_xprt_test rpcdata = {
			.add_xprt_test = clp->cl_mvops->session_trunk,
			.data = &xprtdata,
		};
		char *servername = NULL;

		if (!srv_loc->len)
			continue;

		addrlen = nfs_parse_server_name(srv_loc->data, srv_loc->len,
						&addr, sizeof(addr),
						clp->cl_net, server->port);
		if (!addrlen)
			return;
		xprt_args.dstaddr = (struct sockaddr *)&addr;
		xprt_args.addrlen = addrlen;
		servername = kmalloc(srv_loc->len + 1, GFP_KERNEL);
		if (!servername)
			return;
		memcpy(servername, srv_loc->data, srv_loc->len);
		servername[srv_loc->len] = '\0';
		xprt_args.servername = servername;

		xprtdata.cred = nfs4_get_clid_cred(clp);
		rpc_clnt_add_xprt(clp->cl_rpcclient, &xprt_args,
				  rpc_clnt_setup_test_and_add_xprt,
				  &rpcdata);
		if (xprtdata.cred)
			put_cred(xprtdata.cred);
		kfree(servername);
	}
}

static bool _is_same_nfs4_pathname(struct nfs4_pathname *path1,
				   struct nfs4_pathname *path2)
{
	int i;

	if (path1->ncomponents != path2->ncomponents)
		return false;
	for (i = 0; i < path1->ncomponents; i++) {
		if (path1->components[i].len != path2->components[i].len)
			return false;
		if (memcmp(path1->components[i].data, path2->components[i].data,
				path1->components[i].len))
			return false;
	}
	return true;
}

static int _nfs4_discover_trunking(struct nfs_server *server,
				   struct nfs_fh *fhandle)
{
	struct nfs4_fs_locations *locations = NULL;
	struct page *page;
	const struct cred *cred;
	struct nfs_client *clp = server->nfs_client;
	const struct nfs4_state_maintenance_ops *ops =
		clp->cl_mvops->state_renewal_ops;
	int status = -ENOMEM, i;

	cred = ops->get_state_renewal_cred(clp);
	if (cred == NULL) {
		cred = nfs4_get_clid_cred(clp);
		if (cred == NULL)
			return -ENOKEY;
	}

	page = alloc_page(GFP_KERNEL);
	if (!page)
		goto out_put_cred;
	locations = kmalloc(sizeof(struct nfs4_fs_locations), GFP_KERNEL);
	if (!locations)
		goto out_free;
	locations->fattr = nfs_alloc_fattr();
	if (!locations->fattr)
		goto out_free_2;

	status = nfs4_proc_get_locations(server, fhandle, locations, page,
					 cred);
	if (status)
		goto out_free_3;

	for (i = 0; i < locations->nlocations; i++) {
		if (!_is_same_nfs4_pathname(&locations->fs_path,
					&locations->locations[i].rootpath))
			continue;
		test_fs_location_for_trunking(&locations->locations[i], clp,
					      server);
	}
out_free_3:
	kfree(locations->fattr);
out_free_2:
	kfree(locations);
out_free:
	__free_page(page);
out_put_cred:
	put_cred(cred);
	return status;
}

static int nfs4_discover_trunking(struct nfs_server *server,
				  struct nfs_fh *fhandle)
{
	struct nfs4_exception exception = {
		.interruptible = true,
	};
	struct nfs_client *clp = server->nfs_client;
	int err = 0;

	if (!nfs4_has_session(clp))
		goto out;
	do {
		err = nfs4_handle_exception(server,
				_nfs4_discover_trunking(server, fhandle),
				&exception);
	} while (exception.retry);
out:
	return err;
}

static int _nfs4_lookup_root(struct nfs_server *server, struct nfs_fh *fhandle,
		struct nfs_fsinfo *info)
{
	u32 bitmask[3];
	struct nfs4_lookup_root_arg args = {
		.bitmask = bitmask,
	};
	struct nfs4_lookup_res res = {
		.server = server,
		.fattr = info->fattr,
		.fh = fhandle,
	};
	struct rpc_message msg = {
		.rpc_proc = &nfs4_procedures[NFSPROC4_CLNT_LOOKUP_ROOT],
		.rpc_argp = &args,
		.rpc_resp = &res,
	};

	bitmask[0] = nfs4_fattr_bitmap[0];
	bitmask[1] = nfs4_fattr_bitmap[1];
	/*
	 * Process the label in the upcoming getfattr
	 */
	bitmask[2] = nfs4_fattr_bitmap[2] & ~FATTR4_WORD2_SECURITY_LABEL;

	nfs_fattr_init(info->fattr);
	return nfs4_call_sync(server->client, server, &msg, &args.seq_args, &res.seq_res, 0);
}

static int nfs4_lookup_root(struct nfs_server *server, struct nfs_fh *fhandle,
		struct nfs_fsinfo *info)
{
	struct nfs4_exception exception = {
		.interruptible = true,
	};
	int err;
	do {
		err = _nfs4_lookup_root(server, fhandle, info);
		trace_nfs4_lookup_root(server, fhandle, info->fattr, err);
		switch (err) {
		case 0:
		case -NFS4ERR_WRONGSEC:
			goto out;
		default:
			err = nfs4_handle_exception(server, err, &exception);
		}
	} while (exception.retry);
out:
	return err;
}

static int nfs4_lookup_root_sec(struct nfs_server *server, struct nfs_fh *fhandle,
				struct nfs_fsinfo *info, rpc_authflavor_t flavor)
{
	struct rpc_auth_create_args auth_args = {
		.pseudoflavor = flavor,
	};
	struct rpc_auth *auth;

	auth = rpcauth_create(&auth_args, server->client);
	if (IS_ERR(auth))
		return -EACCES;
	return nfs4_lookup_root(server, fhandle, info);
}

/*
 * Retry pseudoroot lookup with various security flavors.  We do this when:
 *
 *   NFSv4.0: the PUTROOTFH operation returns NFS4ERR_WRONGSEC
 *   NFSv4.1: the server does not support the SECINFO_NO_NAME operation
 *
 * Returns zero on success, or a negative NFS4ERR value, or a
 * negative errno value.
 */
static int nfs4_find_root_sec(struct nfs_server *server, struct nfs_fh *fhandle,
			      struct nfs_fsinfo *info)
{
	/* Per 3530bis 15.33.5 */
	static const rpc_authflavor_t flav_array[] = {
		RPC_AUTH_GSS_KRB5P,
		RPC_AUTH_GSS_KRB5I,
		RPC_AUTH_GSS_KRB5,
		RPC_AUTH_UNIX,			/* courtesy */
		RPC_AUTH_NULL,
	};
	int status = -EPERM;
	size_t i;

	if (server->auth_info.flavor_len > 0) {
		/* try each flavor specified by user */
		for (i = 0; i < server->auth_info.flavor_len; i++) {
			status = nfs4_lookup_root_sec(server, fhandle, info,
						server->auth_info.flavors[i]);
			if (status == -NFS4ERR_WRONGSEC || status == -EACCES)
				continue;
			break;
		}
	} else {
		/* no flavors specified by user, try default list */
		for (i = 0; i < ARRAY_SIZE(flav_array); i++) {
			status = nfs4_lookup_root_sec(server, fhandle, info,
						      flav_array[i]);
			if (status == -NFS4ERR_WRONGSEC || status == -EACCES)
				continue;
			break;
		}
	}

	/*
	 * -EACCES could mean that the user doesn't have correct permissions
	 * to access the mount.  It could also mean that we tried to mount
	 * with a gss auth flavor, but rpc.gssd isn't running.  Either way,
	 * existing mount programs don't handle -EACCES very well so it should
	 * be mapped to -EPERM instead.
	 */
	if (status == -EACCES)
		status = -EPERM;
	return status;
}

/**
 * nfs4_proc_get_rootfh - get file handle for server's pseudoroot
 * @server: initialized nfs_server handle
 * @fhandle: we fill in the pseudo-fs root file handle
 * @info: we fill in an FSINFO struct
 * @auth_probe: probe the auth flavours
 *
 * Returns zero on success, or a negative errno.
 */
int nfs4_proc_get_rootfh(struct nfs_server *server, struct nfs_fh *fhandle,
			 struct nfs_fsinfo *info,
			 bool auth_probe)
{
	int status = 0;

	if (!auth_probe)
		status = nfs4_lookup_root(server, fhandle, info);

	if (auth_probe || status == NFS4ERR_WRONGSEC)
		status = server->nfs_client->cl_mvops->find_root_sec(server,
				fhandle, info);

	if (status == 0)
		status = nfs4_server_capabilities(server, fhandle);
	if (status == 0)
		status = nfs4_do_fsinfo(server, fhandle, info);

	return nfs4_map_errors(status);
}

static int nfs4_proc_get_root(struct nfs_server *server, struct nfs_fh *mntfh,
			      struct nfs_fsinfo *info)
{
	int error;
	struct nfs_fattr *fattr = info->fattr;

	error = nfs4_server_capabilities(server, mntfh);
	if (error < 0) {
		dprintk("nfs4_get_root: getcaps error = %d\n", -error);
		return error;
	}

	error = nfs4_proc_getattr(server, mntfh, fattr, NULL);
	if (error < 0) {
		dprintk("nfs4_get_root: getattr error = %d\n", -error);
		goto out;
	}

	if (fattr->valid & NFS_ATTR_FATTR_FSID &&
	    !nfs_fsid_equal(&server->fsid, &fattr->fsid))
		memcpy(&server->fsid, &fattr->fsid, sizeof(server->fsid));

out:
	return error;
}

/*
 * Get locations and (maybe) other attributes of a referral.
 * Note that we'll actually follow the referral later when
 * we detect fsid mismatch in inode revalidation
 */
static int nfs4_get_referral(struct rpc_clnt *client, struct inode *dir,
			     const struct qstr *name, struct nfs_fattr *fattr,
			     struct nfs_fh *fhandle)
{
	int status = -ENOMEM;
	struct page *page = NULL;
	struct nfs4_fs_locations *locations = NULL;

	page = alloc_page(GFP_KERNEL);
	if (page == NULL)
		goto out;
	locations = kmalloc(sizeof(struct nfs4_fs_locations), GFP_KERNEL);
	if (locations == NULL)
		goto out;

	locations->fattr = fattr;

	status = nfs4_proc_fs_locations(client, dir, name, locations, page);
	if (status != 0)
		goto out;

	/*
	 * If the fsid didn't change, this is a migration event, not a
	 * referral.  Cause us to drop into the exception handler, which
	 * will kick off migration recovery.
	 */
	if (nfs_fsid_equal(&NFS_SERVER(dir)->fsid, &fattr->fsid)) {
		dprintk("%s: server did not return a different fsid for"
			" a referral at %s\n", __func__, name->name);
		status = -NFS4ERR_MOVED;
		goto out;
	}
	/* Fixup attributes for the nfs_lookup() call to nfs_fhget() */
	nfs_fixup_referral_attributes(fattr);
	memset(fhandle, 0, sizeof(struct nfs_fh));
out:
	if (page)
		__free_page(page);
	kfree(locations);
	return status;
}

static int _nfs4_proc_getattr(struct nfs_server *server, struct nfs_fh *fhandle,
				struct nfs_fattr *fattr, struct inode *inode)
{
	__u32 bitmask[NFS4_BITMASK_SZ];
	struct nfs4_getattr_arg args = {
		.fh = fhandle,
		.bitmask = bitmask,
	};
	struct nfs4_getattr_res res = {
		.fattr = fattr,
		.server = server,
	};
	struct rpc_message msg = {
		.rpc_proc = &nfs4_procedures[NFSPROC4_CLNT_GETATTR],
		.rpc_argp = &args,
		.rpc_resp = &res,
	};
	unsigned short task_flags = 0;

	if (nfs4_has_session(server->nfs_client))
		task_flags = RPC_TASK_MOVEABLE;

	/* Is this is an attribute revalidation, subject to softreval? */
	if (inode && (server->flags & NFS_MOUNT_SOFTREVAL))
		task_flags |= RPC_TASK_TIMEOUT;

	nfs4_bitmap_copy_adjust(bitmask, nfs4_bitmask(server, fattr->label), inode, 0);
	nfs_fattr_init(fattr);
	nfs4_init_sequence(&args.seq_args, &res.seq_res, 0, 0);
	return nfs4_do_call_sync(server->client, server, &msg,
			&args.seq_args, &res.seq_res, task_flags);
}

int nfs4_proc_getattr(struct nfs_server *server, struct nfs_fh *fhandle,
				struct nfs_fattr *fattr, struct inode *inode)
{
	struct nfs4_exception exception = {
		.interruptible = true,
	};
	int err;
	do {
		err = _nfs4_proc_getattr(server, fhandle, fattr, inode);
		trace_nfs4_getattr(server, fhandle, fattr, err);
		err = nfs4_handle_exception(server, err,
				&exception);
	} while (exception.retry);
	return err;
}

/* 
 * The file is not closed if it is opened due to the a request to change
 * the size of the file. The open call will not be needed once the
 * VFS layer lookup-intents are implemented.
 *
 * Close is called when the inode is destroyed.
 * If we haven't opened the file for O_WRONLY, we
 * need to in the size_change case to obtain a stateid.
 *
 * Got race?
 * Because OPEN is always done by name in nfsv4, it is
 * possible that we opened a different file by the same
 * name.  We can recognize this race condition, but we
 * can't do anything about it besides returning an error.
 *
 * This will be fixed with VFS changes (lookup-intent).
 */
static int
nfs4_proc_setattr(struct dentry *dentry, struct nfs_fattr *fattr,
		  struct iattr *sattr)
{
	struct inode *inode = d_inode(dentry);
	const struct cred *cred = NULL;
	struct nfs_open_context *ctx = NULL;
	int status;

	if (pnfs_ld_layoutret_on_setattr(inode) &&
	    sattr->ia_valid & ATTR_SIZE &&
	    sattr->ia_size < i_size_read(inode))
		pnfs_commit_and_return_layout(inode);

	nfs_fattr_init(fattr);
	
	/* Deal with open(O_TRUNC) */
	if (sattr->ia_valid & ATTR_OPEN)
		sattr->ia_valid &= ~(ATTR_MTIME|ATTR_CTIME);

	/* Optimization: if the end result is no change, don't RPC */
	if ((sattr->ia_valid & ~(ATTR_FILE|ATTR_OPEN)) == 0)
		return 0;

	/* Search for an existing open(O_WRITE) file */
	if (sattr->ia_valid & ATTR_FILE) {

		ctx = nfs_file_open_context(sattr->ia_file);
		if (ctx)
			cred = ctx->cred;
	}

	/* Return any delegations if we're going to change ACLs */
	if ((sattr->ia_valid & (ATTR_MODE|ATTR_UID|ATTR_GID)) != 0)
		nfs4_inode_make_writeable(inode);

	status = nfs4_do_setattr(inode, cred, fattr, sattr, ctx, NULL);
	if (status == 0) {
		nfs_setattr_update_inode(inode, sattr, fattr);
		nfs_setsecurity(inode, fattr);
	}
	return status;
}

static int _nfs4_proc_lookup(struct rpc_clnt *clnt, struct inode *dir,
		struct dentry *dentry, const struct qstr *name,
		struct nfs_fh *fhandle, struct nfs_fattr *fattr)
{
	struct nfs_server *server = NFS_SERVER(dir);
	int		       status;
	struct nfs4_lookup_arg args = {
		.bitmask = server->attr_bitmask,
		.dir_fh = NFS_FH(dir),
		.name = name,
	};
	struct nfs4_lookup_res res = {
		.server = server,
		.fattr = fattr,
		.fh = fhandle,
	};
	struct rpc_message msg = {
		.rpc_proc = &nfs4_procedures[NFSPROC4_CLNT_LOOKUP],
		.rpc_argp = &args,
		.rpc_resp = &res,
	};
	unsigned short task_flags = 0;

	if (nfs_server_capable(dir, NFS_CAP_MOVEABLE))
		task_flags = RPC_TASK_MOVEABLE;

	/* Is this is an attribute revalidation, subject to softreval? */
	if (nfs_lookup_is_soft_revalidate(dentry))
		task_flags |= RPC_TASK_TIMEOUT;

	args.bitmask = nfs4_bitmask(server, fattr->label);

	nfs_fattr_init(fattr);

	dprintk("NFS call  lookup %pd2\n", dentry);
	nfs4_init_sequence(&args.seq_args, &res.seq_res, 0, 0);
	status = nfs4_do_call_sync(clnt, server, &msg,
			&args.seq_args, &res.seq_res, task_flags);
	dprintk("NFS reply lookup: %d\n", status);
	return status;
}

static void nfs_fixup_secinfo_attributes(struct nfs_fattr *fattr)
{
	fattr->valid |= NFS_ATTR_FATTR_TYPE | NFS_ATTR_FATTR_MODE |
		NFS_ATTR_FATTR_NLINK | NFS_ATTR_FATTR_MOUNTPOINT;
	fattr->mode = S_IFDIR | S_IRUGO | S_IXUGO;
	fattr->nlink = 2;
}

static int nfs4_proc_lookup_common(struct rpc_clnt **clnt, struct inode *dir,
				   struct dentry *dentry, const struct qstr *name,
				   struct nfs_fh *fhandle, struct nfs_fattr *fattr)
{
	struct nfs4_exception exception = {
		.interruptible = true,
	};
	struct rpc_clnt *client = *clnt;
	int err;
	do {
		err = _nfs4_proc_lookup(client, dir, dentry, name, fhandle, fattr);
		trace_nfs4_lookup(dir, name, err);
		switch (err) {
		case -NFS4ERR_BADNAME:
			err = -ENOENT;
			goto out;
		case -NFS4ERR_MOVED:
			err = nfs4_get_referral(client, dir, name, fattr, fhandle);
			if (err == -NFS4ERR_MOVED)
				err = nfs4_handle_exception(NFS_SERVER(dir), err, &exception);
			goto out;
		case -NFS4ERR_WRONGSEC:
			err = -EPERM;
			if (client != *clnt)
				goto out;
			client = nfs4_negotiate_security(client, dir, name);
			if (IS_ERR(client))
				return PTR_ERR(client);

			exception.retry = 1;
			break;
		default:
			err = nfs4_handle_exception(NFS_SERVER(dir), err, &exception);
		}
	} while (exception.retry);

out:
	if (err == 0)
		*clnt = client;
	else if (client != *clnt)
		rpc_shutdown_client(client);

	return err;
}

static int nfs4_proc_lookup(struct inode *dir, struct dentry *dentry, const struct qstr *name,
			    struct nfs_fh *fhandle, struct nfs_fattr *fattr)
{
	int status;
	struct rpc_clnt *client = NFS_CLIENT(dir);

	status = nfs4_proc_lookup_common(&client, dir, dentry, name, fhandle, fattr);
	if (client != NFS_CLIENT(dir)) {
		rpc_shutdown_client(client);
		nfs_fixup_secinfo_attributes(fattr);
	}
	return status;
}

struct rpc_clnt *
nfs4_proc_lookup_mountpoint(struct inode *dir, struct dentry *dentry,
			    struct nfs_fh *fhandle, struct nfs_fattr *fattr)
{
	struct rpc_clnt *client = NFS_CLIENT(dir);
	int status;

	status = nfs4_proc_lookup_common(&client, dir, dentry, &dentry->d_name,
					 fhandle, fattr);
	if (status < 0)
		return ERR_PTR(status);
	return (client == NFS_CLIENT(dir)) ? rpc_clone_client(client) : client;
}

static int _nfs4_proc_lookupp(struct inode *inode,
		struct nfs_fh *fhandle, struct nfs_fattr *fattr)
{
	struct rpc_clnt *clnt = NFS_CLIENT(inode);
	struct nfs_server *server = NFS_SERVER(inode);
	int		       status;
	struct nfs4_lookupp_arg args = {
		.bitmask = server->attr_bitmask,
		.fh = NFS_FH(inode),
	};
	struct nfs4_lookupp_res res = {
		.server = server,
		.fattr = fattr,
		.fh = fhandle,
	};
	struct rpc_message msg = {
		.rpc_proc = &nfs4_procedures[NFSPROC4_CLNT_LOOKUPP],
		.rpc_argp = &args,
		.rpc_resp = &res,
	};
	unsigned short task_flags = 0;

	if (NFS_SERVER(inode)->flags & NFS_MOUNT_SOFTREVAL)
		task_flags |= RPC_TASK_TIMEOUT;

	args.bitmask = nfs4_bitmask(server, fattr->label);

	nfs_fattr_init(fattr);

	dprintk("NFS call  lookupp ino=0x%lx\n", inode->i_ino);
	status = nfs4_call_sync(clnt, server, &msg, &args.seq_args,
				&res.seq_res, task_flags);
	dprintk("NFS reply lookupp: %d\n", status);
	return status;
}

static int nfs4_proc_lookupp(struct inode *inode, struct nfs_fh *fhandle,
			     struct nfs_fattr *fattr)
{
	struct nfs4_exception exception = {
		.interruptible = true,
	};
	int err;
	do {
		err = _nfs4_proc_lookupp(inode, fhandle, fattr);
		trace_nfs4_lookupp(inode, err);
		err = nfs4_handle_exception(NFS_SERVER(inode), err,
				&exception);
	} while (exception.retry);
	return err;
}

static int _nfs4_proc_access(struct inode *inode, struct nfs_access_entry *entry,
			     const struct cred *cred)
{
	struct nfs_server *server = NFS_SERVER(inode);
	struct nfs4_accessargs args = {
		.fh = NFS_FH(inode),
		.access = entry->mask,
	};
	struct nfs4_accessres res = {
		.server = server,
	};
	struct rpc_message msg = {
		.rpc_proc = &nfs4_procedures[NFSPROC4_CLNT_ACCESS],
		.rpc_argp = &args,
		.rpc_resp = &res,
		.rpc_cred = cred,
	};
	int status = 0;

	if (!nfs4_have_delegation(inode, FMODE_READ, 0)) {
		res.fattr = nfs_alloc_fattr();
		if (res.fattr == NULL)
			return -ENOMEM;
		args.bitmask = server->cache_consistency_bitmask;
	}
	status = nfs4_call_sync(server->client, server, &msg, &args.seq_args, &res.seq_res, 0);
	if (!status) {
		nfs_access_set_mask(entry, res.access);
		if (res.fattr)
			nfs_refresh_inode(inode, res.fattr);
	}
	nfs_free_fattr(res.fattr);
	return status;
}

static int nfs4_proc_access(struct inode *inode, struct nfs_access_entry *entry,
			    const struct cred *cred)
{
	struct nfs4_exception exception = {
		.interruptible = true,
	};
	int err;
	do {
		err = _nfs4_proc_access(inode, entry, cred);
		trace_nfs4_access(inode, err);
		err = nfs4_handle_exception(NFS_SERVER(inode), err,
				&exception);
	} while (exception.retry);
	return err;
}

/*
 * TODO: For the time being, we don't try to get any attributes
 * along with any of the zero-copy operations READ, READDIR,
 * READLINK, WRITE.
 *
 * In the case of the first three, we want to put the GETATTR
 * after the read-type operation -- this is because it is hard
 * to predict the length of a GETATTR response in v4, and thus
 * align the READ data correctly.  This means that the GETATTR
 * may end up partially falling into the page cache, and we should
 * shift it into the 'tail' of the xdr_buf before processing.
 * To do this efficiently, we need to know the total length
 * of data received, which doesn't seem to be available outside
 * of the RPC layer.
 *
 * In the case of WRITE, we also want to put the GETATTR after
 * the operation -- in this case because we want to make sure
 * we get the post-operation mtime and size.
 *
 * Both of these changes to the XDR layer would in fact be quite
 * minor, but I decided to leave them for a subsequent patch.
 */
static int _nfs4_proc_readlink(struct inode *inode, struct page *page,
		unsigned int pgbase, unsigned int pglen)
{
	struct nfs4_readlink args = {
		.fh       = NFS_FH(inode),
		.pgbase	  = pgbase,
		.pglen    = pglen,
		.pages    = &page,
	};
	struct nfs4_readlink_res res;
	struct rpc_message msg = {
		.rpc_proc = &nfs4_procedures[NFSPROC4_CLNT_READLINK],
		.rpc_argp = &args,
		.rpc_resp = &res,
	};

	return nfs4_call_sync(NFS_SERVER(inode)->client, NFS_SERVER(inode), &msg, &args.seq_args, &res.seq_res, 0);
}

static int nfs4_proc_readlink(struct inode *inode, struct page *page,
		unsigned int pgbase, unsigned int pglen)
{
	struct nfs4_exception exception = {
		.interruptible = true,
	};
	int err;
	do {
		err = _nfs4_proc_readlink(inode, page, pgbase, pglen);
		trace_nfs4_readlink(inode, err);
		err = nfs4_handle_exception(NFS_SERVER(inode), err,
				&exception);
	} while (exception.retry);
	return err;
}

/*
 * This is just for mknod.  open(O_CREAT) will always do ->open_context().
 */
static int
nfs4_proc_create(struct inode *dir, struct dentry *dentry, struct iattr *sattr,
		 int flags)
{
	struct nfs_server *server = NFS_SERVER(dir);
	struct nfs4_label l, *ilabel;
	struct nfs_open_context *ctx;
	struct nfs4_state *state;
	int status = 0;

	ctx = alloc_nfs_open_context(dentry, FMODE_READ, NULL);
	if (IS_ERR(ctx))
		return PTR_ERR(ctx);

	ilabel = nfs4_label_init_security(dir, dentry, sattr, &l);

	if (!(server->attr_bitmask[2] & FATTR4_WORD2_MODE_UMASK))
		sattr->ia_mode &= ~current_umask();
	state = nfs4_do_open(dir, ctx, flags, sattr, ilabel, NULL);
	if (IS_ERR(state)) {
		status = PTR_ERR(state);
		goto out;
	}
out:
	nfs4_label_release_security(ilabel);
	put_nfs_open_context(ctx);
	return status;
}

static int
_nfs4_proc_remove(struct inode *dir, const struct qstr *name, u32 ftype)
{
	struct nfs_server *server = NFS_SERVER(dir);
	struct nfs_removeargs args = {
		.fh = NFS_FH(dir),
		.name = *name,
	};
	struct nfs_removeres res = {
		.server = server,
	};
	struct rpc_message msg = {
		.rpc_proc = &nfs4_procedures[NFSPROC4_CLNT_REMOVE],
		.rpc_argp = &args,
		.rpc_resp = &res,
	};
	unsigned long timestamp = jiffies;
	int status;

	status = nfs4_call_sync(server->client, server, &msg, &args.seq_args, &res.seq_res, 1);
	if (status == 0) {
		spin_lock(&dir->i_lock);
		/* Removing a directory decrements nlink in the parent */
		if (ftype == NF4DIR && dir->i_nlink > 2)
			nfs4_dec_nlink_locked(dir);
		nfs4_update_changeattr_locked(dir, &res.cinfo, timestamp,
					      NFS_INO_INVALID_DATA);
		spin_unlock(&dir->i_lock);
	}
	return status;
}

static int nfs4_proc_remove(struct inode *dir, struct dentry *dentry)
{
	struct nfs4_exception exception = {
		.interruptible = true,
	};
	struct inode *inode = d_inode(dentry);
	int err;

	if (inode) {
		if (inode->i_nlink == 1)
			nfs4_inode_return_delegation(inode);
		else
			nfs4_inode_make_writeable(inode);
	}
	do {
		err = _nfs4_proc_remove(dir, &dentry->d_name, NF4REG);
		trace_nfs4_remove(dir, &dentry->d_name, err);
		err = nfs4_handle_exception(NFS_SERVER(dir), err,
				&exception);
	} while (exception.retry);
	return err;
}

static int nfs4_proc_rmdir(struct inode *dir, const struct qstr *name)
{
	struct nfs4_exception exception = {
		.interruptible = true,
	};
	int err;

	do {
		err = _nfs4_proc_remove(dir, name, NF4DIR);
		trace_nfs4_remove(dir, name, err);
		err = nfs4_handle_exception(NFS_SERVER(dir), err,
				&exception);
	} while (exception.retry);
	return err;
}

static void nfs4_proc_unlink_setup(struct rpc_message *msg,
		struct dentry *dentry,
		struct inode *inode)
{
	struct nfs_removeargs *args = msg->rpc_argp;
	struct nfs_removeres *res = msg->rpc_resp;

	res->server = NFS_SB(dentry->d_sb);
	msg->rpc_proc = &nfs4_procedures[NFSPROC4_CLNT_REMOVE];
	nfs4_init_sequence(&args->seq_args, &res->seq_res, 1, 0);

	nfs_fattr_init(res->dir_attr);

	if (inode) {
		nfs4_inode_return_delegation(inode);
		nfs_d_prune_case_insensitive_aliases(inode);
	}
}

static void nfs4_proc_unlink_rpc_prepare(struct rpc_task *task, struct nfs_unlinkdata *data)
{
	nfs4_setup_sequence(NFS_SB(data->dentry->d_sb)->nfs_client,
			&data->args.seq_args,
			&data->res.seq_res,
			task);
}

static int nfs4_proc_unlink_done(struct rpc_task *task, struct inode *dir)
{
	struct nfs_unlinkdata *data = task->tk_calldata;
	struct nfs_removeres *res = &data->res;

	if (!nfs4_sequence_done(task, &res->seq_res))
		return 0;
	if (nfs4_async_handle_error(task, res->server, NULL,
				    &data->timeout) == -EAGAIN)
		return 0;
	if (task->tk_status == 0)
		nfs4_update_changeattr(dir, &res->cinfo,
				res->dir_attr->time_start,
				NFS_INO_INVALID_DATA);
	return 1;
}

static void nfs4_proc_rename_setup(struct rpc_message *msg,
		struct dentry *old_dentry,
		struct dentry *new_dentry)
{
	struct nfs_renameargs *arg = msg->rpc_argp;
	struct nfs_renameres *res = msg->rpc_resp;
	struct inode *old_inode = d_inode(old_dentry);
	struct inode *new_inode = d_inode(new_dentry);

	if (old_inode)
		nfs4_inode_make_writeable(old_inode);
	if (new_inode)
		nfs4_inode_return_delegation(new_inode);
	msg->rpc_proc = &nfs4_procedures[NFSPROC4_CLNT_RENAME];
	res->server = NFS_SB(old_dentry->d_sb);
	nfs4_init_sequence(&arg->seq_args, &res->seq_res, 1, 0);
}

static void nfs4_proc_rename_rpc_prepare(struct rpc_task *task, struct nfs_renamedata *data)
{
	nfs4_setup_sequence(NFS_SERVER(data->old_dir)->nfs_client,
			&data->args.seq_args,
			&data->res.seq_res,
			task);
}

static int nfs4_proc_rename_done(struct rpc_task *task, struct inode *old_dir,
				 struct inode *new_dir)
{
	struct nfs_renamedata *data = task->tk_calldata;
	struct nfs_renameres *res = &data->res;

	if (!nfs4_sequence_done(task, &res->seq_res))
		return 0;
	if (nfs4_async_handle_error(task, res->server, NULL, &data->timeout) == -EAGAIN)
		return 0;

	if (task->tk_status == 0) {
		nfs_d_prune_case_insensitive_aliases(d_inode(data->old_dentry));
		if (new_dir != old_dir) {
			/* Note: If we moved a directory, nlink will change */
			nfs4_update_changeattr(old_dir, &res->old_cinfo,
					res->old_fattr->time_start,
					NFS_INO_INVALID_NLINK |
					    NFS_INO_INVALID_DATA);
			nfs4_update_changeattr(new_dir, &res->new_cinfo,
					res->new_fattr->time_start,
					NFS_INO_INVALID_NLINK |
					    NFS_INO_INVALID_DATA);
		} else
			nfs4_update_changeattr(old_dir, &res->old_cinfo,
					res->old_fattr->time_start,
					NFS_INO_INVALID_DATA);
	}
	return 1;
}

static int _nfs4_proc_link(struct inode *inode, struct inode *dir, const struct qstr *name)
{
	struct nfs_server *server = NFS_SERVER(inode);
	__u32 bitmask[NFS4_BITMASK_SZ];
	struct nfs4_link_arg arg = {
		.fh     = NFS_FH(inode),
		.dir_fh = NFS_FH(dir),
		.name   = name,
		.bitmask = bitmask,
	};
	struct nfs4_link_res res = {
		.server = server,
	};
	struct rpc_message msg = {
		.rpc_proc = &nfs4_procedures[NFSPROC4_CLNT_LINK],
		.rpc_argp = &arg,
		.rpc_resp = &res,
	};
	int status = -ENOMEM;

	res.fattr = nfs_alloc_fattr_with_label(server);
	if (res.fattr == NULL)
		goto out;

	nfs4_inode_make_writeable(inode);
	nfs4_bitmap_copy_adjust(bitmask, nfs4_bitmask(server, res.fattr->label),
				inode,
				NFS_INO_INVALID_CHANGE | NFS_INO_INVALID_CTIME);
	status = nfs4_call_sync(server->client, server, &msg, &arg.seq_args, &res.seq_res, 1);
	if (!status) {
		nfs4_update_changeattr(dir, &res.cinfo, res.fattr->time_start,
				       NFS_INO_INVALID_DATA);
		nfs4_inc_nlink(inode);
		status = nfs_post_op_update_inode(inode, res.fattr);
		if (!status)
			nfs_setsecurity(inode, res.fattr);
	}

out:
	nfs_free_fattr(res.fattr);
	return status;
}

static int nfs4_proc_link(struct inode *inode, struct inode *dir, const struct qstr *name)
{
	struct nfs4_exception exception = {
		.interruptible = true,
	};
	int err;
	do {
		err = nfs4_handle_exception(NFS_SERVER(inode),
				_nfs4_proc_link(inode, dir, name),
				&exception);
	} while (exception.retry);
	return err;
}

struct nfs4_createdata {
	struct rpc_message msg;
	struct nfs4_create_arg arg;
	struct nfs4_create_res res;
	struct nfs_fh fh;
	struct nfs_fattr fattr;
};

static struct nfs4_createdata *nfs4_alloc_createdata(struct inode *dir,
		const struct qstr *name, struct iattr *sattr, u32 ftype)
{
	struct nfs4_createdata *data;

	data = kzalloc(sizeof(*data), GFP_KERNEL);
	if (data != NULL) {
		struct nfs_server *server = NFS_SERVER(dir);

		data->fattr.label = nfs4_label_alloc(server, GFP_KERNEL);
		if (IS_ERR(data->fattr.label))
			goto out_free;

		data->msg.rpc_proc = &nfs4_procedures[NFSPROC4_CLNT_CREATE];
		data->msg.rpc_argp = &data->arg;
		data->msg.rpc_resp = &data->res;
		data->arg.dir_fh = NFS_FH(dir);
		data->arg.server = server;
		data->arg.name = name;
		data->arg.attrs = sattr;
		data->arg.ftype = ftype;
		data->arg.bitmask = nfs4_bitmask(server, data->fattr.label);
		data->arg.umask = current_umask();
		data->res.server = server;
		data->res.fh = &data->fh;
		data->res.fattr = &data->fattr;
		nfs_fattr_init(data->res.fattr);
	}
	return data;
out_free:
	kfree(data);
	return NULL;
}

static int nfs4_do_create(struct inode *dir, struct dentry *dentry, struct nfs4_createdata *data)
{
	int status = nfs4_call_sync(NFS_SERVER(dir)->client, NFS_SERVER(dir), &data->msg,
				    &data->arg.seq_args, &data->res.seq_res, 1);
	if (status == 0) {
		spin_lock(&dir->i_lock);
		/* Creating a directory bumps nlink in the parent */
		if (data->arg.ftype == NF4DIR)
			nfs4_inc_nlink_locked(dir);
		nfs4_update_changeattr_locked(dir, &data->res.dir_cinfo,
					      data->res.fattr->time_start,
					      NFS_INO_INVALID_DATA);
		spin_unlock(&dir->i_lock);
		status = nfs_instantiate(dentry, data->res.fh, data->res.fattr);
	}
	return status;
}

static void nfs4_free_createdata(struct nfs4_createdata *data)
{
	nfs4_label_free(data->fattr.label);
	kfree(data);
}

static int _nfs4_proc_symlink(struct inode *dir, struct dentry *dentry,
		struct folio *folio, unsigned int len, struct iattr *sattr,
		struct nfs4_label *label)
{
	struct page *page = &folio->page;
	struct nfs4_createdata *data;
	int status = -ENAMETOOLONG;

	if (len > NFS4_MAXPATHLEN)
		goto out;

	status = -ENOMEM;
	data = nfs4_alloc_createdata(dir, &dentry->d_name, sattr, NF4LNK);
	if (data == NULL)
		goto out;

	data->msg.rpc_proc = &nfs4_procedures[NFSPROC4_CLNT_SYMLINK];
	data->arg.u.symlink.pages = &page;
	data->arg.u.symlink.len = len;
	data->arg.label = label;
	
	status = nfs4_do_create(dir, dentry, data);

	nfs4_free_createdata(data);
out:
	return status;
}

static int nfs4_proc_symlink(struct inode *dir, struct dentry *dentry,
		struct folio *folio, unsigned int len, struct iattr *sattr)
{
	struct nfs4_exception exception = {
		.interruptible = true,
	};
	struct nfs4_label l, *label;
	int err;

	label = nfs4_label_init_security(dir, dentry, sattr, &l);

	do {
		err = _nfs4_proc_symlink(dir, dentry, folio, len, sattr, label);
		trace_nfs4_symlink(dir, &dentry->d_name, err);
		err = nfs4_handle_exception(NFS_SERVER(dir), err,
				&exception);
	} while (exception.retry);

	nfs4_label_release_security(label);
	return err;
}

static int _nfs4_proc_mkdir(struct inode *dir, struct dentry *dentry,
		struct iattr *sattr, struct nfs4_label *label)
{
	struct nfs4_createdata *data;
	int status = -ENOMEM;

	data = nfs4_alloc_createdata(dir, &dentry->d_name, sattr, NF4DIR);
	if (data == NULL)
		goto out;

	data->arg.label = label;
	status = nfs4_do_create(dir, dentry, data);

	nfs4_free_createdata(data);
out:
	return status;
}

static int nfs4_proc_mkdir(struct inode *dir, struct dentry *dentry,
		struct iattr *sattr)
{
	struct nfs_server *server = NFS_SERVER(dir);
	struct nfs4_exception exception = {
		.interruptible = true,
	};
	struct nfs4_label l, *label;
	int err;

	label = nfs4_label_init_security(dir, dentry, sattr, &l);

	if (!(server->attr_bitmask[2] & FATTR4_WORD2_MODE_UMASK))
		sattr->ia_mode &= ~current_umask();
	do {
		err = _nfs4_proc_mkdir(dir, dentry, sattr, label);
		trace_nfs4_mkdir(dir, &dentry->d_name, err);
		err = nfs4_handle_exception(NFS_SERVER(dir), err,
				&exception);
	} while (exception.retry);
	nfs4_label_release_security(label);

	return err;
}

static int _nfs4_proc_readdir(struct nfs_readdir_arg *nr_arg,
			      struct nfs_readdir_res *nr_res)
{
	struct inode		*dir = d_inode(nr_arg->dentry);
	struct nfs_server	*server = NFS_SERVER(dir);
	struct nfs4_readdir_arg args = {
		.fh = NFS_FH(dir),
		.pages = nr_arg->pages,
		.pgbase = 0,
		.count = nr_arg->page_len,
		.plus = nr_arg->plus,
	};
	struct nfs4_readdir_res res;
	struct rpc_message msg = {
		.rpc_proc = &nfs4_procedures[NFSPROC4_CLNT_READDIR],
		.rpc_argp = &args,
		.rpc_resp = &res,
		.rpc_cred = nr_arg->cred,
	};
	int			status;

	dprintk("%s: dentry = %pd2, cookie = %llu\n", __func__,
		nr_arg->dentry, (unsigned long long)nr_arg->cookie);
	if (!(server->caps & NFS_CAP_SECURITY_LABEL))
		args.bitmask = server->attr_bitmask_nl;
	else
		args.bitmask = server->attr_bitmask;

	nfs4_setup_readdir(nr_arg->cookie, nr_arg->verf, nr_arg->dentry, &args);
	res.pgbase = args.pgbase;
	status = nfs4_call_sync(server->client, server, &msg, &args.seq_args,
			&res.seq_res, 0);
	if (status >= 0) {
		memcpy(nr_res->verf, res.verifier.data, NFS4_VERIFIER_SIZE);
		status += args.pgbase;
	}

	nfs_invalidate_atime(dir);

	dprintk("%s: returns %d\n", __func__, status);
	return status;
}

static int nfs4_proc_readdir(struct nfs_readdir_arg *arg,
			     struct nfs_readdir_res *res)
{
	struct nfs4_exception exception = {
		.interruptible = true,
	};
	int err;
	do {
		err = _nfs4_proc_readdir(arg, res);
		trace_nfs4_readdir(d_inode(arg->dentry), err);
		err = nfs4_handle_exception(NFS_SERVER(d_inode(arg->dentry)),
					    err, &exception);
	} while (exception.retry);
	return err;
}

static int _nfs4_proc_mknod(struct inode *dir, struct dentry *dentry,
		struct iattr *sattr, struct nfs4_label *label, dev_t rdev)
{
	struct nfs4_createdata *data;
	int mode = sattr->ia_mode;
	int status = -ENOMEM;

	data = nfs4_alloc_createdata(dir, &dentry->d_name, sattr, NF4SOCK);
	if (data == NULL)
		goto out;

	if (S_ISFIFO(mode))
		data->arg.ftype = NF4FIFO;
	else if (S_ISBLK(mode)) {
		data->arg.ftype = NF4BLK;
		data->arg.u.device.specdata1 = MAJOR(rdev);
		data->arg.u.device.specdata2 = MINOR(rdev);
	}
	else if (S_ISCHR(mode)) {
		data->arg.ftype = NF4CHR;
		data->arg.u.device.specdata1 = MAJOR(rdev);
		data->arg.u.device.specdata2 = MINOR(rdev);
	} else if (!S_ISSOCK(mode)) {
		status = -EINVAL;
		goto out_free;
	}

	data->arg.label = label;
	status = nfs4_do_create(dir, dentry, data);
out_free:
	nfs4_free_createdata(data);
out:
	return status;
}

static int nfs4_proc_mknod(struct inode *dir, struct dentry *dentry,
		struct iattr *sattr, dev_t rdev)
{
	struct nfs_server *server = NFS_SERVER(dir);
	struct nfs4_exception exception = {
		.interruptible = true,
	};
	struct nfs4_label l, *label;
	int err;

	label = nfs4_label_init_security(dir, dentry, sattr, &l);

	if (!(server->attr_bitmask[2] & FATTR4_WORD2_MODE_UMASK))
		sattr->ia_mode &= ~current_umask();
	do {
		err = _nfs4_proc_mknod(dir, dentry, sattr, label, rdev);
		trace_nfs4_mknod(dir, &dentry->d_name, err);
		err = nfs4_handle_exception(NFS_SERVER(dir), err,
				&exception);
	} while (exception.retry);

	nfs4_label_release_security(label);

	return err;
}

static int _nfs4_proc_statfs(struct nfs_server *server, struct nfs_fh *fhandle,
		 struct nfs_fsstat *fsstat)
{
	struct nfs4_statfs_arg args = {
		.fh = fhandle,
		.bitmask = server->attr_bitmask,
	};
	struct nfs4_statfs_res res = {
		.fsstat = fsstat,
	};
	struct rpc_message msg = {
		.rpc_proc = &nfs4_procedures[NFSPROC4_CLNT_STATFS],
		.rpc_argp = &args,
		.rpc_resp = &res,
	};

	nfs_fattr_init(fsstat->fattr);
	return  nfs4_call_sync(server->client, server, &msg, &args.seq_args, &res.seq_res, 0);
}

static int nfs4_proc_statfs(struct nfs_server *server, struct nfs_fh *fhandle, struct nfs_fsstat *fsstat)
{
	struct nfs4_exception exception = {
		.interruptible = true,
	};
	int err;
	do {
		err = nfs4_handle_exception(server,
				_nfs4_proc_statfs(server, fhandle, fsstat),
				&exception);
	} while (exception.retry);
	return err;
}

static int _nfs4_do_fsinfo(struct nfs_server *server, struct nfs_fh *fhandle,
		struct nfs_fsinfo *fsinfo)
{
	struct nfs4_fsinfo_arg args = {
		.fh = fhandle,
		.bitmask = server->attr_bitmask,
	};
	struct nfs4_fsinfo_res res = {
		.fsinfo = fsinfo,
	};
	struct rpc_message msg = {
		.rpc_proc = &nfs4_procedures[NFSPROC4_CLNT_FSINFO],
		.rpc_argp = &args,
		.rpc_resp = &res,
	};

	return nfs4_call_sync(server->client, server, &msg, &args.seq_args, &res.seq_res, 0);
}

static int nfs4_do_fsinfo(struct nfs_server *server, struct nfs_fh *fhandle, struct nfs_fsinfo *fsinfo)
{
	struct nfs4_exception exception = {
		.interruptible = true,
	};
	int err;

	do {
		err = _nfs4_do_fsinfo(server, fhandle, fsinfo);
		trace_nfs4_fsinfo(server, fhandle, fsinfo->fattr, err);
		if (err == 0) {
			nfs4_set_lease_period(server->nfs_client, fsinfo->lease_time * HZ);
			break;
		}
		err = nfs4_handle_exception(server, err, &exception);
	} while (exception.retry);
	return err;
}

static int nfs4_proc_fsinfo(struct nfs_server *server, struct nfs_fh *fhandle, struct nfs_fsinfo *fsinfo)
{
	int error;

	nfs_fattr_init(fsinfo->fattr);
	error = nfs4_do_fsinfo(server, fhandle, fsinfo);
	if (error == 0) {
		/* block layout checks this! */
		server->pnfs_blksize = fsinfo->blksize;
		set_pnfs_layoutdriver(server, fhandle, fsinfo);
	}

	return error;
}

static int _nfs4_proc_pathconf(struct nfs_server *server, struct nfs_fh *fhandle,
		struct nfs_pathconf *pathconf)
{
	struct nfs4_pathconf_arg args = {
		.fh = fhandle,
		.bitmask = server->attr_bitmask,
	};
	struct nfs4_pathconf_res res = {
		.pathconf = pathconf,
	};
	struct rpc_message msg = {
		.rpc_proc = &nfs4_procedures[NFSPROC4_CLNT_PATHCONF],
		.rpc_argp = &args,
		.rpc_resp = &res,
	};

	/* None of the pathconf attributes are mandatory to implement */
	if ((args.bitmask[0] & nfs4_pathconf_bitmap[0]) == 0) {
		memset(pathconf, 0, sizeof(*pathconf));
		return 0;
	}

	nfs_fattr_init(pathconf->fattr);
	return nfs4_call_sync(server->client, server, &msg, &args.seq_args, &res.seq_res, 0);
}

static int nfs4_proc_pathconf(struct nfs_server *server, struct nfs_fh *fhandle,
		struct nfs_pathconf *pathconf)
{
	struct nfs4_exception exception = {
		.interruptible = true,
	};
	int err;

	do {
		err = nfs4_handle_exception(server,
				_nfs4_proc_pathconf(server, fhandle, pathconf),
				&exception);
	} while (exception.retry);
	return err;
}

int nfs4_set_rw_stateid(nfs4_stateid *stateid,
		const struct nfs_open_context *ctx,
		const struct nfs_lock_context *l_ctx,
		fmode_t fmode)
{
	return nfs4_select_rw_stateid(ctx->state, fmode, l_ctx, stateid, NULL);
}
EXPORT_SYMBOL_GPL(nfs4_set_rw_stateid);

static bool nfs4_stateid_is_current(nfs4_stateid *stateid,
		const struct nfs_open_context *ctx,
		const struct nfs_lock_context *l_ctx,
		fmode_t fmode)
{
	nfs4_stateid _current_stateid;

	/* If the current stateid represents a lost lock, then exit */
	if (nfs4_set_rw_stateid(&_current_stateid, ctx, l_ctx, fmode) == -EIO)
		return true;
	return nfs4_stateid_match(stateid, &_current_stateid);
}

static bool nfs4_error_stateid_expired(int err)
{
	switch (err) {
	case -NFS4ERR_DELEG_REVOKED:
	case -NFS4ERR_ADMIN_REVOKED:
	case -NFS4ERR_BAD_STATEID:
	case -NFS4ERR_STALE_STATEID:
	case -NFS4ERR_OLD_STATEID:
	case -NFS4ERR_OPENMODE:
	case -NFS4ERR_EXPIRED:
		return true;
	}
	return false;
}

static int nfs4_read_done_cb(struct rpc_task *task, struct nfs_pgio_header *hdr)
{
	struct nfs_server *server = NFS_SERVER(hdr->inode);

	trace_nfs4_read(hdr, task->tk_status);
	if (task->tk_status < 0) {
		struct nfs4_exception exception = {
			.inode = hdr->inode,
			.state = hdr->args.context->state,
			.stateid = &hdr->args.stateid,
		};
		task->tk_status = nfs4_async_handle_exception(task,
				server, task->tk_status, &exception);
		if (exception.retry) {
			rpc_restart_call_prepare(task);
			return -EAGAIN;
		}
	}

	if (task->tk_status > 0)
		renew_lease(server, hdr->timestamp);
	return 0;
}

static bool nfs4_read_stateid_changed(struct rpc_task *task,
		struct nfs_pgio_args *args)
{

	if (!nfs4_error_stateid_expired(task->tk_status) ||
		nfs4_stateid_is_current(&args->stateid,
				args->context,
				args->lock_context,
				FMODE_READ))
		return false;
	rpc_restart_call_prepare(task);
	return true;
}

static bool nfs4_read_plus_not_supported(struct rpc_task *task,
					 struct nfs_pgio_header *hdr)
{
	struct nfs_server *server = NFS_SERVER(hdr->inode);
	struct rpc_message *msg = &task->tk_msg;

	if (msg->rpc_proc == &nfs4_procedures[NFSPROC4_CLNT_READ_PLUS] &&
	    task->tk_status == -ENOTSUPP) {
		server->caps &= ~NFS_CAP_READ_PLUS;
		msg->rpc_proc = &nfs4_procedures[NFSPROC4_CLNT_READ];
		rpc_restart_call_prepare(task);
		return true;
	}
	return false;
}

static int nfs4_read_done(struct rpc_task *task, struct nfs_pgio_header *hdr)
{
	if (!nfs4_sequence_done(task, &hdr->res.seq_res))
		return -EAGAIN;
	if (nfs4_read_stateid_changed(task, &hdr->args))
		return -EAGAIN;
	if (nfs4_read_plus_not_supported(task, hdr))
		return -EAGAIN;
	if (task->tk_status > 0)
		nfs_invalidate_atime(hdr->inode);
	return hdr->pgio_done_cb ? hdr->pgio_done_cb(task, hdr) :
				    nfs4_read_done_cb(task, hdr);
}

#if defined CONFIG_NFS_V4_2 && defined CONFIG_NFS_V4_2_READ_PLUS
static bool nfs42_read_plus_support(struct nfs_pgio_header *hdr,
				    struct rpc_message *msg)
{
	/* Note: We don't use READ_PLUS with pNFS yet */
	if (nfs_server_capable(hdr->inode, NFS_CAP_READ_PLUS) && !hdr->ds_clp) {
		msg->rpc_proc = &nfs4_procedures[NFSPROC4_CLNT_READ_PLUS];
		return nfs_read_alloc_scratch(hdr, READ_PLUS_SCRATCH_SIZE);
	}
	return false;
}
#else
static bool nfs42_read_plus_support(struct nfs_pgio_header *hdr,
				    struct rpc_message *msg)
{
	return false;
}
#endif /* CONFIG_NFS_V4_2 */

static void nfs4_proc_read_setup(struct nfs_pgio_header *hdr,
				 struct rpc_message *msg)
{
	hdr->timestamp   = jiffies;
	if (!hdr->pgio_done_cb)
		hdr->pgio_done_cb = nfs4_read_done_cb;
	if (!nfs42_read_plus_support(hdr, msg))
		msg->rpc_proc = &nfs4_procedures[NFSPROC4_CLNT_READ];
	nfs4_init_sequence(&hdr->args.seq_args, &hdr->res.seq_res, 0, 0);
}

static int nfs4_proc_pgio_rpc_prepare(struct rpc_task *task,
				      struct nfs_pgio_header *hdr)
{
	if (nfs4_setup_sequence(NFS_SERVER(hdr->inode)->nfs_client,
			&hdr->args.seq_args,
			&hdr->res.seq_res,
			task))
		return 0;
	if (nfs4_set_rw_stateid(&hdr->args.stateid, hdr->args.context,
				hdr->args.lock_context,
				hdr->rw_mode) == -EIO)
		return -EIO;
	if (unlikely(test_bit(NFS_CONTEXT_BAD, &hdr->args.context->flags)))
		return -EIO;
	return 0;
}

static int nfs4_write_done_cb(struct rpc_task *task,
			      struct nfs_pgio_header *hdr)
{
	struct inode *inode = hdr->inode;

	trace_nfs4_write(hdr, task->tk_status);
	if (task->tk_status < 0) {
		struct nfs4_exception exception = {
			.inode = hdr->inode,
			.state = hdr->args.context->state,
			.stateid = &hdr->args.stateid,
		};
		task->tk_status = nfs4_async_handle_exception(task,
				NFS_SERVER(inode), task->tk_status,
				&exception);
		if (exception.retry) {
			rpc_restart_call_prepare(task);
			return -EAGAIN;
		}
	}
	if (task->tk_status >= 0) {
		renew_lease(NFS_SERVER(inode), hdr->timestamp);
		nfs_writeback_update_inode(hdr);
	}
	return 0;
}

static bool nfs4_write_stateid_changed(struct rpc_task *task,
		struct nfs_pgio_args *args)
{

	if (!nfs4_error_stateid_expired(task->tk_status) ||
		nfs4_stateid_is_current(&args->stateid,
				args->context,
				args->lock_context,
				FMODE_WRITE))
		return false;
	rpc_restart_call_prepare(task);
	return true;
}

static int nfs4_write_done(struct rpc_task *task, struct nfs_pgio_header *hdr)
{
	if (!nfs4_sequence_done(task, &hdr->res.seq_res))
		return -EAGAIN;
	if (nfs4_write_stateid_changed(task, &hdr->args))
		return -EAGAIN;
	return hdr->pgio_done_cb ? hdr->pgio_done_cb(task, hdr) :
		nfs4_write_done_cb(task, hdr);
}

static
bool nfs4_write_need_cache_consistency_data(struct nfs_pgio_header *hdr)
{
	/* Don't request attributes for pNFS or O_DIRECT writes */
	if (hdr->ds_clp != NULL || hdr->dreq != NULL)
		return false;
	/* Otherwise, request attributes if and only if we don't hold
	 * a delegation
	 */
	return nfs4_have_delegation(hdr->inode, FMODE_READ, 0) == 0;
}

void nfs4_bitmask_set(__u32 bitmask[], const __u32 src[],
		      struct inode *inode, unsigned long cache_validity)
{
	struct nfs_server *server = NFS_SERVER(inode);
	unsigned int i;

	memcpy(bitmask, src, sizeof(*bitmask) * NFS4_BITMASK_SZ);
	cache_validity |= READ_ONCE(NFS_I(inode)->cache_validity);

	if (cache_validity & NFS_INO_INVALID_CHANGE)
		bitmask[0] |= FATTR4_WORD0_CHANGE;
	if (cache_validity & NFS_INO_INVALID_ATIME)
		bitmask[1] |= FATTR4_WORD1_TIME_ACCESS;
	if (cache_validity & NFS_INO_INVALID_MODE)
		bitmask[1] |= FATTR4_WORD1_MODE;
	if (cache_validity & NFS_INO_INVALID_OTHER)
		bitmask[1] |= FATTR4_WORD1_OWNER | FATTR4_WORD1_OWNER_GROUP;
	if (cache_validity & NFS_INO_INVALID_NLINK)
		bitmask[1] |= FATTR4_WORD1_NUMLINKS;
	if (cache_validity & NFS_INO_INVALID_CTIME)
		bitmask[1] |= FATTR4_WORD1_TIME_METADATA;
	if (cache_validity & NFS_INO_INVALID_MTIME)
		bitmask[1] |= FATTR4_WORD1_TIME_MODIFY;
	if (cache_validity & NFS_INO_INVALID_BLOCKS)
		bitmask[1] |= FATTR4_WORD1_SPACE_USED;

	if (cache_validity & NFS_INO_INVALID_SIZE)
		bitmask[0] |= FATTR4_WORD0_SIZE;

	for (i = 0; i < NFS4_BITMASK_SZ; i++)
		bitmask[i] &= server->attr_bitmask[i];
}

static void nfs4_proc_write_setup(struct nfs_pgio_header *hdr,
				  struct rpc_message *msg,
				  struct rpc_clnt **clnt)
{
	struct nfs_server *server = NFS_SERVER(hdr->inode);

	if (!nfs4_write_need_cache_consistency_data(hdr)) {
		hdr->args.bitmask = NULL;
		hdr->res.fattr = NULL;
	} else {
		nfs4_bitmask_set(hdr->args.bitmask_store,
				 server->cache_consistency_bitmask,
				 hdr->inode, NFS_INO_INVALID_BLOCKS);
		hdr->args.bitmask = hdr->args.bitmask_store;
	}

	if (!hdr->pgio_done_cb)
		hdr->pgio_done_cb = nfs4_write_done_cb;
	hdr->res.server = server;
	hdr->timestamp   = jiffies;

	msg->rpc_proc = &nfs4_procedures[NFSPROC4_CLNT_WRITE];
	nfs4_init_sequence(&hdr->args.seq_args, &hdr->res.seq_res, 0, 0);
	nfs4_state_protect_write(hdr->ds_clp ? hdr->ds_clp : server->nfs_client, clnt, msg, hdr);
}

static void nfs4_proc_commit_rpc_prepare(struct rpc_task *task, struct nfs_commit_data *data)
{
	nfs4_setup_sequence(NFS_SERVER(data->inode)->nfs_client,
			&data->args.seq_args,
			&data->res.seq_res,
			task);
}

static int nfs4_commit_done_cb(struct rpc_task *task, struct nfs_commit_data *data)
{
	struct inode *inode = data->inode;

	trace_nfs4_commit(data, task->tk_status);
	if (nfs4_async_handle_error(task, NFS_SERVER(inode),
				    NULL, NULL) == -EAGAIN) {
		rpc_restart_call_prepare(task);
		return -EAGAIN;
	}
	return 0;
}

static int nfs4_commit_done(struct rpc_task *task, struct nfs_commit_data *data)
{
	if (!nfs4_sequence_done(task, &data->res.seq_res))
		return -EAGAIN;
	return data->commit_done_cb(task, data);
}

static void nfs4_proc_commit_setup(struct nfs_commit_data *data, struct rpc_message *msg,
				   struct rpc_clnt **clnt)
{
	struct nfs_server *server = NFS_SERVER(data->inode);

	if (data->commit_done_cb == NULL)
		data->commit_done_cb = nfs4_commit_done_cb;
	data->res.server = server;
	msg->rpc_proc = &nfs4_procedures[NFSPROC4_CLNT_COMMIT];
	nfs4_init_sequence(&data->args.seq_args, &data->res.seq_res, 1, 0);
	nfs4_state_protect(data->ds_clp ? data->ds_clp : server->nfs_client,
			NFS_SP4_MACH_CRED_COMMIT, clnt, msg);
}

static int _nfs4_proc_commit(struct file *dst, struct nfs_commitargs *args,
				struct nfs_commitres *res)
{
	struct inode *dst_inode = file_inode(dst);
	struct nfs_server *server = NFS_SERVER(dst_inode);
	struct rpc_message msg = {
		.rpc_proc = &nfs4_procedures[NFSPROC4_CLNT_COMMIT],
		.rpc_argp = args,
		.rpc_resp = res,
	};

	args->fh = NFS_FH(dst_inode);
	return nfs4_call_sync(server->client, server, &msg,
			&args->seq_args, &res->seq_res, 1);
}

int nfs4_proc_commit(struct file *dst, __u64 offset, __u32 count, struct nfs_commitres *res)
{
	struct nfs_commitargs args = {
		.offset = offset,
		.count = count,
	};
	struct nfs_server *dst_server = NFS_SERVER(file_inode(dst));
	struct nfs4_exception exception = { };
	int status;

	do {
		status = _nfs4_proc_commit(dst, &args, res);
		status = nfs4_handle_exception(dst_server, status, &exception);
	} while (exception.retry);

	return status;
}

struct nfs4_renewdata {
	struct nfs_client	*client;
	unsigned long		timestamp;
};

/*
 * nfs4_proc_async_renew(): This is not one of the nfs_rpc_ops; it is a special
 * standalone procedure for queueing an asynchronous RENEW.
 */
static void nfs4_renew_release(void *calldata)
{
	struct nfs4_renewdata *data = calldata;
	struct nfs_client *clp = data->client;

	if (refcount_read(&clp->cl_count) > 1)
		nfs4_schedule_state_renewal(clp);
	nfs_put_client(clp);
	kfree(data);
}

static void nfs4_renew_done(struct rpc_task *task, void *calldata)
{
	struct nfs4_renewdata *data = calldata;
	struct nfs_client *clp = data->client;
	unsigned long timestamp = data->timestamp;

	trace_nfs4_renew_async(clp, task->tk_status);
	switch (task->tk_status) {
	case 0:
		break;
	case -NFS4ERR_LEASE_MOVED:
		nfs4_schedule_lease_moved_recovery(clp);
		break;
	default:
		/* Unless we're shutting down, schedule state recovery! */
		if (test_bit(NFS_CS_RENEWD, &clp->cl_res_state) == 0)
			return;
		if (task->tk_status != NFS4ERR_CB_PATH_DOWN) {
			nfs4_schedule_lease_recovery(clp);
			return;
		}
		nfs4_schedule_path_down_recovery(clp);
	}
	do_renew_lease(clp, timestamp);
}

static const struct rpc_call_ops nfs4_renew_ops = {
	.rpc_call_done = nfs4_renew_done,
	.rpc_release = nfs4_renew_release,
};

static int nfs4_proc_async_renew(struct nfs_client *clp, const struct cred *cred, unsigned renew_flags)
{
	struct rpc_message msg = {
		.rpc_proc	= &nfs4_procedures[NFSPROC4_CLNT_RENEW],
		.rpc_argp	= clp,
		.rpc_cred	= cred,
	};
	struct nfs4_renewdata *data;

	if (renew_flags == 0)
		return 0;
	if (!refcount_inc_not_zero(&clp->cl_count))
		return -EIO;
	data = kmalloc(sizeof(*data), GFP_NOFS);
	if (data == NULL) {
		nfs_put_client(clp);
		return -ENOMEM;
	}
	data->client = clp;
	data->timestamp = jiffies;
	return rpc_call_async(clp->cl_rpcclient, &msg, RPC_TASK_TIMEOUT,
			&nfs4_renew_ops, data);
}

static int nfs4_proc_renew(struct nfs_client *clp, const struct cred *cred)
{
	struct rpc_message msg = {
		.rpc_proc	= &nfs4_procedures[NFSPROC4_CLNT_RENEW],
		.rpc_argp	= clp,
		.rpc_cred	= cred,
	};
	unsigned long now = jiffies;
	int status;

	status = rpc_call_sync(clp->cl_rpcclient, &msg, RPC_TASK_TIMEOUT);
	if (status < 0)
		return status;
	do_renew_lease(clp, now);
	return 0;
}

static bool nfs4_server_supports_acls(const struct nfs_server *server,
				      enum nfs4_acl_type type)
{
	switch (type) {
	default:
		return server->attr_bitmask[0] & FATTR4_WORD0_ACL;
	case NFS4ACL_DACL:
		return server->attr_bitmask[1] & FATTR4_WORD1_DACL;
	case NFS4ACL_SACL:
		return server->attr_bitmask[1] & FATTR4_WORD1_SACL;
	}
}

/* Assuming that XATTR_SIZE_MAX is a multiple of PAGE_SIZE, and that
 * it's OK to put sizeof(void) * (XATTR_SIZE_MAX/PAGE_SIZE) bytes on
 * the stack.
 */
#define NFS4ACL_MAXPAGES DIV_ROUND_UP(XATTR_SIZE_MAX, PAGE_SIZE)

int nfs4_buf_to_pages_noslab(const void *buf, size_t buflen,
		struct page **pages)
{
	struct page *newpage, **spages;
	int rc = 0;
	size_t len;
	spages = pages;

	do {
		len = min_t(size_t, PAGE_SIZE, buflen);
		newpage = alloc_page(GFP_KERNEL);

		if (newpage == NULL)
			goto unwind;
		memcpy(page_address(newpage), buf, len);
		buf += len;
		buflen -= len;
		*pages++ = newpage;
		rc++;
	} while (buflen != 0);

	return rc;

unwind:
	for(; rc > 0; rc--)
		__free_page(spages[rc-1]);
	return -ENOMEM;
}

struct nfs4_cached_acl {
	enum nfs4_acl_type type;
	int cached;
	size_t len;
	char data[];
};

static void nfs4_set_cached_acl(struct inode *inode, struct nfs4_cached_acl *acl)
{
	struct nfs_inode *nfsi = NFS_I(inode);

	spin_lock(&inode->i_lock);
	kfree(nfsi->nfs4_acl);
	nfsi->nfs4_acl = acl;
	spin_unlock(&inode->i_lock);
}

static void nfs4_zap_acl_attr(struct inode *inode)
{
	nfs4_set_cached_acl(inode, NULL);
}

static ssize_t nfs4_read_cached_acl(struct inode *inode, char *buf,
				    size_t buflen, enum nfs4_acl_type type)
{
	struct nfs_inode *nfsi = NFS_I(inode);
	struct nfs4_cached_acl *acl;
	int ret = -ENOENT;

	spin_lock(&inode->i_lock);
	acl = nfsi->nfs4_acl;
	if (acl == NULL)
		goto out;
	if (acl->type != type)
		goto out;
	if (buf == NULL) /* user is just asking for length */
		goto out_len;
	if (acl->cached == 0)
		goto out;
	ret = -ERANGE; /* see getxattr(2) man page */
	if (acl->len > buflen)
		goto out;
	memcpy(buf, acl->data, acl->len);
out_len:
	ret = acl->len;
out:
	spin_unlock(&inode->i_lock);
	return ret;
}

static void nfs4_write_cached_acl(struct inode *inode, struct page **pages,
				  size_t pgbase, size_t acl_len,
				  enum nfs4_acl_type type)
{
	struct nfs4_cached_acl *acl;
	size_t buflen = sizeof(*acl) + acl_len;

	if (buflen <= PAGE_SIZE) {
		acl = kmalloc(buflen, GFP_KERNEL);
		if (acl == NULL)
			goto out;
		acl->cached = 1;
		_copy_from_pages(acl->data, pages, pgbase, acl_len);
	} else {
		acl = kmalloc(sizeof(*acl), GFP_KERNEL);
		if (acl == NULL)
			goto out;
		acl->cached = 0;
	}
	acl->type = type;
	acl->len = acl_len;
out:
	nfs4_set_cached_acl(inode, acl);
}

/*
 * The getxattr API returns the required buffer length when called with a
 * NULL buf. The NFSv4 acl tool then calls getxattr again after allocating
 * the required buf.  On a NULL buf, we send a page of data to the server
 * guessing that the ACL request can be serviced by a page. If so, we cache
 * up to the page of ACL data, and the 2nd call to getxattr is serviced by
 * the cache. If not so, we throw away the page, and cache the required
 * length. The next getxattr call will then produce another round trip to
 * the server, this time with the input buf of the required size.
 */
static ssize_t __nfs4_get_acl_uncached(struct inode *inode, void *buf,
				       size_t buflen, enum nfs4_acl_type type)
{
	struct page **pages;
	struct nfs_getaclargs args = {
		.fh = NFS_FH(inode),
		.acl_type = type,
		.acl_len = buflen,
	};
	struct nfs_getaclres res = {
		.acl_type = type,
		.acl_len = buflen,
	};
	struct rpc_message msg = {
		.rpc_proc = &nfs4_procedures[NFSPROC4_CLNT_GETACL],
		.rpc_argp = &args,
		.rpc_resp = &res,
	};
	unsigned int npages;
	int ret = -ENOMEM, i;
	struct nfs_server *server = NFS_SERVER(inode);

	if (buflen == 0)
		buflen = server->rsize;

	npages = DIV_ROUND_UP(buflen, PAGE_SIZE) + 1;
	pages = kmalloc_array(npages, sizeof(struct page *), GFP_KERNEL);
	if (!pages)
		return -ENOMEM;

	args.acl_pages = pages;

	for (i = 0; i < npages; i++) {
		pages[i] = alloc_page(GFP_KERNEL);
		if (!pages[i])
			goto out_free;
	}

	/* for decoding across pages */
	res.acl_scratch = alloc_page(GFP_KERNEL);
	if (!res.acl_scratch)
		goto out_free;

	args.acl_len = npages * PAGE_SIZE;

	dprintk("%s  buf %p buflen %zu npages %d args.acl_len %zu\n",
		__func__, buf, buflen, npages, args.acl_len);
	ret = nfs4_call_sync(NFS_SERVER(inode)->client, NFS_SERVER(inode),
			     &msg, &args.seq_args, &res.seq_res, 0);
	if (ret)
		goto out_free;

	/* Handle the case where the passed-in buffer is too short */
	if (res.acl_flags & NFS4_ACL_TRUNC) {
		/* Did the user only issue a request for the acl length? */
		if (buf == NULL)
			goto out_ok;
		ret = -ERANGE;
		goto out_free;
	}
	nfs4_write_cached_acl(inode, pages, res.acl_data_offset, res.acl_len,
			      type);
	if (buf) {
		if (res.acl_len > buflen) {
			ret = -ERANGE;
			goto out_free;
		}
		_copy_from_pages(buf, pages, res.acl_data_offset, res.acl_len);
	}
out_ok:
	ret = res.acl_len;
out_free:
	while (--i >= 0)
		__free_page(pages[i]);
	if (res.acl_scratch)
		__free_page(res.acl_scratch);
	kfree(pages);
	return ret;
}

static ssize_t nfs4_get_acl_uncached(struct inode *inode, void *buf,
				     size_t buflen, enum nfs4_acl_type type)
{
	struct nfs4_exception exception = {
		.interruptible = true,
	};
	ssize_t ret;
	do {
		ret = __nfs4_get_acl_uncached(inode, buf, buflen, type);
		trace_nfs4_get_acl(inode, ret);
		if (ret >= 0)
			break;
		ret = nfs4_handle_exception(NFS_SERVER(inode), ret, &exception);
	} while (exception.retry);
	return ret;
}

static ssize_t nfs4_proc_get_acl(struct inode *inode, void *buf, size_t buflen,
				 enum nfs4_acl_type type)
{
	struct nfs_server *server = NFS_SERVER(inode);
	int ret;

	if (!nfs4_server_supports_acls(server, type))
		return -EOPNOTSUPP;
	ret = nfs_revalidate_inode(inode, NFS_INO_INVALID_CHANGE);
	if (ret < 0)
		return ret;
	if (NFS_I(inode)->cache_validity & NFS_INO_INVALID_ACL)
		nfs_zap_acl_cache(inode);
	ret = nfs4_read_cached_acl(inode, buf, buflen, type);
	if (ret != -ENOENT)
		/* -ENOENT is returned if there is no ACL or if there is an ACL
		 * but no cached acl data, just the acl length */
		return ret;
	return nfs4_get_acl_uncached(inode, buf, buflen, type);
}

static int __nfs4_proc_set_acl(struct inode *inode, const void *buf,
			       size_t buflen, enum nfs4_acl_type type)
{
	struct nfs_server *server = NFS_SERVER(inode);
	struct page *pages[NFS4ACL_MAXPAGES];
	struct nfs_setaclargs arg = {
		.fh = NFS_FH(inode),
		.acl_type = type,
		.acl_len = buflen,
		.acl_pages = pages,
	};
	struct nfs_setaclres res;
	struct rpc_message msg = {
		.rpc_proc	= &nfs4_procedures[NFSPROC4_CLNT_SETACL],
		.rpc_argp	= &arg,
		.rpc_resp	= &res,
	};
	unsigned int npages = DIV_ROUND_UP(buflen, PAGE_SIZE);
	int ret, i;

	/* You can't remove system.nfs4_acl: */
	if (buflen == 0)
		return -EINVAL;
	if (!nfs4_server_supports_acls(server, type))
		return -EOPNOTSUPP;
	if (npages > ARRAY_SIZE(pages))
		return -ERANGE;
	i = nfs4_buf_to_pages_noslab(buf, buflen, arg.acl_pages);
	if (i < 0)
		return i;
	nfs4_inode_make_writeable(inode);
	ret = nfs4_call_sync(server->client, server, &msg, &arg.seq_args, &res.seq_res, 1);

	/*
	 * Free each page after tx, so the only ref left is
	 * held by the network stack
	 */
	for (; i > 0; i--)
		put_page(pages[i-1]);

	/*
	 * Acl update can result in inode attribute update.
	 * so mark the attribute cache invalid.
	 */
	spin_lock(&inode->i_lock);
	nfs_set_cache_invalid(inode, NFS_INO_INVALID_CHANGE |
					     NFS_INO_INVALID_CTIME |
					     NFS_INO_REVAL_FORCED);
	spin_unlock(&inode->i_lock);
	nfs_access_zap_cache(inode);
	nfs_zap_acl_cache(inode);
	return ret;
}

static int nfs4_proc_set_acl(struct inode *inode, const void *buf,
			     size_t buflen, enum nfs4_acl_type type)
{
	struct nfs4_exception exception = { };
	int err;
	do {
		err = __nfs4_proc_set_acl(inode, buf, buflen, type);
		trace_nfs4_set_acl(inode, err);
		if (err == -NFS4ERR_BADOWNER || err == -NFS4ERR_BADNAME) {
			/*
			 * no need to retry since the kernel
			 * isn't involved in encoding the ACEs.
			 */
			err = -EINVAL;
			break;
		}
		err = nfs4_handle_exception(NFS_SERVER(inode), err,
				&exception);
	} while (exception.retry);
	return err;
}

#ifdef CONFIG_NFS_V4_SECURITY_LABEL
static int _nfs4_get_security_label(struct inode *inode, void *buf,
					size_t buflen)
{
	struct nfs_server *server = NFS_SERVER(inode);
	struct nfs4_label label = {0, 0, 0, buflen, buf};

	u32 bitmask[3] = { 0, 0, FATTR4_WORD2_SECURITY_LABEL };
	struct nfs_fattr fattr = {
		.label = &label,
	};
	struct nfs4_getattr_arg arg = {
		.fh		= NFS_FH(inode),
		.bitmask	= bitmask,
	};
	struct nfs4_getattr_res res = {
		.fattr		= &fattr,
		.server		= server,
	};
	struct rpc_message msg = {
		.rpc_proc	= &nfs4_procedures[NFSPROC4_CLNT_GETATTR],
		.rpc_argp	= &arg,
		.rpc_resp	= &res,
	};
	int ret;

	nfs_fattr_init(&fattr);

	ret = nfs4_call_sync(server->client, server, &msg, &arg.seq_args, &res.seq_res, 0);
	if (ret)
		return ret;
	if (!(fattr.valid & NFS_ATTR_FATTR_V4_SECURITY_LABEL))
		return -ENOENT;
	return label.len;
}

static int nfs4_get_security_label(struct inode *inode, void *buf,
					size_t buflen)
{
	struct nfs4_exception exception = {
		.interruptible = true,
	};
	int err;

	if (!nfs_server_capable(inode, NFS_CAP_SECURITY_LABEL))
		return -EOPNOTSUPP;

	do {
		err = _nfs4_get_security_label(inode, buf, buflen);
		trace_nfs4_get_security_label(inode, err);
		err = nfs4_handle_exception(NFS_SERVER(inode), err,
				&exception);
	} while (exception.retry);
	return err;
}

static int _nfs4_do_set_security_label(struct inode *inode,
		struct nfs4_label *ilabel,
		struct nfs_fattr *fattr)
{

	struct iattr sattr = {0};
	struct nfs_server *server = NFS_SERVER(inode);
	const u32 bitmask[3] = { 0, 0, FATTR4_WORD2_SECURITY_LABEL };
	struct nfs_setattrargs arg = {
		.fh		= NFS_FH(inode),
		.iap		= &sattr,
		.server		= server,
		.bitmask	= bitmask,
		.label		= ilabel,
	};
	struct nfs_setattrres res = {
		.fattr		= fattr,
		.server		= server,
	};
	struct rpc_message msg = {
		.rpc_proc	= &nfs4_procedures[NFSPROC4_CLNT_SETATTR],
		.rpc_argp	= &arg,
		.rpc_resp	= &res,
	};
	int status;

	nfs4_stateid_copy(&arg.stateid, &zero_stateid);

	status = nfs4_call_sync(server->client, server, &msg, &arg.seq_args, &res.seq_res, 1);
	if (status)
		dprintk("%s failed: %d\n", __func__, status);

	return status;
}

static int nfs4_do_set_security_label(struct inode *inode,
		struct nfs4_label *ilabel,
		struct nfs_fattr *fattr)
{
	struct nfs4_exception exception = { };
	int err;

	do {
		err = _nfs4_do_set_security_label(inode, ilabel, fattr);
		trace_nfs4_set_security_label(inode, err);
		err = nfs4_handle_exception(NFS_SERVER(inode), err,
				&exception);
	} while (exception.retry);
	return err;
}

static int
nfs4_set_security_label(struct inode *inode, const void *buf, size_t buflen)
{
	struct nfs4_label ilabel = {0, 0, 0, buflen, (char *)buf };
	struct nfs_fattr *fattr;
	int status;

	if (!nfs_server_capable(inode, NFS_CAP_SECURITY_LABEL))
		return -EOPNOTSUPP;

	fattr = nfs_alloc_fattr_with_label(NFS_SERVER(inode));
	if (fattr == NULL)
		return -ENOMEM;

	status = nfs4_do_set_security_label(inode, &ilabel, fattr);
	if (status == 0)
		nfs_setsecurity(inode, fattr);

	nfs_free_fattr(fattr);
	return status;
}
#endif	/* CONFIG_NFS_V4_SECURITY_LABEL */


static void nfs4_init_boot_verifier(const struct nfs_client *clp,
				    nfs4_verifier *bootverf)
{
	__be32 verf[2];

	if (test_bit(NFS4CLNT_PURGE_STATE, &clp->cl_state)) {
		/* An impossible timestamp guarantees this value
		 * will never match a generated boot time. */
		verf[0] = cpu_to_be32(U32_MAX);
		verf[1] = cpu_to_be32(U32_MAX);
	} else {
		struct nfs_net *nn = net_generic(clp->cl_net, nfs_net_id);
		u64 ns = ktime_to_ns(nn->boot_time);

		verf[0] = cpu_to_be32(ns >> 32);
		verf[1] = cpu_to_be32(ns);
	}
	memcpy(bootverf->data, verf, sizeof(bootverf->data));
}

static size_t
nfs4_get_uniquifier(struct nfs_client *clp, char *buf, size_t buflen)
{
	struct nfs_net *nn = net_generic(clp->cl_net, nfs_net_id);
	struct nfs_netns_client *nn_clp = nn->nfs_client;
	const char *id;

	buf[0] = '\0';

	if (nn_clp) {
		rcu_read_lock();
		id = rcu_dereference(nn_clp->identifier);
		if (id)
			strscpy(buf, id, buflen);
		rcu_read_unlock();
	}

	if (nfs4_client_id_uniquifier[0] != '\0' && buf[0] == '\0')
		strscpy(buf, nfs4_client_id_uniquifier, buflen);

	return strlen(buf);
}

static int
nfs4_init_nonuniform_client_string(struct nfs_client *clp)
{
	char buf[NFS4_CLIENT_ID_UNIQ_LEN];
	size_t buflen;
	size_t len;
	char *str;

	if (clp->cl_owner_id != NULL)
		return 0;

	rcu_read_lock();
	len = 14 +
		strlen(clp->cl_rpcclient->cl_nodename) +
		1 +
		strlen(rpc_peeraddr2str(clp->cl_rpcclient, RPC_DISPLAY_ADDR)) +
		1;
	rcu_read_unlock();

	buflen = nfs4_get_uniquifier(clp, buf, sizeof(buf));
	if (buflen)
		len += buflen + 1;

	if (len > NFS4_OPAQUE_LIMIT + 1)
		return -EINVAL;

	/*
	 * Since this string is allocated at mount time, and held until the
	 * nfs_client is destroyed, we can use GFP_KERNEL here w/o worrying
	 * about a memory-reclaim deadlock.
	 */
	str = kmalloc(len, GFP_KERNEL);
	if (!str)
		return -ENOMEM;

	rcu_read_lock();
	if (buflen)
		scnprintf(str, len, "Linux NFSv4.0 %s/%s/%s",
			  clp->cl_rpcclient->cl_nodename, buf,
			  rpc_peeraddr2str(clp->cl_rpcclient,
					   RPC_DISPLAY_ADDR));
	else
		scnprintf(str, len, "Linux NFSv4.0 %s/%s",
			  clp->cl_rpcclient->cl_nodename,
			  rpc_peeraddr2str(clp->cl_rpcclient,
					   RPC_DISPLAY_ADDR));
	rcu_read_unlock();

	clp->cl_owner_id = str;
	return 0;
}

static int
nfs4_init_uniform_client_string(struct nfs_client *clp)
{
	char buf[NFS4_CLIENT_ID_UNIQ_LEN];
	size_t buflen;
	size_t len;
	char *str;

	if (clp->cl_owner_id != NULL)
		return 0;

	len = 10 + 10 + 1 + 10 + 1 +
		strlen(clp->cl_rpcclient->cl_nodename) + 1;

	buflen = nfs4_get_uniquifier(clp, buf, sizeof(buf));
	if (buflen)
		len += buflen + 1;

	if (len > NFS4_OPAQUE_LIMIT + 1)
		return -EINVAL;

	/*
	 * Since this string is allocated at mount time, and held until the
	 * nfs_client is destroyed, we can use GFP_KERNEL here w/o worrying
	 * about a memory-reclaim deadlock.
	 */
	str = kmalloc(len, GFP_KERNEL);
	if (!str)
		return -ENOMEM;

	if (buflen)
		scnprintf(str, len, "Linux NFSv%u.%u %s/%s",
			  clp->rpc_ops->version, clp->cl_minorversion,
			  buf, clp->cl_rpcclient->cl_nodename);
	else
		scnprintf(str, len, "Linux NFSv%u.%u %s",
			  clp->rpc_ops->version, clp->cl_minorversion,
			  clp->cl_rpcclient->cl_nodename);
	clp->cl_owner_id = str;
	return 0;
}

/*
 * nfs4_callback_up_net() starts only "tcp" and "tcp6" callback
 * services.  Advertise one based on the address family of the
 * clientaddr.
 */
static unsigned int
nfs4_init_callback_netid(const struct nfs_client *clp, char *buf, size_t len)
{
	if (strchr(clp->cl_ipaddr, ':') != NULL)
		return scnprintf(buf, len, "tcp6");
	else
		return scnprintf(buf, len, "tcp");
}

static void nfs4_setclientid_done(struct rpc_task *task, void *calldata)
{
	struct nfs4_setclientid *sc = calldata;

	if (task->tk_status == 0)
		sc->sc_cred = get_rpccred(task->tk_rqstp->rq_cred);
}

static const struct rpc_call_ops nfs4_setclientid_ops = {
	.rpc_call_done = nfs4_setclientid_done,
};

/**
 * nfs4_proc_setclientid - Negotiate client ID
 * @clp: state data structure
 * @program: RPC program for NFSv4 callback service
 * @port: IP port number for NFS4 callback service
 * @cred: credential to use for this call
 * @res: where to place the result
 *
 * Returns zero, a negative errno, or a negative NFS4ERR status code.
 */
int nfs4_proc_setclientid(struct nfs_client *clp, u32 program,
		unsigned short port, const struct cred *cred,
		struct nfs4_setclientid_res *res)
{
	nfs4_verifier sc_verifier;
	struct nfs4_setclientid setclientid = {
		.sc_verifier = &sc_verifier,
		.sc_prog = program,
		.sc_clnt = clp,
	};
	struct rpc_message msg = {
		.rpc_proc = &nfs4_procedures[NFSPROC4_CLNT_SETCLIENTID],
		.rpc_argp = &setclientid,
		.rpc_resp = res,
		.rpc_cred = cred,
	};
	struct rpc_task_setup task_setup_data = {
		.rpc_client = clp->cl_rpcclient,
		.rpc_message = &msg,
		.callback_ops = &nfs4_setclientid_ops,
		.callback_data = &setclientid,
		.flags = RPC_TASK_TIMEOUT | RPC_TASK_NO_ROUND_ROBIN,
	};
	unsigned long now = jiffies;
	int status;

	/* nfs_client_id4 */
	nfs4_init_boot_verifier(clp, &sc_verifier);

	if (test_bit(NFS_CS_MIGRATION, &clp->cl_flags))
		status = nfs4_init_uniform_client_string(clp);
	else
		status = nfs4_init_nonuniform_client_string(clp);

	if (status)
		goto out;

	/* cb_client4 */
	setclientid.sc_netid_len =
				nfs4_init_callback_netid(clp,
						setclientid.sc_netid,
						sizeof(setclientid.sc_netid));
	setclientid.sc_uaddr_len = scnprintf(setclientid.sc_uaddr,
				sizeof(setclientid.sc_uaddr), "%s.%u.%u",
				clp->cl_ipaddr, port >> 8, port & 255);

	dprintk("NFS call  setclientid auth=%s, '%s'\n",
		clp->cl_rpcclient->cl_auth->au_ops->au_name,
		clp->cl_owner_id);

	status = nfs4_call_sync_custom(&task_setup_data);
	if (setclientid.sc_cred) {
		kfree(clp->cl_acceptor);
		clp->cl_acceptor = rpcauth_stringify_acceptor(setclientid.sc_cred);
		put_rpccred(setclientid.sc_cred);
	}

	if (status == 0)
		do_renew_lease(clp, now);
out:
	trace_nfs4_setclientid(clp, status);
	dprintk("NFS reply setclientid: %d\n", status);
	return status;
}

/**
 * nfs4_proc_setclientid_confirm - Confirm client ID
 * @clp: state data structure
 * @arg: result of a previous SETCLIENTID
 * @cred: credential to use for this call
 *
 * Returns zero, a negative errno, or a negative NFS4ERR status code.
 */
int nfs4_proc_setclientid_confirm(struct nfs_client *clp,
		struct nfs4_setclientid_res *arg,
		const struct cred *cred)
{
	struct rpc_message msg = {
		.rpc_proc = &nfs4_procedures[NFSPROC4_CLNT_SETCLIENTID_CONFIRM],
		.rpc_argp = arg,
		.rpc_cred = cred,
	};
	int status;

	dprintk("NFS call  setclientid_confirm auth=%s, (client ID %llx)\n",
		clp->cl_rpcclient->cl_auth->au_ops->au_name,
		clp->cl_clientid);
	status = rpc_call_sync(clp->cl_rpcclient, &msg,
			       RPC_TASK_TIMEOUT | RPC_TASK_NO_ROUND_ROBIN);
	trace_nfs4_setclientid_confirm(clp, status);
	dprintk("NFS reply setclientid_confirm: %d\n", status);
	return status;
}

struct nfs4_delegreturndata {
	struct nfs4_delegreturnargs args;
	struct nfs4_delegreturnres res;
	struct nfs_fh fh;
	nfs4_stateid stateid;
	unsigned long timestamp;
	struct {
		struct nfs4_layoutreturn_args arg;
		struct nfs4_layoutreturn_res res;
		struct nfs4_xdr_opaque_data ld_private;
		u32 roc_barrier;
		bool roc;
	} lr;
	struct nfs4_delegattr sattr;
	struct nfs_fattr fattr;
	int rpc_status;
	struct inode *inode;
};

static void nfs4_delegreturn_done(struct rpc_task *task, void *calldata)
{
	struct nfs4_delegreturndata *data = calldata;
	struct nfs4_exception exception = {
		.inode = data->inode,
		.stateid = &data->stateid,
		.task_is_privileged = data->args.seq_args.sa_privileged,
	};

	if (!nfs4_sequence_done(task, &data->res.seq_res))
		return;

	trace_nfs4_delegreturn_exit(&data->args, &data->res, task->tk_status);

	/* Handle Layoutreturn errors */
	if (pnfs_roc_done(task, &data->args.lr_args, &data->res.lr_res,
			  &data->res.lr_ret) == -EAGAIN)
		goto out_restart;

	if (data->args.sattr_args && task->tk_status != 0) {
		switch(data->res.sattr_ret) {
		case 0:
			data->args.sattr_args = NULL;
			data->res.sattr_res = false;
			break;
		case -NFS4ERR_ADMIN_REVOKED:
		case -NFS4ERR_DELEG_REVOKED:
		case -NFS4ERR_EXPIRED:
		case -NFS4ERR_BAD_STATEID:
			/* Let the main handler below do stateid recovery */
			break;
		case -NFS4ERR_OLD_STATEID:
			if (nfs4_refresh_delegation_stateid(&data->stateid,
						data->inode))
				goto out_restart;
			fallthrough;
		default:
			data->args.sattr_args = NULL;
			data->res.sattr_res = false;
			goto out_restart;
		}
	}

	switch (task->tk_status) {
	case 0:
		renew_lease(data->res.server, data->timestamp);
		break;
	case -NFS4ERR_ADMIN_REVOKED:
	case -NFS4ERR_DELEG_REVOKED:
	case -NFS4ERR_EXPIRED:
		nfs4_free_revoked_stateid(data->res.server,
				data->args.stateid,
				task->tk_msg.rpc_cred);
		fallthrough;
	case -NFS4ERR_BAD_STATEID:
	case -NFS4ERR_STALE_STATEID:
	case -ETIMEDOUT:
		task->tk_status = 0;
		break;
	case -NFS4ERR_OLD_STATEID:
		if (!nfs4_refresh_delegation_stateid(&data->stateid, data->inode))
			nfs4_stateid_seqid_inc(&data->stateid);
		if (data->args.bitmask) {
			data->args.bitmask = NULL;
			data->res.fattr = NULL;
		}
		goto out_restart;
	case -NFS4ERR_ACCESS:
		if (data->args.bitmask) {
			data->args.bitmask = NULL;
			data->res.fattr = NULL;
			goto out_restart;
		}
		fallthrough;
	default:
		task->tk_status = nfs4_async_handle_exception(task,
				data->res.server, task->tk_status,
				&exception);
		if (exception.retry)
			goto out_restart;
	}
	nfs_delegation_mark_returned(data->inode, data->args.stateid);
	data->rpc_status = task->tk_status;
	return;
out_restart:
	task->tk_status = 0;
	rpc_restart_call_prepare(task);
}

static void nfs4_delegreturn_release(void *calldata)
{
	struct nfs4_delegreturndata *data = calldata;
	struct inode *inode = data->inode;

	if (data->lr.roc)
		pnfs_roc_release(&data->lr.arg, &data->lr.res,
				 data->res.lr_ret);
	if (inode) {
		nfs4_fattr_set_prechange(&data->fattr,
					 inode_peek_iversion_raw(inode));
		nfs_refresh_inode(inode, &data->fattr);
		nfs_iput_and_deactive(inode);
	}
	kfree(calldata);
}

static void nfs4_delegreturn_prepare(struct rpc_task *task, void *data)
{
	struct nfs4_delegreturndata *d_data;
	struct pnfs_layout_hdr *lo;

	d_data = data;

	if (!d_data->lr.roc && nfs4_wait_on_layoutreturn(d_data->inode, task)) {
		nfs4_sequence_done(task, &d_data->res.seq_res);
		return;
	}

	lo = d_data->args.lr_args ? d_data->args.lr_args->layout : NULL;
	if (lo && !pnfs_layout_is_valid(lo)) {
		d_data->args.lr_args = NULL;
		d_data->res.lr_res = NULL;
	}

	nfs4_setup_sequence(d_data->res.server->nfs_client,
			&d_data->args.seq_args,
			&d_data->res.seq_res,
			task);
}

static const struct rpc_call_ops nfs4_delegreturn_ops = {
	.rpc_call_prepare = nfs4_delegreturn_prepare,
	.rpc_call_done = nfs4_delegreturn_done,
	.rpc_release = nfs4_delegreturn_release,
};

static int _nfs4_proc_delegreturn(struct inode *inode, const struct cred *cred,
				  const nfs4_stateid *stateid,
				  struct nfs_delegation *delegation,
				  int issync)
{
	struct nfs4_delegreturndata *data;
	struct nfs_server *server = NFS_SERVER(inode);
	struct rpc_task *task;
	struct rpc_message msg = {
		.rpc_proc = &nfs4_procedures[NFSPROC4_CLNT_DELEGRETURN],
		.rpc_cred = cred,
	};
	struct rpc_task_setup task_setup_data = {
		.rpc_client = server->client,
		.rpc_message = &msg,
		.callback_ops = &nfs4_delegreturn_ops,
		.flags = RPC_TASK_ASYNC | RPC_TASK_TIMEOUT,
	};
	int status = 0;

	if (nfs_server_capable(inode, NFS_CAP_MOVEABLE))
		task_setup_data.flags |= RPC_TASK_MOVEABLE;

	data = kzalloc(sizeof(*data), GFP_KERNEL);
	if (data == NULL)
		return -ENOMEM;

	nfs4_state_protect(server->nfs_client,
			NFS_SP4_MACH_CRED_CLEANUP,
			&task_setup_data.rpc_client, &msg);

	data->args.fhandle = &data->fh;
	data->args.stateid = &data->stateid;
	nfs4_bitmask_set(data->args.bitmask_store,
			 server->cache_consistency_bitmask, inode, 0);
	data->args.bitmask = data->args.bitmask_store;
	nfs_copy_fh(&data->fh, NFS_FH(inode));
	nfs4_stateid_copy(&data->stateid, stateid);
	data->res.fattr = &data->fattr;
	data->res.server = server;
	data->res.lr_ret = -NFS4ERR_NOMATCHING_LAYOUT;
	data->lr.arg.ld_private = &data->lr.ld_private;
	nfs_fattr_init(data->res.fattr);
	data->timestamp = jiffies;
	data->rpc_status = 0;
	data->inode = nfs_igrab_and_active(inode);
	if (data->inode || issync) {
		data->lr.roc = pnfs_roc(inode, &data->lr.arg, &data->lr.res,
					cred);
		if (data->lr.roc) {
			data->args.lr_args = &data->lr.arg;
			data->res.lr_res = &data->lr.res;
		}
	}

	if (delegation &&
	    test_bit(NFS_DELEGATION_DELEGTIME, &delegation->flags)) {
		if (delegation->type & FMODE_READ) {
			data->sattr.atime = inode_get_atime(inode);
			data->sattr.atime_set = true;
		}
		if (delegation->type & FMODE_WRITE) {
			data->sattr.mtime = inode_get_mtime(inode);
			data->sattr.mtime_set = true;
		}
		data->args.sattr_args = &data->sattr;
		data->res.sattr_res = true;
	}

	if (!data->inode)
		nfs4_init_sequence(&data->args.seq_args, &data->res.seq_res, 1,
				   1);
	else
		nfs4_init_sequence(&data->args.seq_args, &data->res.seq_res, 1,
				   0);

	task_setup_data.callback_data = data;
	msg.rpc_argp = &data->args;
	msg.rpc_resp = &data->res;
	task = rpc_run_task(&task_setup_data);
	if (IS_ERR(task))
		return PTR_ERR(task);
	if (!issync)
		goto out;
	status = rpc_wait_for_completion_task(task);
	if (status != 0)
		goto out;
	status = data->rpc_status;
out:
	rpc_put_task(task);
	return status;
}

int nfs4_proc_delegreturn(struct inode *inode, const struct cred *cred,
			  const nfs4_stateid *stateid,
			  struct nfs_delegation *delegation, int issync)
{
	struct nfs_server *server = NFS_SERVER(inode);
	struct nfs4_exception exception = { };
	int err;
	do {
		err = _nfs4_proc_delegreturn(inode, cred, stateid,
					     delegation, issync);
		trace_nfs4_delegreturn(inode, stateid, err);
		switch (err) {
			case -NFS4ERR_STALE_STATEID:
			case -NFS4ERR_EXPIRED:
			case 0:
				return 0;
		}
		err = nfs4_handle_exception(server, err, &exception);
	} while (exception.retry);
	return err;
}

static int _nfs4_proc_getlk(struct nfs4_state *state, int cmd, struct file_lock *request)
{
	struct inode *inode = state->inode;
	struct nfs_server *server = NFS_SERVER(inode);
	struct nfs_client *clp = server->nfs_client;
	struct nfs_lockt_args arg = {
		.fh = NFS_FH(inode),
		.fl = request,
	};
	struct nfs_lockt_res res = {
		.denied = request,
	};
	struct rpc_message msg = {
		.rpc_proc	= &nfs4_procedures[NFSPROC4_CLNT_LOCKT],
		.rpc_argp	= &arg,
		.rpc_resp	= &res,
		.rpc_cred	= state->owner->so_cred,
	};
	struct nfs4_lock_state *lsp;
	int status;

	arg.lock_owner.clientid = clp->cl_clientid;
	status = nfs4_set_lock_state(state, request);
	if (status != 0)
		goto out;
	lsp = request->fl_u.nfs4_fl.owner;
	arg.lock_owner.id = lsp->ls_seqid.owner_id;
	arg.lock_owner.s_dev = server->s_dev;
	status = nfs4_call_sync(server->client, server, &msg, &arg.seq_args, &res.seq_res, 1);
	switch (status) {
		case 0:
			request->c.flc_type = F_UNLCK;
			break;
		case -NFS4ERR_DENIED:
			status = 0;
	}
	request->fl_ops->fl_release_private(request);
	request->fl_ops = NULL;
out:
	return status;
}

static int nfs4_proc_getlk(struct nfs4_state *state, int cmd, struct file_lock *request)
{
	struct nfs4_exception exception = {
		.interruptible = true,
	};
	int err;

	do {
		err = _nfs4_proc_getlk(state, cmd, request);
		trace_nfs4_get_lock(request, state, cmd, err);
		err = nfs4_handle_exception(NFS_SERVER(state->inode), err,
				&exception);
	} while (exception.retry);
	return err;
}

/*
 * Update the seqid of a lock stateid after receiving
 * NFS4ERR_OLD_STATEID
 */
static bool nfs4_refresh_lock_old_stateid(nfs4_stateid *dst,
		struct nfs4_lock_state *lsp)
{
	struct nfs4_state *state = lsp->ls_state;
	bool ret = false;

	spin_lock(&state->state_lock);
	if (!nfs4_stateid_match_other(dst, &lsp->ls_stateid))
		goto out;
	if (!nfs4_stateid_is_newer(&lsp->ls_stateid, dst))
		nfs4_stateid_seqid_inc(dst);
	else
		dst->seqid = lsp->ls_stateid.seqid;
	ret = true;
out:
	spin_unlock(&state->state_lock);
	return ret;
}

static bool nfs4_sync_lock_stateid(nfs4_stateid *dst,
		struct nfs4_lock_state *lsp)
{
	struct nfs4_state *state = lsp->ls_state;
	bool ret;

	spin_lock(&state->state_lock);
	ret = !nfs4_stateid_match_other(dst, &lsp->ls_stateid);
	nfs4_stateid_copy(dst, &lsp->ls_stateid);
	spin_unlock(&state->state_lock);
	return ret;
}

struct nfs4_unlockdata {
	struct nfs_locku_args arg;
	struct nfs_locku_res res;
	struct nfs4_lock_state *lsp;
	struct nfs_open_context *ctx;
	struct nfs_lock_context *l_ctx;
	struct file_lock fl;
	struct nfs_server *server;
	unsigned long timestamp;
};

static struct nfs4_unlockdata *nfs4_alloc_unlockdata(struct file_lock *fl,
		struct nfs_open_context *ctx,
		struct nfs4_lock_state *lsp,
		struct nfs_seqid *seqid)
{
	struct nfs4_unlockdata *p;
	struct nfs4_state *state = lsp->ls_state;
	struct inode *inode = state->inode;

	p = kzalloc(sizeof(*p), GFP_KERNEL);
	if (p == NULL)
		return NULL;
	p->arg.fh = NFS_FH(inode);
	p->arg.fl = &p->fl;
	p->arg.seqid = seqid;
	p->res.seqid = seqid;
	p->lsp = lsp;
	/* Ensure we don't close file until we're done freeing locks! */
	p->ctx = get_nfs_open_context(ctx);
	p->l_ctx = nfs_get_lock_context(ctx);
	locks_init_lock(&p->fl);
	locks_copy_lock(&p->fl, fl);
	p->server = NFS_SERVER(inode);
	spin_lock(&state->state_lock);
	nfs4_stateid_copy(&p->arg.stateid, &lsp->ls_stateid);
	spin_unlock(&state->state_lock);
	return p;
}

static void nfs4_locku_release_calldata(void *data)
{
	struct nfs4_unlockdata *calldata = data;
	nfs_free_seqid(calldata->arg.seqid);
	nfs4_put_lock_state(calldata->lsp);
	nfs_put_lock_context(calldata->l_ctx);
	put_nfs_open_context(calldata->ctx);
	kfree(calldata);
}

static void nfs4_locku_done(struct rpc_task *task, void *data)
{
	struct nfs4_unlockdata *calldata = data;
	struct nfs4_exception exception = {
		.inode = calldata->lsp->ls_state->inode,
		.stateid = &calldata->arg.stateid,
	};

	if (!nfs4_sequence_done(task, &calldata->res.seq_res))
		return;
	switch (task->tk_status) {
		case 0:
			renew_lease(calldata->server, calldata->timestamp);
			locks_lock_inode_wait(calldata->lsp->ls_state->inode, &calldata->fl);
			if (nfs4_update_lock_stateid(calldata->lsp,
					&calldata->res.stateid))
				break;
			fallthrough;
		case -NFS4ERR_ADMIN_REVOKED:
		case -NFS4ERR_EXPIRED:
			nfs4_free_revoked_stateid(calldata->server,
					&calldata->arg.stateid,
					task->tk_msg.rpc_cred);
			fallthrough;
		case -NFS4ERR_BAD_STATEID:
		case -NFS4ERR_STALE_STATEID:
			if (nfs4_sync_lock_stateid(&calldata->arg.stateid,
						calldata->lsp))
				rpc_restart_call_prepare(task);
			break;
		case -NFS4ERR_OLD_STATEID:
			if (nfs4_refresh_lock_old_stateid(&calldata->arg.stateid,
						calldata->lsp))
				rpc_restart_call_prepare(task);
			break;
		default:
			task->tk_status = nfs4_async_handle_exception(task,
					calldata->server, task->tk_status,
					&exception);
			if (exception.retry)
				rpc_restart_call_prepare(task);
	}
	nfs_release_seqid(calldata->arg.seqid);
}

static void nfs4_locku_prepare(struct rpc_task *task, void *data)
{
	struct nfs4_unlockdata *calldata = data;

	if (test_bit(NFS_CONTEXT_UNLOCK, &calldata->l_ctx->open_context->flags) &&
		nfs_async_iocounter_wait(task, calldata->l_ctx))
		return;

	if (nfs_wait_on_sequence(calldata->arg.seqid, task) != 0)
		goto out_wait;
	if (test_bit(NFS_LOCK_INITIALIZED, &calldata->lsp->ls_flags) == 0) {
		/* Note: exit _without_ running nfs4_locku_done */
		goto out_no_action;
	}
	calldata->timestamp = jiffies;
	if (nfs4_setup_sequence(calldata->server->nfs_client,
				&calldata->arg.seq_args,
				&calldata->res.seq_res,
				task) != 0)
		nfs_release_seqid(calldata->arg.seqid);
	return;
out_no_action:
	task->tk_action = NULL;
out_wait:
	nfs4_sequence_done(task, &calldata->res.seq_res);
}

static const struct rpc_call_ops nfs4_locku_ops = {
	.rpc_call_prepare = nfs4_locku_prepare,
	.rpc_call_done = nfs4_locku_done,
	.rpc_release = nfs4_locku_release_calldata,
};

static struct rpc_task *nfs4_do_unlck(struct file_lock *fl,
		struct nfs_open_context *ctx,
		struct nfs4_lock_state *lsp,
		struct nfs_seqid *seqid)
{
	struct nfs4_unlockdata *data;
	struct rpc_message msg = {
		.rpc_proc = &nfs4_procedures[NFSPROC4_CLNT_LOCKU],
		.rpc_cred = ctx->cred,
	};
	struct rpc_task_setup task_setup_data = {
		.rpc_client = NFS_CLIENT(lsp->ls_state->inode),
		.rpc_message = &msg,
		.callback_ops = &nfs4_locku_ops,
		.workqueue = nfsiod_workqueue,
		.flags = RPC_TASK_ASYNC,
	};

	if (nfs_server_capable(lsp->ls_state->inode, NFS_CAP_MOVEABLE))
		task_setup_data.flags |= RPC_TASK_MOVEABLE;

	nfs4_state_protect(NFS_SERVER(lsp->ls_state->inode)->nfs_client,
		NFS_SP4_MACH_CRED_CLEANUP, &task_setup_data.rpc_client, &msg);

	/* Ensure this is an unlock - when canceling a lock, the
	 * canceled lock is passed in, and it won't be an unlock.
	 */
	fl->c.flc_type = F_UNLCK;
	if (fl->c.flc_flags & FL_CLOSE)
		set_bit(NFS_CONTEXT_UNLOCK, &ctx->flags);

	data = nfs4_alloc_unlockdata(fl, ctx, lsp, seqid);
	if (data == NULL) {
		nfs_free_seqid(seqid);
		return ERR_PTR(-ENOMEM);
	}

	nfs4_init_sequence(&data->arg.seq_args, &data->res.seq_res, 1, 0);
	msg.rpc_argp = &data->arg;
	msg.rpc_resp = &data->res;
	task_setup_data.callback_data = data;
	return rpc_run_task(&task_setup_data);
}

static int nfs4_proc_unlck(struct nfs4_state *state, int cmd, struct file_lock *request)
{
	struct inode *inode = state->inode;
	struct nfs4_state_owner *sp = state->owner;
	struct nfs_inode *nfsi = NFS_I(inode);
	struct nfs_seqid *seqid;
	struct nfs4_lock_state *lsp;
	struct rpc_task *task;
	struct nfs_seqid *(*alloc_seqid)(struct nfs_seqid_counter *, gfp_t);
	int status = 0;
	unsigned char saved_flags = request->c.flc_flags;

	status = nfs4_set_lock_state(state, request);
	/* Unlock _before_ we do the RPC call */
	request->c.flc_flags |= FL_EXISTS;
	/* Exclude nfs_delegation_claim_locks() */
	mutex_lock(&sp->so_delegreturn_mutex);
	/* Exclude nfs4_reclaim_open_stateid() - note nesting! */
	down_read(&nfsi->rwsem);
	if (locks_lock_inode_wait(inode, request) == -ENOENT) {
		up_read(&nfsi->rwsem);
		mutex_unlock(&sp->so_delegreturn_mutex);
		goto out;
	}
	lsp = request->fl_u.nfs4_fl.owner;
	set_bit(NFS_LOCK_UNLOCKING, &lsp->ls_flags);
	up_read(&nfsi->rwsem);
	mutex_unlock(&sp->so_delegreturn_mutex);
	if (status != 0)
		goto out;
	/* Is this a delegated lock? */
	if (test_bit(NFS_LOCK_INITIALIZED, &lsp->ls_flags) == 0)
		goto out;
	alloc_seqid = NFS_SERVER(inode)->nfs_client->cl_mvops->alloc_seqid;
	seqid = alloc_seqid(&lsp->ls_seqid, GFP_KERNEL);
	status = -ENOMEM;
	if (IS_ERR(seqid))
		goto out;
	task = nfs4_do_unlck(request,
			     nfs_file_open_context(request->c.flc_file),
			     lsp, seqid);
	status = PTR_ERR(task);
	if (IS_ERR(task))
		goto out;
	status = rpc_wait_for_completion_task(task);
	rpc_put_task(task);
out:
	request->c.flc_flags = saved_flags;
	trace_nfs4_unlock(request, state, F_SETLK, status);
	return status;
}

struct nfs4_lockdata {
	struct nfs_lock_args arg;
	struct nfs_lock_res res;
	struct nfs4_lock_state *lsp;
	struct nfs_open_context *ctx;
	struct file_lock fl;
	unsigned long timestamp;
	int rpc_status;
	int cancelled;
	struct nfs_server *server;
};

static struct nfs4_lockdata *nfs4_alloc_lockdata(struct file_lock *fl,
		struct nfs_open_context *ctx, struct nfs4_lock_state *lsp,
		gfp_t gfp_mask)
{
	struct nfs4_lockdata *p;
	struct inode *inode = lsp->ls_state->inode;
	struct nfs_server *server = NFS_SERVER(inode);
	struct nfs_seqid *(*alloc_seqid)(struct nfs_seqid_counter *, gfp_t);

	p = kzalloc(sizeof(*p), gfp_mask);
	if (p == NULL)
		return NULL;

	p->arg.fh = NFS_FH(inode);
	p->arg.fl = &p->fl;
	p->arg.open_seqid = nfs_alloc_seqid(&lsp->ls_state->owner->so_seqid, gfp_mask);
	if (IS_ERR(p->arg.open_seqid))
		goto out_free;
	alloc_seqid = server->nfs_client->cl_mvops->alloc_seqid;
	p->arg.lock_seqid = alloc_seqid(&lsp->ls_seqid, gfp_mask);
	if (IS_ERR(p->arg.lock_seqid))
		goto out_free_seqid;
	p->arg.lock_owner.clientid = server->nfs_client->cl_clientid;
	p->arg.lock_owner.id = lsp->ls_seqid.owner_id;
	p->arg.lock_owner.s_dev = server->s_dev;
	p->res.lock_seqid = p->arg.lock_seqid;
	p->lsp = lsp;
	p->server = server;
	p->ctx = get_nfs_open_context(ctx);
	locks_init_lock(&p->fl);
	locks_copy_lock(&p->fl, fl);
	return p;
out_free_seqid:
	nfs_free_seqid(p->arg.open_seqid);
out_free:
	kfree(p);
	return NULL;
}

static void nfs4_lock_prepare(struct rpc_task *task, void *calldata)
{
	struct nfs4_lockdata *data = calldata;
	struct nfs4_state *state = data->lsp->ls_state;

	if (nfs_wait_on_sequence(data->arg.lock_seqid, task) != 0)
		goto out_wait;
	/* Do we need to do an open_to_lock_owner? */
	if (!test_bit(NFS_LOCK_INITIALIZED, &data->lsp->ls_flags)) {
		if (nfs_wait_on_sequence(data->arg.open_seqid, task) != 0) {
			goto out_release_lock_seqid;
		}
		nfs4_stateid_copy(&data->arg.open_stateid,
				&state->open_stateid);
		data->arg.new_lock_owner = 1;
		data->res.open_seqid = data->arg.open_seqid;
	} else {
		data->arg.new_lock_owner = 0;
		nfs4_stateid_copy(&data->arg.lock_stateid,
				&data->lsp->ls_stateid);
	}
	if (!nfs4_valid_open_stateid(state)) {
		data->rpc_status = -EBADF;
		task->tk_action = NULL;
		goto out_release_open_seqid;
	}
	data->timestamp = jiffies;
	if (nfs4_setup_sequence(data->server->nfs_client,
				&data->arg.seq_args,
				&data->res.seq_res,
				task) == 0)
		return;
out_release_open_seqid:
	nfs_release_seqid(data->arg.open_seqid);
out_release_lock_seqid:
	nfs_release_seqid(data->arg.lock_seqid);
out_wait:
	nfs4_sequence_done(task, &data->res.seq_res);
	dprintk("%s: ret = %d\n", __func__, data->rpc_status);
}

static void nfs4_lock_done(struct rpc_task *task, void *calldata)
{
	struct nfs4_lockdata *data = calldata;
	struct nfs4_lock_state *lsp = data->lsp;

	if (!nfs4_sequence_done(task, &data->res.seq_res))
		return;

	data->rpc_status = task->tk_status;
	switch (task->tk_status) {
	case 0:
		renew_lease(NFS_SERVER(d_inode(data->ctx->dentry)),
				data->timestamp);
		if (data->arg.new_lock && !data->cancelled) {
			data->fl.c.flc_flags &= ~(FL_SLEEP | FL_ACCESS);
			if (locks_lock_inode_wait(lsp->ls_state->inode, &data->fl) < 0)
				goto out_restart;
		}
		if (data->arg.new_lock_owner != 0) {
			nfs_confirm_seqid(&lsp->ls_seqid, 0);
			nfs4_stateid_copy(&lsp->ls_stateid, &data->res.stateid);
			set_bit(NFS_LOCK_INITIALIZED, &lsp->ls_flags);
		} else if (!nfs4_update_lock_stateid(lsp, &data->res.stateid))
			goto out_restart;
		break;
	case -NFS4ERR_OLD_STATEID:
		if (data->arg.new_lock_owner != 0 &&
			nfs4_refresh_open_old_stateid(&data->arg.open_stateid,
					lsp->ls_state))
			goto out_restart;
		if (nfs4_refresh_lock_old_stateid(&data->arg.lock_stateid, lsp))
			goto out_restart;
		fallthrough;
	case -NFS4ERR_BAD_STATEID:
	case -NFS4ERR_STALE_STATEID:
	case -NFS4ERR_EXPIRED:
		if (data->arg.new_lock_owner != 0) {
			if (!nfs4_stateid_match(&data->arg.open_stateid,
						&lsp->ls_state->open_stateid))
				goto out_restart;
		} else if (!nfs4_stateid_match(&data->arg.lock_stateid,
						&lsp->ls_stateid))
				goto out_restart;
	}
out_done:
	dprintk("%s: ret = %d!\n", __func__, data->rpc_status);
	return;
out_restart:
	if (!data->cancelled)
		rpc_restart_call_prepare(task);
	goto out_done;
}

static void nfs4_lock_release(void *calldata)
{
	struct nfs4_lockdata *data = calldata;

	nfs_free_seqid(data->arg.open_seqid);
	if (data->cancelled && data->rpc_status == 0) {
		struct rpc_task *task;
		task = nfs4_do_unlck(&data->fl, data->ctx, data->lsp,
				data->arg.lock_seqid);
		if (!IS_ERR(task))
			rpc_put_task_async(task);
		dprintk("%s: cancelling lock!\n", __func__);
	} else
		nfs_free_seqid(data->arg.lock_seqid);
	nfs4_put_lock_state(data->lsp);
	put_nfs_open_context(data->ctx);
	kfree(data);
}

static const struct rpc_call_ops nfs4_lock_ops = {
	.rpc_call_prepare = nfs4_lock_prepare,
	.rpc_call_done = nfs4_lock_done,
	.rpc_release = nfs4_lock_release,
};

static void nfs4_handle_setlk_error(struct nfs_server *server, struct nfs4_lock_state *lsp, int new_lock_owner, int error)
{
	switch (error) {
	case -NFS4ERR_ADMIN_REVOKED:
	case -NFS4ERR_EXPIRED:
	case -NFS4ERR_BAD_STATEID:
		lsp->ls_seqid.flags &= ~NFS_SEQID_CONFIRMED;
		if (new_lock_owner != 0 ||
		   test_bit(NFS_LOCK_INITIALIZED, &lsp->ls_flags) != 0)
			nfs4_schedule_stateid_recovery(server, lsp->ls_state);
		break;
	case -NFS4ERR_STALE_STATEID:
		lsp->ls_seqid.flags &= ~NFS_SEQID_CONFIRMED;
		nfs4_schedule_lease_recovery(server->nfs_client);
	}
}

static int _nfs4_do_setlk(struct nfs4_state *state, int cmd, struct file_lock *fl, int recovery_type)
{
	struct nfs4_lockdata *data;
	struct rpc_task *task;
	struct rpc_message msg = {
		.rpc_proc = &nfs4_procedures[NFSPROC4_CLNT_LOCK],
		.rpc_cred = state->owner->so_cred,
	};
	struct rpc_task_setup task_setup_data = {
		.rpc_client = NFS_CLIENT(state->inode),
		.rpc_message = &msg,
		.callback_ops = &nfs4_lock_ops,
		.workqueue = nfsiod_workqueue,
		.flags = RPC_TASK_ASYNC | RPC_TASK_CRED_NOREF,
	};
	int ret;

	if (nfs_server_capable(state->inode, NFS_CAP_MOVEABLE))
		task_setup_data.flags |= RPC_TASK_MOVEABLE;

	data = nfs4_alloc_lockdata(fl,
				   nfs_file_open_context(fl->c.flc_file),
				   fl->fl_u.nfs4_fl.owner, GFP_KERNEL);
	if (data == NULL)
		return -ENOMEM;
	if (IS_SETLKW(cmd))
		data->arg.block = 1;
	nfs4_init_sequence(&data->arg.seq_args, &data->res.seq_res, 1,
				recovery_type > NFS_LOCK_NEW);
	msg.rpc_argp = &data->arg;
	msg.rpc_resp = &data->res;
	task_setup_data.callback_data = data;
	if (recovery_type > NFS_LOCK_NEW) {
		if (recovery_type == NFS_LOCK_RECLAIM)
			data->arg.reclaim = NFS_LOCK_RECLAIM;
	} else
		data->arg.new_lock = 1;
	task = rpc_run_task(&task_setup_data);
	if (IS_ERR(task))
		return PTR_ERR(task);
	ret = rpc_wait_for_completion_task(task);
	if (ret == 0) {
		ret = data->rpc_status;
		if (ret)
			nfs4_handle_setlk_error(data->server, data->lsp,
					data->arg.new_lock_owner, ret);
	} else
		data->cancelled = true;
	trace_nfs4_set_lock(fl, state, &data->res.stateid, cmd, ret);
	rpc_put_task(task);
	dprintk("%s: ret = %d\n", __func__, ret);
	return ret;
}

static int nfs4_lock_reclaim(struct nfs4_state *state, struct file_lock *request)
{
	struct nfs_server *server = NFS_SERVER(state->inode);
	struct nfs4_exception exception = {
		.inode = state->inode,
	};
	int err;

	do {
		/* Cache the lock if possible... */
		if (test_bit(NFS_DELEGATED_STATE, &state->flags) != 0)
			return 0;
		err = _nfs4_do_setlk(state, F_SETLK, request, NFS_LOCK_RECLAIM);
		if (err != -NFS4ERR_DELAY)
			break;
		nfs4_handle_exception(server, err, &exception);
	} while (exception.retry);
	return err;
}

static int nfs4_lock_expired(struct nfs4_state *state, struct file_lock *request)
{
	struct nfs_server *server = NFS_SERVER(state->inode);
	struct nfs4_exception exception = {
		.inode = state->inode,
	};
	int err;

	err = nfs4_set_lock_state(state, request);
	if (err != 0)
		return err;
	if (!recover_lost_locks) {
		set_bit(NFS_LOCK_LOST, &request->fl_u.nfs4_fl.owner->ls_flags);
		return 0;
	}
	do {
		if (test_bit(NFS_DELEGATED_STATE, &state->flags) != 0)
			return 0;
		err = _nfs4_do_setlk(state, F_SETLK, request, NFS_LOCK_EXPIRED);
		switch (err) {
		default:
			goto out;
		case -NFS4ERR_GRACE:
		case -NFS4ERR_DELAY:
			nfs4_handle_exception(server, err, &exception);
			err = 0;
		}
	} while (exception.retry);
out:
	return err;
}

#if defined(CONFIG_NFS_V4_1)
static int nfs41_lock_expired(struct nfs4_state *state, struct file_lock *request)
{
	struct nfs4_lock_state *lsp;
	int status;

	status = nfs4_set_lock_state(state, request);
	if (status != 0)
		return status;
	lsp = request->fl_u.nfs4_fl.owner;
	if (test_bit(NFS_LOCK_INITIALIZED, &lsp->ls_flags) ||
	    test_bit(NFS_LOCK_LOST, &lsp->ls_flags))
		return 0;
	return nfs4_lock_expired(state, request);
}
#endif

static int _nfs4_proc_setlk(struct nfs4_state *state, int cmd, struct file_lock *request)
{
	struct nfs_inode *nfsi = NFS_I(state->inode);
	struct nfs4_state_owner *sp = state->owner;
	unsigned char flags = request->c.flc_flags;
	int status;

	request->c.flc_flags |= FL_ACCESS;
	status = locks_lock_inode_wait(state->inode, request);
	if (status < 0)
		goto out;
	mutex_lock(&sp->so_delegreturn_mutex);
	down_read(&nfsi->rwsem);
	if (test_bit(NFS_DELEGATED_STATE, &state->flags)) {
		/* Yes: cache locks! */
		/* ...but avoid races with delegation recall... */
		request->c.flc_flags = flags & ~FL_SLEEP;
		status = locks_lock_inode_wait(state->inode, request);
		up_read(&nfsi->rwsem);
		mutex_unlock(&sp->so_delegreturn_mutex);
		goto out;
	}
	up_read(&nfsi->rwsem);
	mutex_unlock(&sp->so_delegreturn_mutex);
	status = _nfs4_do_setlk(state, cmd, request, NFS_LOCK_NEW);
out:
	request->c.flc_flags = flags;
	return status;
}

static int nfs4_proc_setlk(struct nfs4_state *state, int cmd, struct file_lock *request)
{
	struct nfs4_exception exception = {
		.state = state,
		.inode = state->inode,
		.interruptible = true,
	};
	int err;

	do {
		err = _nfs4_proc_setlk(state, cmd, request);
		if (err == -NFS4ERR_DENIED)
			err = -EAGAIN;
		err = nfs4_handle_exception(NFS_SERVER(state->inode),
				err, &exception);
	} while (exception.retry);
	return err;
}

#define NFS4_LOCK_MINTIMEOUT (1 * HZ)
#define NFS4_LOCK_MAXTIMEOUT (30 * HZ)

static int
nfs4_retry_setlk_simple(struct nfs4_state *state, int cmd,
			struct file_lock *request)
{
	int		status = -ERESTARTSYS;
	unsigned long	timeout = NFS4_LOCK_MINTIMEOUT;

	while(!signalled()) {
		status = nfs4_proc_setlk(state, cmd, request);
		if ((status != -EAGAIN) || IS_SETLK(cmd))
			break;
		__set_current_state(TASK_INTERRUPTIBLE|TASK_FREEZABLE);
		schedule_timeout(timeout);
		timeout *= 2;
		timeout = min_t(unsigned long, NFS4_LOCK_MAXTIMEOUT, timeout);
		status = -ERESTARTSYS;
	}
	return status;
}

#ifdef CONFIG_NFS_V4_1
struct nfs4_lock_waiter {
	struct inode		*inode;
	struct nfs_lowner	owner;
	wait_queue_entry_t	wait;
};

static int
nfs4_wake_lock_waiter(wait_queue_entry_t *wait, unsigned int mode, int flags, void *key)
{
	struct nfs4_lock_waiter	*waiter	=
		container_of(wait, struct nfs4_lock_waiter, wait);

	/* NULL key means to wake up everyone */
	if (key) {
		struct cb_notify_lock_args	*cbnl = key;
		struct nfs_lowner		*lowner = &cbnl->cbnl_owner,
						*wowner = &waiter->owner;

		/* Only wake if the callback was for the same owner. */
		if (lowner->id != wowner->id || lowner->s_dev != wowner->s_dev)
			return 0;

		/* Make sure it's for the right inode */
		if (nfs_compare_fh(NFS_FH(waiter->inode), &cbnl->cbnl_fh))
			return 0;
	}

	return woken_wake_function(wait, mode, flags, key);
}

static int
nfs4_retry_setlk(struct nfs4_state *state, int cmd, struct file_lock *request)
{
	struct nfs4_lock_state *lsp = request->fl_u.nfs4_fl.owner;
	struct nfs_server *server = NFS_SERVER(state->inode);
	struct nfs_client *clp = server->nfs_client;
	wait_queue_head_t *q = &clp->cl_lock_waitq;
	struct nfs4_lock_waiter waiter = {
		.inode = state->inode,
		.owner = { .clientid = clp->cl_clientid,
			   .id = lsp->ls_seqid.owner_id,
			   .s_dev = server->s_dev },
	};
	int status;

	/* Don't bother with waitqueue if we don't expect a callback */
	if (!test_bit(NFS_STATE_MAY_NOTIFY_LOCK, &state->flags))
		return nfs4_retry_setlk_simple(state, cmd, request);

	init_wait(&waiter.wait);
	waiter.wait.func = nfs4_wake_lock_waiter;
	add_wait_queue(q, &waiter.wait);

	do {
		status = nfs4_proc_setlk(state, cmd, request);
		if (status != -EAGAIN || IS_SETLK(cmd))
			break;

		status = -ERESTARTSYS;
		wait_woken(&waiter.wait, TASK_INTERRUPTIBLE|TASK_FREEZABLE,
			   NFS4_LOCK_MAXTIMEOUT);
	} while (!signalled());

	remove_wait_queue(q, &waiter.wait);

	return status;
}
#else /* !CONFIG_NFS_V4_1 */
static inline int
nfs4_retry_setlk(struct nfs4_state *state, int cmd, struct file_lock *request)
{
	return nfs4_retry_setlk_simple(state, cmd, request);
}
#endif

static int
nfs4_proc_lock(struct file *filp, int cmd, struct file_lock *request)
{
	struct nfs_open_context *ctx;
	struct nfs4_state *state;
	int status;

	/* verify open state */
	ctx = nfs_file_open_context(filp);
	state = ctx->state;

	if (IS_GETLK(cmd)) {
		if (state != NULL)
			return nfs4_proc_getlk(state, F_GETLK, request);
		return 0;
	}

	if (!(IS_SETLK(cmd) || IS_SETLKW(cmd)))
		return -EINVAL;

	if (lock_is_unlock(request)) {
		if (state != NULL)
			return nfs4_proc_unlck(state, cmd, request);
		return 0;
	}

	if (state == NULL)
		return -ENOLCK;

	if ((request->c.flc_flags & FL_POSIX) &&
	    !test_bit(NFS_STATE_POSIX_LOCKS, &state->flags))
		return -ENOLCK;

	/*
	 * Don't rely on the VFS having checked the file open mode,
	 * since it won't do this for flock() locks.
	 */
	switch (request->c.flc_type) {
	case F_RDLCK:
		if (!(filp->f_mode & FMODE_READ))
			return -EBADF;
		break;
	case F_WRLCK:
		if (!(filp->f_mode & FMODE_WRITE))
			return -EBADF;
	}

	status = nfs4_set_lock_state(state, request);
	if (status != 0)
		return status;

	return nfs4_retry_setlk(state, cmd, request);
}

static int nfs4_delete_lease(struct file *file, void **priv)
{
	return generic_setlease(file, F_UNLCK, NULL, priv);
}

static int nfs4_add_lease(struct file *file, int arg, struct file_lease **lease,
			  void **priv)
{
	struct inode *inode = file_inode(file);
	fmode_t type = arg == F_RDLCK ? FMODE_READ : FMODE_WRITE;
	int ret;

	/* No delegation, no lease */
	if (!nfs4_have_delegation(inode, type, 0))
		return -EAGAIN;
	ret = generic_setlease(file, arg, lease, priv);
	if (ret || nfs4_have_delegation(inode, type, 0))
		return ret;
	/* We raced with a delegation return */
	nfs4_delete_lease(file, priv);
	return -EAGAIN;
}

int nfs4_proc_setlease(struct file *file, int arg, struct file_lease **lease,
		       void **priv)
{
	switch (arg) {
	case F_RDLCK:
	case F_WRLCK:
		return nfs4_add_lease(file, arg, lease, priv);
	case F_UNLCK:
		return nfs4_delete_lease(file, priv);
	default:
		return -EINVAL;
	}
}

int nfs4_lock_delegation_recall(struct file_lock *fl, struct nfs4_state *state, const nfs4_stateid *stateid)
{
	struct nfs_server *server = NFS_SERVER(state->inode);
	int err;

	err = nfs4_set_lock_state(state, fl);
	if (err != 0)
		return err;
	do {
		err = _nfs4_do_setlk(state, F_SETLK, fl, NFS_LOCK_NEW);
		if (err != -NFS4ERR_DELAY)
			break;
		ssleep(1);
	} while (err == -NFS4ERR_DELAY);
	return nfs4_handle_delegation_recall_error(server, state, stateid, fl, err);
}

struct nfs_release_lockowner_data {
	struct nfs4_lock_state *lsp;
	struct nfs_server *server;
	struct nfs_release_lockowner_args args;
	struct nfs_release_lockowner_res res;
	unsigned long timestamp;
};

static void nfs4_release_lockowner_prepare(struct rpc_task *task, void *calldata)
{
	struct nfs_release_lockowner_data *data = calldata;
	struct nfs_server *server = data->server;
	nfs4_setup_sequence(server->nfs_client, &data->args.seq_args,
			   &data->res.seq_res, task);
	data->args.lock_owner.clientid = server->nfs_client->cl_clientid;
	data->timestamp = jiffies;
}

static void nfs4_release_lockowner_done(struct rpc_task *task, void *calldata)
{
	struct nfs_release_lockowner_data *data = calldata;
	struct nfs_server *server = data->server;

	nfs40_sequence_done(task, &data->res.seq_res);

	switch (task->tk_status) {
	case 0:
		renew_lease(server, data->timestamp);
		break;
	case -NFS4ERR_STALE_CLIENTID:
	case -NFS4ERR_EXPIRED:
		nfs4_schedule_lease_recovery(server->nfs_client);
		break;
	case -NFS4ERR_LEASE_MOVED:
	case -NFS4ERR_DELAY:
		if (nfs4_async_handle_error(task, server,
					    NULL, NULL) == -EAGAIN)
			rpc_restart_call_prepare(task);
	}
}

static void nfs4_release_lockowner_release(void *calldata)
{
	struct nfs_release_lockowner_data *data = calldata;
	nfs4_free_lock_state(data->server, data->lsp);
	kfree(calldata);
}

static const struct rpc_call_ops nfs4_release_lockowner_ops = {
	.rpc_call_prepare = nfs4_release_lockowner_prepare,
	.rpc_call_done = nfs4_release_lockowner_done,
	.rpc_release = nfs4_release_lockowner_release,
};

static void
nfs4_release_lockowner(struct nfs_server *server, struct nfs4_lock_state *lsp)
{
	struct nfs_release_lockowner_data *data;
	struct rpc_message msg = {
		.rpc_proc = &nfs4_procedures[NFSPROC4_CLNT_RELEASE_LOCKOWNER],
	};

	if (server->nfs_client->cl_mvops->minor_version != 0)
		return;

	data = kmalloc(sizeof(*data), GFP_KERNEL);
	if (!data)
		return;
	data->lsp = lsp;
	data->server = server;
	data->args.lock_owner.clientid = server->nfs_client->cl_clientid;
	data->args.lock_owner.id = lsp->ls_seqid.owner_id;
	data->args.lock_owner.s_dev = server->s_dev;

	msg.rpc_argp = &data->args;
	msg.rpc_resp = &data->res;
	nfs4_init_sequence(&data->args.seq_args, &data->res.seq_res, 0, 0);
	rpc_call_async(server->client, &msg, 0, &nfs4_release_lockowner_ops, data);
}

#define XATTR_NAME_NFSV4_ACL "system.nfs4_acl"

static int nfs4_xattr_set_nfs4_acl(const struct xattr_handler *handler,
				   struct mnt_idmap *idmap,
				   struct dentry *unused, struct inode *inode,
				   const char *key, const void *buf,
				   size_t buflen, int flags)
{
	return nfs4_proc_set_acl(inode, buf, buflen, NFS4ACL_ACL);
}

static int nfs4_xattr_get_nfs4_acl(const struct xattr_handler *handler,
				   struct dentry *unused, struct inode *inode,
				   const char *key, void *buf, size_t buflen)
{
	return nfs4_proc_get_acl(inode, buf, buflen, NFS4ACL_ACL);
}

static bool nfs4_xattr_list_nfs4_acl(struct dentry *dentry)
{
	return nfs4_server_supports_acls(NFS_SB(dentry->d_sb), NFS4ACL_ACL);
}

#if defined(CONFIG_NFS_V4_1)
#define XATTR_NAME_NFSV4_DACL "system.nfs4_dacl"

static int nfs4_xattr_set_nfs4_dacl(const struct xattr_handler *handler,
				    struct mnt_idmap *idmap,
				    struct dentry *unused, struct inode *inode,
				    const char *key, const void *buf,
				    size_t buflen, int flags)
{
	return nfs4_proc_set_acl(inode, buf, buflen, NFS4ACL_DACL);
}

static int nfs4_xattr_get_nfs4_dacl(const struct xattr_handler *handler,
				    struct dentry *unused, struct inode *inode,
				    const char *key, void *buf, size_t buflen)
{
	return nfs4_proc_get_acl(inode, buf, buflen, NFS4ACL_DACL);
}

static bool nfs4_xattr_list_nfs4_dacl(struct dentry *dentry)
{
	return nfs4_server_supports_acls(NFS_SB(dentry->d_sb), NFS4ACL_DACL);
}

#define XATTR_NAME_NFSV4_SACL "system.nfs4_sacl"

static int nfs4_xattr_set_nfs4_sacl(const struct xattr_handler *handler,
				    struct mnt_idmap *idmap,
				    struct dentry *unused, struct inode *inode,
				    const char *key, const void *buf,
				    size_t buflen, int flags)
{
	return nfs4_proc_set_acl(inode, buf, buflen, NFS4ACL_SACL);
}

static int nfs4_xattr_get_nfs4_sacl(const struct xattr_handler *handler,
				    struct dentry *unused, struct inode *inode,
				    const char *key, void *buf, size_t buflen)
{
	return nfs4_proc_get_acl(inode, buf, buflen, NFS4ACL_SACL);
}

static bool nfs4_xattr_list_nfs4_sacl(struct dentry *dentry)
{
	return nfs4_server_supports_acls(NFS_SB(dentry->d_sb), NFS4ACL_SACL);
}

#endif

#ifdef CONFIG_NFS_V4_SECURITY_LABEL

static int nfs4_xattr_set_nfs4_label(const struct xattr_handler *handler,
				     struct mnt_idmap *idmap,
				     struct dentry *unused, struct inode *inode,
				     const char *key, const void *buf,
				     size_t buflen, int flags)
{
	if (security_ismaclabel(key))
		return nfs4_set_security_label(inode, buf, buflen);

	return -EOPNOTSUPP;
}

static int nfs4_xattr_get_nfs4_label(const struct xattr_handler *handler,
				     struct dentry *unused, struct inode *inode,
				     const char *key, void *buf, size_t buflen)
{
	if (security_ismaclabel(key))
		return nfs4_get_security_label(inode, buf, buflen);
	return -EOPNOTSUPP;
}

static ssize_t
nfs4_listxattr_nfs4_label(struct inode *inode, char *list, size_t list_len)
{
	int len = 0;

	if (nfs_server_capable(inode, NFS_CAP_SECURITY_LABEL)) {
		len = security_inode_listsecurity(inode, list, list_len);
		if (len >= 0 && list_len && len > list_len)
			return -ERANGE;
	}
	return len;
}

static const struct xattr_handler nfs4_xattr_nfs4_label_handler = {
	.prefix = XATTR_SECURITY_PREFIX,
	.get	= nfs4_xattr_get_nfs4_label,
	.set	= nfs4_xattr_set_nfs4_label,
};

#else

static ssize_t
nfs4_listxattr_nfs4_label(struct inode *inode, char *list, size_t list_len)
{
	return 0;
}

#endif

#ifdef CONFIG_NFS_V4_2
static int nfs4_xattr_set_nfs4_user(const struct xattr_handler *handler,
				    struct mnt_idmap *idmap,
				    struct dentry *unused, struct inode *inode,
				    const char *key, const void *buf,
				    size_t buflen, int flags)
{
	u32 mask;
	int ret;

	if (!nfs_server_capable(inode, NFS_CAP_XATTR))
		return -EOPNOTSUPP;

	/*
	 * There is no mapping from the MAY_* flags to the NFS_ACCESS_XA*
	 * flags right now. Handling of xattr operations use the normal
	 * file read/write permissions.
	 *
	 * Just in case the server has other ideas (which RFC 8276 allows),
	 * do a cached access check for the XA* flags to possibly avoid
	 * doing an RPC and getting EACCES back.
	 */
	if (!nfs_access_get_cached(inode, current_cred(), &mask, true)) {
		if (!(mask & NFS_ACCESS_XAWRITE))
			return -EACCES;
	}

	if (buf == NULL) {
		ret = nfs42_proc_removexattr(inode, key);
		if (!ret)
			nfs4_xattr_cache_remove(inode, key);
	} else {
		ret = nfs42_proc_setxattr(inode, key, buf, buflen, flags);
		if (!ret)
			nfs4_xattr_cache_add(inode, key, buf, NULL, buflen);
	}

	return ret;
}

static int nfs4_xattr_get_nfs4_user(const struct xattr_handler *handler,
				    struct dentry *unused, struct inode *inode,
				    const char *key, void *buf, size_t buflen)
{
	u32 mask;
	ssize_t ret;

	if (!nfs_server_capable(inode, NFS_CAP_XATTR))
		return -EOPNOTSUPP;

	if (!nfs_access_get_cached(inode, current_cred(), &mask, true)) {
		if (!(mask & NFS_ACCESS_XAREAD))
			return -EACCES;
	}

	ret = nfs_revalidate_inode(inode, NFS_INO_INVALID_CHANGE);
	if (ret)
		return ret;

	ret = nfs4_xattr_cache_get(inode, key, buf, buflen);
	if (ret >= 0 || (ret < 0 && ret != -ENOENT))
		return ret;

	ret = nfs42_proc_getxattr(inode, key, buf, buflen);

	return ret;
}

static ssize_t
nfs4_listxattr_nfs4_user(struct inode *inode, char *list, size_t list_len)
{
	u64 cookie;
	bool eof;
	ssize_t ret, size;
	char *buf;
	size_t buflen;
	u32 mask;

	if (!nfs_server_capable(inode, NFS_CAP_XATTR))
		return 0;

	if (!nfs_access_get_cached(inode, current_cred(), &mask, true)) {
		if (!(mask & NFS_ACCESS_XALIST))
			return 0;
	}

	ret = nfs_revalidate_inode(inode, NFS_INO_INVALID_CHANGE);
	if (ret)
		return ret;

	ret = nfs4_xattr_cache_list(inode, list, list_len);
	if (ret >= 0 || (ret < 0 && ret != -ENOENT))
		return ret;

	cookie = 0;
	eof = false;
	buflen = list_len ? list_len : XATTR_LIST_MAX;
	buf = list_len ? list : NULL;
	size = 0;

	while (!eof) {
		ret = nfs42_proc_listxattrs(inode, buf, buflen,
		    &cookie, &eof);
		if (ret < 0)
			return ret;

		if (list_len) {
			buf += ret;
			buflen -= ret;
		}
		size += ret;
	}

	if (list_len)
		nfs4_xattr_cache_set_list(inode, list, size);

	return size;
}

#else

static ssize_t
nfs4_listxattr_nfs4_user(struct inode *inode, char *list, size_t list_len)
{
	return 0;
}
#endif /* CONFIG_NFS_V4_2 */

/*
 * nfs_fhget will use either the mounted_on_fileid or the fileid
 */
static void nfs_fixup_referral_attributes(struct nfs_fattr *fattr)
{
	if (!(((fattr->valid & NFS_ATTR_FATTR_MOUNTED_ON_FILEID) ||
	       (fattr->valid & NFS_ATTR_FATTR_FILEID)) &&
	      (fattr->valid & NFS_ATTR_FATTR_FSID) &&
	      (fattr->valid & NFS_ATTR_FATTR_V4_LOCATIONS)))
		return;

	fattr->valid |= NFS_ATTR_FATTR_TYPE | NFS_ATTR_FATTR_MODE |
		NFS_ATTR_FATTR_NLINK | NFS_ATTR_FATTR_V4_REFERRAL;
	fattr->mode = S_IFDIR | S_IRUGO | S_IXUGO;
	fattr->nlink = 2;
}

static int _nfs4_proc_fs_locations(struct rpc_clnt *client, struct inode *dir,
				   const struct qstr *name,
				   struct nfs4_fs_locations *fs_locations,
				   struct page *page)
{
	struct nfs_server *server = NFS_SERVER(dir);
	u32 bitmask[3];
	struct nfs4_fs_locations_arg args = {
		.dir_fh = NFS_FH(dir),
		.name = name,
		.page = page,
		.bitmask = bitmask,
	};
	struct nfs4_fs_locations_res res = {
		.fs_locations = fs_locations,
	};
	struct rpc_message msg = {
		.rpc_proc = &nfs4_procedures[NFSPROC4_CLNT_FS_LOCATIONS],
		.rpc_argp = &args,
		.rpc_resp = &res,
	};
	int status;

	dprintk("%s: start\n", __func__);

	bitmask[0] = nfs4_fattr_bitmap[0] | FATTR4_WORD0_FS_LOCATIONS;
	bitmask[1] = nfs4_fattr_bitmap[1];

	/* Ask for the fileid of the absent filesystem if mounted_on_fileid
	 * is not supported */
	if (NFS_SERVER(dir)->attr_bitmask[1] & FATTR4_WORD1_MOUNTED_ON_FILEID)
		bitmask[0] &= ~FATTR4_WORD0_FILEID;
	else
		bitmask[1] &= ~FATTR4_WORD1_MOUNTED_ON_FILEID;

	nfs_fattr_init(fs_locations->fattr);
	fs_locations->server = server;
	fs_locations->nlocations = 0;
	status = nfs4_call_sync(client, server, &msg, &args.seq_args, &res.seq_res, 0);
	dprintk("%s: returned status = %d\n", __func__, status);
	return status;
}

int nfs4_proc_fs_locations(struct rpc_clnt *client, struct inode *dir,
			   const struct qstr *name,
			   struct nfs4_fs_locations *fs_locations,
			   struct page *page)
{
	struct nfs4_exception exception = {
		.interruptible = true,
	};
	int err;
	do {
		err = _nfs4_proc_fs_locations(client, dir, name,
				fs_locations, page);
		trace_nfs4_get_fs_locations(dir, name, err);
		err = nfs4_handle_exception(NFS_SERVER(dir), err,
				&exception);
	} while (exception.retry);
	return err;
}

/*
 * This operation also signals the server that this client is
 * performing migration recovery.  The server can stop returning
 * NFS4ERR_LEASE_MOVED to this client.  A RENEW operation is
 * appended to this compound to identify the client ID which is
 * performing recovery.
 */
static int _nfs40_proc_get_locations(struct nfs_server *server,
				     struct nfs_fh *fhandle,
				     struct nfs4_fs_locations *locations,
				     struct page *page, const struct cred *cred)
{
	struct rpc_clnt *clnt = server->client;
	u32 bitmask[2] = {
		[0] = FATTR4_WORD0_FSID | FATTR4_WORD0_FS_LOCATIONS,
	};
	struct nfs4_fs_locations_arg args = {
		.clientid	= server->nfs_client->cl_clientid,
		.fh		= fhandle,
		.page		= page,
		.bitmask	= bitmask,
		.migration	= 1,		/* skip LOOKUP */
		.renew		= 1,		/* append RENEW */
	};
	struct nfs4_fs_locations_res res = {
		.fs_locations	= locations,
		.migration	= 1,
		.renew		= 1,
	};
	struct rpc_message msg = {
		.rpc_proc	= &nfs4_procedures[NFSPROC4_CLNT_FS_LOCATIONS],
		.rpc_argp	= &args,
		.rpc_resp	= &res,
		.rpc_cred	= cred,
	};
	unsigned long now = jiffies;
	int status;

	nfs_fattr_init(locations->fattr);
	locations->server = server;
	locations->nlocations = 0;

	nfs4_init_sequence(&args.seq_args, &res.seq_res, 0, 1);
	status = nfs4_call_sync_sequence(clnt, server, &msg,
					&args.seq_args, &res.seq_res);
	if (status)
		return status;

	renew_lease(server, now);
	return 0;
}

#ifdef CONFIG_NFS_V4_1

/*
 * This operation also signals the server that this client is
 * performing migration recovery.  The server can stop asserting
 * SEQ4_STATUS_LEASE_MOVED for this client.  The client ID
 * performing this operation is identified in the SEQUENCE
 * operation in this compound.
 *
 * When the client supports GETATTR(fs_locations_info), it can
 * be plumbed in here.
 */
static int _nfs41_proc_get_locations(struct nfs_server *server,
				     struct nfs_fh *fhandle,
				     struct nfs4_fs_locations *locations,
				     struct page *page, const struct cred *cred)
{
	struct rpc_clnt *clnt = server->client;
	u32 bitmask[2] = {
		[0] = FATTR4_WORD0_FSID | FATTR4_WORD0_FS_LOCATIONS,
	};
	struct nfs4_fs_locations_arg args = {
		.fh		= fhandle,
		.page		= page,
		.bitmask	= bitmask,
		.migration	= 1,		/* skip LOOKUP */
	};
	struct nfs4_fs_locations_res res = {
		.fs_locations	= locations,
		.migration	= 1,
	};
	struct rpc_message msg = {
		.rpc_proc	= &nfs4_procedures[NFSPROC4_CLNT_FS_LOCATIONS],
		.rpc_argp	= &args,
		.rpc_resp	= &res,
		.rpc_cred	= cred,
	};
	struct nfs4_call_sync_data data = {
		.seq_server = server,
		.seq_args = &args.seq_args,
		.seq_res = &res.seq_res,
	};
	struct rpc_task_setup task_setup_data = {
		.rpc_client = clnt,
		.rpc_message = &msg,
		.callback_ops = server->nfs_client->cl_mvops->call_sync_ops,
		.callback_data = &data,
		.flags = RPC_TASK_NO_ROUND_ROBIN,
	};
	int status;

	nfs_fattr_init(locations->fattr);
	locations->server = server;
	locations->nlocations = 0;

	nfs4_init_sequence(&args.seq_args, &res.seq_res, 0, 1);
	status = nfs4_call_sync_custom(&task_setup_data);
	if (status == NFS4_OK &&
	    res.seq_res.sr_status_flags & SEQ4_STATUS_LEASE_MOVED)
		status = -NFS4ERR_LEASE_MOVED;
	return status;
}

#endif	/* CONFIG_NFS_V4_1 */

/**
 * nfs4_proc_get_locations - discover locations for a migrated FSID
 * @server: pointer to nfs_server to process
 * @fhandle: pointer to the kernel NFS client file handle
 * @locations: result of query
 * @page: buffer
 * @cred: credential to use for this operation
 *
 * Returns NFS4_OK on success, a negative NFS4ERR status code if the
 * operation failed, or a negative errno if a local error occurred.
 *
 * On success, "locations" is filled in, but if the server has
 * no locations information, NFS_ATTR_FATTR_V4_LOCATIONS is not
 * asserted.
 *
 * -NFS4ERR_LEASE_MOVED is returned if the server still has leases
 * from this client that require migration recovery.
 */
int nfs4_proc_get_locations(struct nfs_server *server,
			    struct nfs_fh *fhandle,
			    struct nfs4_fs_locations *locations,
			    struct page *page, const struct cred *cred)
{
	struct nfs_client *clp = server->nfs_client;
	const struct nfs4_mig_recovery_ops *ops =
					clp->cl_mvops->mig_recovery_ops;
	struct nfs4_exception exception = {
		.interruptible = true,
	};
	int status;

	dprintk("%s: FSID %llx:%llx on \"%s\"\n", __func__,
		(unsigned long long)server->fsid.major,
		(unsigned long long)server->fsid.minor,
		clp->cl_hostname);
	nfs_display_fhandle(fhandle, __func__);

	do {
		status = ops->get_locations(server, fhandle, locations, page,
					    cred);
		if (status != -NFS4ERR_DELAY)
			break;
		nfs4_handle_exception(server, status, &exception);
	} while (exception.retry);
	return status;
}

/*
 * This operation also signals the server that this client is
 * performing "lease moved" recovery.  The server can stop
 * returning NFS4ERR_LEASE_MOVED to this client.  A RENEW operation
 * is appended to this compound to identify the client ID which is
 * performing recovery.
 */
static int _nfs40_proc_fsid_present(struct inode *inode, const struct cred *cred)
{
	struct nfs_server *server = NFS_SERVER(inode);
	struct nfs_client *clp = NFS_SERVER(inode)->nfs_client;
	struct rpc_clnt *clnt = server->client;
	struct nfs4_fsid_present_arg args = {
		.fh		= NFS_FH(inode),
		.clientid	= clp->cl_clientid,
		.renew		= 1,		/* append RENEW */
	};
	struct nfs4_fsid_present_res res = {
		.renew		= 1,
	};
	struct rpc_message msg = {
		.rpc_proc	= &nfs4_procedures[NFSPROC4_CLNT_FSID_PRESENT],
		.rpc_argp	= &args,
		.rpc_resp	= &res,
		.rpc_cred	= cred,
	};
	unsigned long now = jiffies;
	int status;

	res.fh = nfs_alloc_fhandle();
	if (res.fh == NULL)
		return -ENOMEM;

	nfs4_init_sequence(&args.seq_args, &res.seq_res, 0, 1);
	status = nfs4_call_sync_sequence(clnt, server, &msg,
						&args.seq_args, &res.seq_res);
	nfs_free_fhandle(res.fh);
	if (status)
		return status;

	do_renew_lease(clp, now);
	return 0;
}

#ifdef CONFIG_NFS_V4_1

/*
 * This operation also signals the server that this client is
 * performing "lease moved" recovery.  The server can stop asserting
 * SEQ4_STATUS_LEASE_MOVED for this client.  The client ID performing
 * this operation is identified in the SEQUENCE operation in this
 * compound.
 */
static int _nfs41_proc_fsid_present(struct inode *inode, const struct cred *cred)
{
	struct nfs_server *server = NFS_SERVER(inode);
	struct rpc_clnt *clnt = server->client;
	struct nfs4_fsid_present_arg args = {
		.fh		= NFS_FH(inode),
	};
	struct nfs4_fsid_present_res res = {
	};
	struct rpc_message msg = {
		.rpc_proc	= &nfs4_procedures[NFSPROC4_CLNT_FSID_PRESENT],
		.rpc_argp	= &args,
		.rpc_resp	= &res,
		.rpc_cred	= cred,
	};
	int status;

	res.fh = nfs_alloc_fhandle();
	if (res.fh == NULL)
		return -ENOMEM;

	nfs4_init_sequence(&args.seq_args, &res.seq_res, 0, 1);
	status = nfs4_call_sync_sequence(clnt, server, &msg,
						&args.seq_args, &res.seq_res);
	nfs_free_fhandle(res.fh);
	if (status == NFS4_OK &&
	    res.seq_res.sr_status_flags & SEQ4_STATUS_LEASE_MOVED)
		status = -NFS4ERR_LEASE_MOVED;
	return status;
}

#endif	/* CONFIG_NFS_V4_1 */

/**
 * nfs4_proc_fsid_present - Is this FSID present or absent on server?
 * @inode: inode on FSID to check
 * @cred: credential to use for this operation
 *
 * Server indicates whether the FSID is present, moved, or not
 * recognized.  This operation is necessary to clear a LEASE_MOVED
 * condition for this client ID.
 *
 * Returns NFS4_OK if the FSID is present on this server,
 * -NFS4ERR_MOVED if the FSID is no longer present, a negative
 *  NFS4ERR code if some error occurred on the server, or a
 *  negative errno if a local failure occurred.
 */
int nfs4_proc_fsid_present(struct inode *inode, const struct cred *cred)
{
	struct nfs_server *server = NFS_SERVER(inode);
	struct nfs_client *clp = server->nfs_client;
	const struct nfs4_mig_recovery_ops *ops =
					clp->cl_mvops->mig_recovery_ops;
	struct nfs4_exception exception = {
		.interruptible = true,
	};
	int status;

	dprintk("%s: FSID %llx:%llx on \"%s\"\n", __func__,
		(unsigned long long)server->fsid.major,
		(unsigned long long)server->fsid.minor,
		clp->cl_hostname);
	nfs_display_fhandle(NFS_FH(inode), __func__);

	do {
		status = ops->fsid_present(inode, cred);
		if (status != -NFS4ERR_DELAY)
			break;
		nfs4_handle_exception(server, status, &exception);
	} while (exception.retry);
	return status;
}

/*
 * If 'use_integrity' is true and the state managment nfs_client
 * cl_rpcclient is using krb5i/p, use the integrity protected cl_rpcclient
 * and the machine credential as per RFC3530bis and RFC5661 Security
 * Considerations sections. Otherwise, just use the user cred with the
 * filesystem's rpc_client.
 */
static int _nfs4_proc_secinfo(struct inode *dir, const struct qstr *name, struct nfs4_secinfo_flavors *flavors, bool use_integrity)
{
	int status;
	struct rpc_clnt *clnt = NFS_SERVER(dir)->client;
	struct nfs_client *clp = NFS_SERVER(dir)->nfs_client;
	struct nfs4_secinfo_arg args = {
		.dir_fh = NFS_FH(dir),
		.name   = name,
	};
	struct nfs4_secinfo_res res = {
		.flavors     = flavors,
	};
	struct rpc_message msg = {
		.rpc_proc = &nfs4_procedures[NFSPROC4_CLNT_SECINFO],
		.rpc_argp = &args,
		.rpc_resp = &res,
	};
	struct nfs4_call_sync_data data = {
		.seq_server = NFS_SERVER(dir),
		.seq_args = &args.seq_args,
		.seq_res = &res.seq_res,
	};
	struct rpc_task_setup task_setup = {
		.rpc_client = clnt,
		.rpc_message = &msg,
		.callback_ops = clp->cl_mvops->call_sync_ops,
		.callback_data = &data,
		.flags = RPC_TASK_NO_ROUND_ROBIN,
	};
	const struct cred *cred = NULL;

	if (use_integrity) {
		clnt = clp->cl_rpcclient;
		task_setup.rpc_client = clnt;

		cred = nfs4_get_clid_cred(clp);
		msg.rpc_cred = cred;
	}

	dprintk("NFS call  secinfo %s\n", name->name);

	nfs4_state_protect(clp, NFS_SP4_MACH_CRED_SECINFO, &clnt, &msg);
	nfs4_init_sequence(&args.seq_args, &res.seq_res, 0, 0);
	status = nfs4_call_sync_custom(&task_setup);

	dprintk("NFS reply  secinfo: %d\n", status);

	put_cred(cred);
	return status;
}

int nfs4_proc_secinfo(struct inode *dir, const struct qstr *name,
		      struct nfs4_secinfo_flavors *flavors)
{
	struct nfs4_exception exception = {
		.interruptible = true,
	};
	int err;
	do {
		err = -NFS4ERR_WRONGSEC;

		/* try to use integrity protection with machine cred */
		if (_nfs4_is_integrity_protected(NFS_SERVER(dir)->nfs_client))
			err = _nfs4_proc_secinfo(dir, name, flavors, true);

		/*
		 * if unable to use integrity protection, or SECINFO with
		 * integrity protection returns NFS4ERR_WRONGSEC (which is
		 * disallowed by spec, but exists in deployed servers) use
		 * the current filesystem's rpc_client and the user cred.
		 */
		if (err == -NFS4ERR_WRONGSEC)
			err = _nfs4_proc_secinfo(dir, name, flavors, false);

		trace_nfs4_secinfo(dir, name, err);
		err = nfs4_handle_exception(NFS_SERVER(dir), err,
				&exception);
	} while (exception.retry);
	return err;
}

#ifdef CONFIG_NFS_V4_1
/*
 * Check the exchange flags returned by the server for invalid flags, having
 * both PNFS and NON_PNFS flags set, and not having one of NON_PNFS, PNFS, or
 * DS flags set.
 */
static int nfs4_check_cl_exchange_flags(u32 flags, u32 version)
{
	if (version >= 2 && (flags & ~EXCHGID4_2_FLAG_MASK_R))
		goto out_inval;
	else if (version < 2 && (flags & ~EXCHGID4_FLAG_MASK_R))
		goto out_inval;
	if ((flags & EXCHGID4_FLAG_USE_PNFS_MDS) &&
	    (flags & EXCHGID4_FLAG_USE_NON_PNFS))
		goto out_inval;
	if (!(flags & (EXCHGID4_FLAG_MASK_PNFS)))
		goto out_inval;
	return NFS_OK;
out_inval:
	return -NFS4ERR_INVAL;
}

static bool
nfs41_same_server_scope(struct nfs41_server_scope *a,
			struct nfs41_server_scope *b)
{
	if (a->server_scope_sz != b->server_scope_sz)
		return false;
	return memcmp(a->server_scope, b->server_scope, a->server_scope_sz) == 0;
}

static void
nfs4_bind_one_conn_to_session_done(struct rpc_task *task, void *calldata)
{
	struct nfs41_bind_conn_to_session_args *args = task->tk_msg.rpc_argp;
	struct nfs41_bind_conn_to_session_res *res = task->tk_msg.rpc_resp;
	struct nfs_client *clp = args->client;

	switch (task->tk_status) {
	case -NFS4ERR_BADSESSION:
	case -NFS4ERR_DEADSESSION:
		nfs4_schedule_session_recovery(clp->cl_session,
				task->tk_status);
		return;
	}
	if (args->dir == NFS4_CDFC4_FORE_OR_BOTH &&
			res->dir != NFS4_CDFS4_BOTH) {
		rpc_task_close_connection(task);
		if (args->retries++ < MAX_BIND_CONN_TO_SESSION_RETRIES)
			rpc_restart_call(task);
	}
}

static const struct rpc_call_ops nfs4_bind_one_conn_to_session_ops = {
	.rpc_call_done =  nfs4_bind_one_conn_to_session_done,
};

/*
 * nfs4_proc_bind_one_conn_to_session()
 *
 * The 4.1 client currently uses the same TCP connection for the
 * fore and backchannel.
 */
static
int nfs4_proc_bind_one_conn_to_session(struct rpc_clnt *clnt,
		struct rpc_xprt *xprt,
		struct nfs_client *clp,
		const struct cred *cred)
{
	int status;
	struct nfs41_bind_conn_to_session_args args = {
		.client = clp,
		.dir = NFS4_CDFC4_FORE_OR_BOTH,
		.retries = 0,
	};
	struct nfs41_bind_conn_to_session_res res;
	struct rpc_message msg = {
		.rpc_proc =
			&nfs4_procedures[NFSPROC4_CLNT_BIND_CONN_TO_SESSION],
		.rpc_argp = &args,
		.rpc_resp = &res,
		.rpc_cred = cred,
	};
	struct rpc_task_setup task_setup_data = {
		.rpc_client = clnt,
		.rpc_xprt = xprt,
		.callback_ops = &nfs4_bind_one_conn_to_session_ops,
		.rpc_message = &msg,
		.flags = RPC_TASK_TIMEOUT,
	};
	struct rpc_task *task;

	nfs4_copy_sessionid(&args.sessionid, &clp->cl_session->sess_id);
	if (!(clp->cl_session->flags & SESSION4_BACK_CHAN))
		args.dir = NFS4_CDFC4_FORE;

	/* Do not set the backchannel flag unless this is clnt->cl_xprt */
	if (xprt != rcu_access_pointer(clnt->cl_xprt))
		args.dir = NFS4_CDFC4_FORE;

	task = rpc_run_task(&task_setup_data);
	if (!IS_ERR(task)) {
		status = task->tk_status;
		rpc_put_task(task);
	} else
		status = PTR_ERR(task);
	trace_nfs4_bind_conn_to_session(clp, status);
	if (status == 0) {
		if (memcmp(res.sessionid.data,
		    clp->cl_session->sess_id.data, NFS4_MAX_SESSIONID_LEN)) {
			dprintk("NFS: %s: Session ID mismatch\n", __func__);
			return -EIO;
		}
		if ((res.dir & args.dir) != res.dir || res.dir == 0) {
			dprintk("NFS: %s: Unexpected direction from server\n",
				__func__);
			return -EIO;
		}
		if (res.use_conn_in_rdma_mode != args.use_conn_in_rdma_mode) {
			dprintk("NFS: %s: Server returned RDMA mode = true\n",
				__func__);
			return -EIO;
		}
	}

	return status;
}

struct rpc_bind_conn_calldata {
	struct nfs_client *clp;
	const struct cred *cred;
};

static int
nfs4_proc_bind_conn_to_session_callback(struct rpc_clnt *clnt,
		struct rpc_xprt *xprt,
		void *calldata)
{
	struct rpc_bind_conn_calldata *p = calldata;

	return nfs4_proc_bind_one_conn_to_session(clnt, xprt, p->clp, p->cred);
}

int nfs4_proc_bind_conn_to_session(struct nfs_client *clp, const struct cred *cred)
{
	struct rpc_bind_conn_calldata data = {
		.clp = clp,
		.cred = cred,
	};
	return rpc_clnt_iterate_for_each_xprt(clp->cl_rpcclient,
			nfs4_proc_bind_conn_to_session_callback, &data);
}

/*
 * Minimum set of SP4_MACH_CRED operations from RFC 5661 in the enforce map
 * and operations we'd like to see to enable certain features in the allow map
 */
static const struct nfs41_state_protection nfs4_sp4_mach_cred_request = {
	.how = SP4_MACH_CRED,
	.enforce.u.words = {
		[1] = 1 << (OP_BIND_CONN_TO_SESSION - 32) |
		      1 << (OP_EXCHANGE_ID - 32) |
		      1 << (OP_CREATE_SESSION - 32) |
		      1 << (OP_DESTROY_SESSION - 32) |
		      1 << (OP_DESTROY_CLIENTID - 32)
	},
	.allow.u.words = {
		[0] = 1 << (OP_CLOSE) |
		      1 << (OP_OPEN_DOWNGRADE) |
		      1 << (OP_LOCKU) |
		      1 << (OP_DELEGRETURN) |
		      1 << (OP_COMMIT),
		[1] = 1 << (OP_SECINFO - 32) |
		      1 << (OP_SECINFO_NO_NAME - 32) |
		      1 << (OP_LAYOUTRETURN - 32) |
		      1 << (OP_TEST_STATEID - 32) |
		      1 << (OP_FREE_STATEID - 32) |
		      1 << (OP_WRITE - 32)
	}
};

/*
 * Select the state protection mode for client `clp' given the server results
 * from exchange_id in `sp'.
 *
 * Returns 0 on success, negative errno otherwise.
 */
static int nfs4_sp4_select_mode(struct nfs_client *clp,
				 struct nfs41_state_protection *sp)
{
	static const u32 supported_enforce[NFS4_OP_MAP_NUM_WORDS] = {
		[1] = 1 << (OP_BIND_CONN_TO_SESSION - 32) |
		      1 << (OP_EXCHANGE_ID - 32) |
		      1 << (OP_CREATE_SESSION - 32) |
		      1 << (OP_DESTROY_SESSION - 32) |
		      1 << (OP_DESTROY_CLIENTID - 32)
	};
	unsigned long flags = 0;
	unsigned int i;
	int ret = 0;

	if (sp->how == SP4_MACH_CRED) {
		/* Print state protect result */
		dfprintk(MOUNT, "Server SP4_MACH_CRED support:\n");
		for (i = 0; i <= LAST_NFS4_OP; i++) {
			if (test_bit(i, sp->enforce.u.longs))
				dfprintk(MOUNT, "  enforce op %d\n", i);
			if (test_bit(i, sp->allow.u.longs))
				dfprintk(MOUNT, "  allow op %d\n", i);
		}

		/* make sure nothing is on enforce list that isn't supported */
		for (i = 0; i < NFS4_OP_MAP_NUM_WORDS; i++) {
			if (sp->enforce.u.words[i] & ~supported_enforce[i]) {
				dfprintk(MOUNT, "sp4_mach_cred: disabled\n");
				ret = -EINVAL;
				goto out;
			}
		}

		/*
		 * Minimal mode - state operations are allowed to use machine
		 * credential.  Note this already happens by default, so the
		 * client doesn't have to do anything more than the negotiation.
		 *
		 * NOTE: we don't care if EXCHANGE_ID is in the list -
		 *       we're already using the machine cred for exchange_id
		 *       and will never use a different cred.
		 */
		if (test_bit(OP_BIND_CONN_TO_SESSION, sp->enforce.u.longs) &&
		    test_bit(OP_CREATE_SESSION, sp->enforce.u.longs) &&
		    test_bit(OP_DESTROY_SESSION, sp->enforce.u.longs) &&
		    test_bit(OP_DESTROY_CLIENTID, sp->enforce.u.longs)) {
			dfprintk(MOUNT, "sp4_mach_cred:\n");
			dfprintk(MOUNT, "  minimal mode enabled\n");
			__set_bit(NFS_SP4_MACH_CRED_MINIMAL, &flags);
		} else {
			dfprintk(MOUNT, "sp4_mach_cred: disabled\n");
			ret = -EINVAL;
			goto out;
		}

		if (test_bit(OP_CLOSE, sp->allow.u.longs) &&
		    test_bit(OP_OPEN_DOWNGRADE, sp->allow.u.longs) &&
		    test_bit(OP_DELEGRETURN, sp->allow.u.longs) &&
		    test_bit(OP_LOCKU, sp->allow.u.longs)) {
			dfprintk(MOUNT, "  cleanup mode enabled\n");
			__set_bit(NFS_SP4_MACH_CRED_CLEANUP, &flags);
		}

		if (test_bit(OP_LAYOUTRETURN, sp->allow.u.longs)) {
			dfprintk(MOUNT, "  pnfs cleanup mode enabled\n");
			__set_bit(NFS_SP4_MACH_CRED_PNFS_CLEANUP, &flags);
		}

		if (test_bit(OP_SECINFO, sp->allow.u.longs) &&
		    test_bit(OP_SECINFO_NO_NAME, sp->allow.u.longs)) {
			dfprintk(MOUNT, "  secinfo mode enabled\n");
			__set_bit(NFS_SP4_MACH_CRED_SECINFO, &flags);
		}

		if (test_bit(OP_TEST_STATEID, sp->allow.u.longs) &&
		    test_bit(OP_FREE_STATEID, sp->allow.u.longs)) {
			dfprintk(MOUNT, "  stateid mode enabled\n");
			__set_bit(NFS_SP4_MACH_CRED_STATEID, &flags);
		}

		if (test_bit(OP_WRITE, sp->allow.u.longs)) {
			dfprintk(MOUNT, "  write mode enabled\n");
			__set_bit(NFS_SP4_MACH_CRED_WRITE, &flags);
		}

		if (test_bit(OP_COMMIT, sp->allow.u.longs)) {
			dfprintk(MOUNT, "  commit mode enabled\n");
			__set_bit(NFS_SP4_MACH_CRED_COMMIT, &flags);
		}
	}
out:
	clp->cl_sp4_flags = flags;
	return ret;
}

struct nfs41_exchange_id_data {
	struct nfs41_exchange_id_res res;
	struct nfs41_exchange_id_args args;
};

static void nfs4_exchange_id_release(void *data)
{
	struct nfs41_exchange_id_data *cdata =
					(struct nfs41_exchange_id_data *)data;

	nfs_put_client(cdata->args.client);
	kfree(cdata->res.impl_id);
	kfree(cdata->res.server_scope);
	kfree(cdata->res.server_owner);
	kfree(cdata);
}

static const struct rpc_call_ops nfs4_exchange_id_call_ops = {
	.rpc_release = nfs4_exchange_id_release,
};

/*
 * _nfs4_proc_exchange_id()
 *
 * Wrapper for EXCHANGE_ID operation.
 */
static struct rpc_task *
nfs4_run_exchange_id(struct nfs_client *clp, const struct cred *cred,
			u32 sp4_how, struct rpc_xprt *xprt)
{
	struct rpc_message msg = {
		.rpc_proc = &nfs4_procedures[NFSPROC4_CLNT_EXCHANGE_ID],
		.rpc_cred = cred,
	};
	struct rpc_task_setup task_setup_data = {
		.rpc_client = clp->cl_rpcclient,
		.callback_ops = &nfs4_exchange_id_call_ops,
		.rpc_message = &msg,
		.flags = RPC_TASK_TIMEOUT | RPC_TASK_NO_ROUND_ROBIN,
	};
	struct nfs41_exchange_id_data *calldata;
	int status;

	if (!refcount_inc_not_zero(&clp->cl_count))
		return ERR_PTR(-EIO);

	status = -ENOMEM;
	calldata = kzalloc(sizeof(*calldata), GFP_NOFS);
	if (!calldata)
		goto out;

	nfs4_init_boot_verifier(clp, &calldata->args.verifier);

	status = nfs4_init_uniform_client_string(clp);
	if (status)
		goto out_calldata;

	calldata->res.server_owner = kzalloc(sizeof(struct nfs41_server_owner),
						GFP_NOFS);
	status = -ENOMEM;
	if (unlikely(calldata->res.server_owner == NULL))
		goto out_calldata;

	calldata->res.server_scope = kzalloc(sizeof(struct nfs41_server_scope),
					GFP_NOFS);
	if (unlikely(calldata->res.server_scope == NULL))
		goto out_server_owner;

	calldata->res.impl_id = kzalloc(sizeof(struct nfs41_impl_id), GFP_NOFS);
	if (unlikely(calldata->res.impl_id == NULL))
		goto out_server_scope;

	switch (sp4_how) {
	case SP4_NONE:
		calldata->args.state_protect.how = SP4_NONE;
		break;

	case SP4_MACH_CRED:
		calldata->args.state_protect = nfs4_sp4_mach_cred_request;
		break;

	default:
		/* unsupported! */
		WARN_ON_ONCE(1);
		status = -EINVAL;
		goto out_impl_id;
	}
	if (xprt) {
		task_setup_data.rpc_xprt = xprt;
		task_setup_data.flags |= RPC_TASK_SOFTCONN;
		memcpy(calldata->args.verifier.data, clp->cl_confirm.data,
				sizeof(calldata->args.verifier.data));
	}
	calldata->args.client = clp;
	calldata->args.flags = EXCHGID4_FLAG_SUPP_MOVED_REFER |
	EXCHGID4_FLAG_BIND_PRINC_STATEID;
#ifdef CONFIG_NFS_V4_1_MIGRATION
	calldata->args.flags |= EXCHGID4_FLAG_SUPP_MOVED_MIGR;
#endif
	if (test_bit(NFS_CS_PNFS, &clp->cl_flags))
		calldata->args.flags |= EXCHGID4_FLAG_USE_PNFS_DS;
	msg.rpc_argp = &calldata->args;
	msg.rpc_resp = &calldata->res;
	task_setup_data.callback_data = calldata;

	return rpc_run_task(&task_setup_data);

out_impl_id:
	kfree(calldata->res.impl_id);
out_server_scope:
	kfree(calldata->res.server_scope);
out_server_owner:
	kfree(calldata->res.server_owner);
out_calldata:
	kfree(calldata);
out:
	nfs_put_client(clp);
	return ERR_PTR(status);
}

/*
 * _nfs4_proc_exchange_id()
 *
 * Wrapper for EXCHANGE_ID operation.
 */
static int _nfs4_proc_exchange_id(struct nfs_client *clp, const struct cred *cred,
			u32 sp4_how)
{
	struct rpc_task *task;
	struct nfs41_exchange_id_args *argp;
	struct nfs41_exchange_id_res *resp;
	unsigned long now = jiffies;
	int status;

	task = nfs4_run_exchange_id(clp, cred, sp4_how, NULL);
	if (IS_ERR(task))
		return PTR_ERR(task);

	argp = task->tk_msg.rpc_argp;
	resp = task->tk_msg.rpc_resp;
	status = task->tk_status;
	if (status  != 0)
		goto out;

	status = nfs4_check_cl_exchange_flags(resp->flags,
			clp->cl_mvops->minor_version);
	if (status  != 0)
		goto out;

	status = nfs4_sp4_select_mode(clp, &resp->state_protect);
	if (status != 0)
		goto out;

	do_renew_lease(clp, now);

	clp->cl_clientid = resp->clientid;
	clp->cl_exchange_flags = resp->flags;
	clp->cl_seqid = resp->seqid;
	/* Client ID is not confirmed */
	if (!(resp->flags & EXCHGID4_FLAG_CONFIRMED_R))
		clear_bit(NFS4_SESSION_ESTABLISHED,
			  &clp->cl_session->session_state);

	if (clp->cl_serverscope != NULL &&
	    !nfs41_same_server_scope(clp->cl_serverscope,
				resp->server_scope)) {
		dprintk("%s: server_scope mismatch detected\n",
			__func__);
		set_bit(NFS4CLNT_SERVER_SCOPE_MISMATCH, &clp->cl_state);
	}

	swap(clp->cl_serverowner, resp->server_owner);
	swap(clp->cl_serverscope, resp->server_scope);
	swap(clp->cl_implid, resp->impl_id);

	/* Save the EXCHANGE_ID verifier session trunk tests */
	memcpy(clp->cl_confirm.data, argp->verifier.data,
	       sizeof(clp->cl_confirm.data));
out:
	trace_nfs4_exchange_id(clp, status);
	rpc_put_task(task);
	return status;
}

/*
 * nfs4_proc_exchange_id()
 *
 * Returns zero, a negative errno, or a negative NFS4ERR status code.
 *
 * Since the clientid has expired, all compounds using sessions
 * associated with the stale clientid will be returning
 * NFS4ERR_BADSESSION in the sequence operation, and will therefore
 * be in some phase of session reset.
 *
 * Will attempt to negotiate SP4_MACH_CRED if krb5i / krb5p auth is used.
 */
int nfs4_proc_exchange_id(struct nfs_client *clp, const struct cred *cred)
{
	rpc_authflavor_t authflavor = clp->cl_rpcclient->cl_auth->au_flavor;
	int status;

	/* try SP4_MACH_CRED if krb5i/p	*/
	if (authflavor == RPC_AUTH_GSS_KRB5I ||
	    authflavor == RPC_AUTH_GSS_KRB5P) {
		status = _nfs4_proc_exchange_id(clp, cred, SP4_MACH_CRED);
		if (!status)
			return 0;
	}

	/* try SP4_NONE */
	return _nfs4_proc_exchange_id(clp, cred, SP4_NONE);
}

/**
 * nfs4_test_session_trunk
 *
 * This is an add_xprt_test() test function called from
 * rpc_clnt_setup_test_and_add_xprt.
 *
 * The rpc_xprt_switch is referrenced by rpc_clnt_setup_test_and_add_xprt
 * and is dereferrenced in nfs4_exchange_id_release
 *
 * Upon success, add the new transport to the rpc_clnt
 *
 * @clnt: struct rpc_clnt to get new transport
 * @xprt: the rpc_xprt to test
 * @data: call data for _nfs4_proc_exchange_id.
 */
void nfs4_test_session_trunk(struct rpc_clnt *clnt, struct rpc_xprt *xprt,
			    void *data)
{
	struct nfs4_add_xprt_data *adata = data;
	struct rpc_task *task;
	int status;

	u32 sp4_how;

	dprintk("--> %s try %s\n", __func__,
		xprt->address_strings[RPC_DISPLAY_ADDR]);

	sp4_how = (adata->clp->cl_sp4_flags == 0 ? SP4_NONE : SP4_MACH_CRED);

try_again:
	/* Test connection for session trunking. Async exchange_id call */
	task = nfs4_run_exchange_id(adata->clp, adata->cred, sp4_how, xprt);
	if (IS_ERR(task))
		return;

	status = task->tk_status;
	if (status == 0) {
		status = nfs4_detect_session_trunking(adata->clp,
				task->tk_msg.rpc_resp, xprt);
		trace_nfs4_trunked_exchange_id(adata->clp,
			xprt->address_strings[RPC_DISPLAY_ADDR], status);
	}
	if (status == 0)
		rpc_clnt_xprt_switch_add_xprt(clnt, xprt);
	else if (status != -NFS4ERR_DELAY && rpc_clnt_xprt_switch_has_addr(clnt,
				(struct sockaddr *)&xprt->addr))
		rpc_clnt_xprt_switch_remove_xprt(clnt, xprt);

	rpc_put_task(task);
	if (status == -NFS4ERR_DELAY) {
		ssleep(1);
		goto try_again;
	}
}
EXPORT_SYMBOL_GPL(nfs4_test_session_trunk);

static int _nfs4_proc_destroy_clientid(struct nfs_client *clp,
		const struct cred *cred)
{
	struct rpc_message msg = {
		.rpc_proc = &nfs4_procedures[NFSPROC4_CLNT_DESTROY_CLIENTID],
		.rpc_argp = clp,
		.rpc_cred = cred,
	};
	int status;

	status = rpc_call_sync(clp->cl_rpcclient, &msg,
			       RPC_TASK_TIMEOUT | RPC_TASK_NO_ROUND_ROBIN);
	trace_nfs4_destroy_clientid(clp, status);
	if (status)
		dprintk("NFS: Got error %d from the server %s on "
			"DESTROY_CLIENTID.", status, clp->cl_hostname);
	return status;
}

static int nfs4_proc_destroy_clientid(struct nfs_client *clp,
		const struct cred *cred)
{
	unsigned int loop;
	int ret;

	for (loop = NFS4_MAX_LOOP_ON_RECOVER; loop != 0; loop--) {
		ret = _nfs4_proc_destroy_clientid(clp, cred);
		switch (ret) {
		case -NFS4ERR_DELAY:
		case -NFS4ERR_CLIENTID_BUSY:
			ssleep(1);
			break;
		default:
			return ret;
		}
	}
	return 0;
}

int nfs4_destroy_clientid(struct nfs_client *clp)
{
	const struct cred *cred;
	int ret = 0;

	if (clp->cl_mvops->minor_version < 1)
		goto out;
	if (clp->cl_exchange_flags == 0)
		goto out;
	if (clp->cl_preserve_clid)
		goto out;
	cred = nfs4_get_clid_cred(clp);
	ret = nfs4_proc_destroy_clientid(clp, cred);
	put_cred(cred);
	switch (ret) {
	case 0:
	case -NFS4ERR_STALE_CLIENTID:
		clp->cl_exchange_flags = 0;
	}
out:
	return ret;
}

#endif /* CONFIG_NFS_V4_1 */

struct nfs4_get_lease_time_data {
	struct nfs4_get_lease_time_args *args;
	struct nfs4_get_lease_time_res *res;
	struct nfs_client *clp;
};

static void nfs4_get_lease_time_prepare(struct rpc_task *task,
					void *calldata)
{
	struct nfs4_get_lease_time_data *data =
			(struct nfs4_get_lease_time_data *)calldata;

	/* just setup sequence, do not trigger session recovery
	   since we're invoked within one */
	nfs4_setup_sequence(data->clp,
			&data->args->la_seq_args,
			&data->res->lr_seq_res,
			task);
}

/*
 * Called from nfs4_state_manager thread for session setup, so don't recover
 * from sequence operation or clientid errors.
 */
static void nfs4_get_lease_time_done(struct rpc_task *task, void *calldata)
{
	struct nfs4_get_lease_time_data *data =
			(struct nfs4_get_lease_time_data *)calldata;

	if (!nfs4_sequence_done(task, &data->res->lr_seq_res))
		return;
	switch (task->tk_status) {
	case -NFS4ERR_DELAY:
	case -NFS4ERR_GRACE:
		rpc_delay(task, NFS4_POLL_RETRY_MIN);
		task->tk_status = 0;
		fallthrough;
	case -NFS4ERR_RETRY_UNCACHED_REP:
		rpc_restart_call_prepare(task);
		return;
	}
}

static const struct rpc_call_ops nfs4_get_lease_time_ops = {
	.rpc_call_prepare = nfs4_get_lease_time_prepare,
	.rpc_call_done = nfs4_get_lease_time_done,
};

int nfs4_proc_get_lease_time(struct nfs_client *clp, struct nfs_fsinfo *fsinfo)
{
	struct nfs4_get_lease_time_args args;
	struct nfs4_get_lease_time_res res = {
		.lr_fsinfo = fsinfo,
	};
	struct nfs4_get_lease_time_data data = {
		.args = &args,
		.res = &res,
		.clp = clp,
	};
	struct rpc_message msg = {
		.rpc_proc = &nfs4_procedures[NFSPROC4_CLNT_GET_LEASE_TIME],
		.rpc_argp = &args,
		.rpc_resp = &res,
	};
	struct rpc_task_setup task_setup = {
		.rpc_client = clp->cl_rpcclient,
		.rpc_message = &msg,
		.callback_ops = &nfs4_get_lease_time_ops,
		.callback_data = &data,
		.flags = RPC_TASK_TIMEOUT,
	};

	nfs4_init_sequence(&args.la_seq_args, &res.lr_seq_res, 0, 1);
	return nfs4_call_sync_custom(&task_setup);
}

#ifdef CONFIG_NFS_V4_1

/*
 * Initialize the values to be used by the client in CREATE_SESSION
 * If nfs4_init_session set the fore channel request and response sizes,
 * use them.
 *
 * Set the back channel max_resp_sz_cached to zero to force the client to
 * always set csa_cachethis to FALSE because the current implementation
 * of the back channel DRC only supports caching the CB_SEQUENCE operation.
 */
static void nfs4_init_channel_attrs(struct nfs41_create_session_args *args,
				    struct rpc_clnt *clnt)
{
	unsigned int max_rqst_sz, max_resp_sz;
	unsigned int max_bc_payload = rpc_max_bc_payload(clnt);
	unsigned int max_bc_slots = rpc_num_bc_slots(clnt);

	max_rqst_sz = NFS_MAX_FILE_IO_SIZE + nfs41_maxwrite_overhead;
	max_resp_sz = NFS_MAX_FILE_IO_SIZE + nfs41_maxread_overhead;

	/* Fore channel attributes */
	args->fc_attrs.max_rqst_sz = max_rqst_sz;
	args->fc_attrs.max_resp_sz = max_resp_sz;
	args->fc_attrs.max_ops = NFS4_MAX_OPS;
	args->fc_attrs.max_reqs = max_session_slots;

	dprintk("%s: Fore Channel : max_rqst_sz=%u max_resp_sz=%u "
		"max_ops=%u max_reqs=%u\n",
		__func__,
		args->fc_attrs.max_rqst_sz, args->fc_attrs.max_resp_sz,
		args->fc_attrs.max_ops, args->fc_attrs.max_reqs);

	/* Back channel attributes */
	args->bc_attrs.max_rqst_sz = max_bc_payload;
	args->bc_attrs.max_resp_sz = max_bc_payload;
	args->bc_attrs.max_resp_sz_cached = 0;
	args->bc_attrs.max_ops = NFS4_MAX_BACK_CHANNEL_OPS;
	args->bc_attrs.max_reqs = max_t(unsigned short, max_session_cb_slots, 1);
	if (args->bc_attrs.max_reqs > max_bc_slots)
		args->bc_attrs.max_reqs = max_bc_slots;

	dprintk("%s: Back Channel : max_rqst_sz=%u max_resp_sz=%u "
		"max_resp_sz_cached=%u max_ops=%u max_reqs=%u\n",
		__func__,
		args->bc_attrs.max_rqst_sz, args->bc_attrs.max_resp_sz,
		args->bc_attrs.max_resp_sz_cached, args->bc_attrs.max_ops,
		args->bc_attrs.max_reqs);
}

static int nfs4_verify_fore_channel_attrs(struct nfs41_create_session_args *args,
		struct nfs41_create_session_res *res)
{
	struct nfs4_channel_attrs *sent = &args->fc_attrs;
	struct nfs4_channel_attrs *rcvd = &res->fc_attrs;

	if (rcvd->max_resp_sz > sent->max_resp_sz)
		return -EINVAL;
	/*
	 * Our requested max_ops is the minimum we need; we're not
	 * prepared to break up compounds into smaller pieces than that.
	 * So, no point even trying to continue if the server won't
	 * cooperate:
	 */
	if (rcvd->max_ops < sent->max_ops)
		return -EINVAL;
	if (rcvd->max_reqs == 0)
		return -EINVAL;
	if (rcvd->max_reqs > NFS4_MAX_SLOT_TABLE)
		rcvd->max_reqs = NFS4_MAX_SLOT_TABLE;
	return 0;
}

static int nfs4_verify_back_channel_attrs(struct nfs41_create_session_args *args,
		struct nfs41_create_session_res *res)
{
	struct nfs4_channel_attrs *sent = &args->bc_attrs;
	struct nfs4_channel_attrs *rcvd = &res->bc_attrs;

	if (!(res->flags & SESSION4_BACK_CHAN))
		goto out;
	if (rcvd->max_rqst_sz > sent->max_rqst_sz)
		return -EINVAL;
	if (rcvd->max_resp_sz < sent->max_resp_sz)
		return -EINVAL;
	if (rcvd->max_resp_sz_cached > sent->max_resp_sz_cached)
		return -EINVAL;
	if (rcvd->max_ops > sent->max_ops)
		return -EINVAL;
	if (rcvd->max_reqs > sent->max_reqs)
		return -EINVAL;
out:
	return 0;
}

static int nfs4_verify_channel_attrs(struct nfs41_create_session_args *args,
				     struct nfs41_create_session_res *res)
{
	int ret;

	ret = nfs4_verify_fore_channel_attrs(args, res);
	if (ret)
		return ret;
	return nfs4_verify_back_channel_attrs(args, res);
}

static void nfs4_update_session(struct nfs4_session *session,
		struct nfs41_create_session_res *res)
{
	nfs4_copy_sessionid(&session->sess_id, &res->sessionid);
	/* Mark client id and session as being confirmed */
	session->clp->cl_exchange_flags |= EXCHGID4_FLAG_CONFIRMED_R;
	set_bit(NFS4_SESSION_ESTABLISHED, &session->session_state);
	session->flags = res->flags;
	memcpy(&session->fc_attrs, &res->fc_attrs, sizeof(session->fc_attrs));
	if (res->flags & SESSION4_BACK_CHAN)
		memcpy(&session->bc_attrs, &res->bc_attrs,
				sizeof(session->bc_attrs));
}

static int _nfs4_proc_create_session(struct nfs_client *clp,
		const struct cred *cred)
{
	struct nfs4_session *session = clp->cl_session;
	struct nfs41_create_session_args args = {
		.client = clp,
		.clientid = clp->cl_clientid,
		.seqid = clp->cl_seqid,
		.cb_program = NFS4_CALLBACK,
	};
	struct nfs41_create_session_res res;

	struct rpc_message msg = {
		.rpc_proc = &nfs4_procedures[NFSPROC4_CLNT_CREATE_SESSION],
		.rpc_argp = &args,
		.rpc_resp = &res,
		.rpc_cred = cred,
	};
	int status;

	nfs4_init_channel_attrs(&args, clp->cl_rpcclient);
	args.flags = (SESSION4_PERSIST | SESSION4_BACK_CHAN);

	status = rpc_call_sync(session->clp->cl_rpcclient, &msg,
			       RPC_TASK_TIMEOUT | RPC_TASK_NO_ROUND_ROBIN);
	trace_nfs4_create_session(clp, status);

	switch (status) {
	case -NFS4ERR_STALE_CLIENTID:
	case -NFS4ERR_DELAY:
	case -ETIMEDOUT:
	case -EACCES:
	case -EAGAIN:
		goto out;
	}

	clp->cl_seqid++;
	if (!status) {
		/* Verify the session's negotiated channel_attrs values */
		status = nfs4_verify_channel_attrs(&args, &res);
		/* Increment the clientid slot sequence id */
		if (status)
			goto out;
		nfs4_update_session(session, &res);
	}
out:
	return status;
}

/*
 * Issues a CREATE_SESSION operation to the server.
 * It is the responsibility of the caller to verify the session is
 * expired before calling this routine.
 */
int nfs4_proc_create_session(struct nfs_client *clp, const struct cred *cred)
{
	int status;
	unsigned *ptr;
	struct nfs4_session *session = clp->cl_session;
	struct nfs4_add_xprt_data xprtdata = {
		.clp = clp,
	};
	struct rpc_add_xprt_test rpcdata = {
		.add_xprt_test = clp->cl_mvops->session_trunk,
		.data = &xprtdata,
	};

	dprintk("--> %s clp=%p session=%p\n", __func__, clp, session);

	status = _nfs4_proc_create_session(clp, cred);
	if (status)
		goto out;

	/* Init or reset the session slot tables */
	status = nfs4_setup_session_slot_tables(session);
	dprintk("slot table setup returned %d\n", status);
	if (status)
		goto out;

	ptr = (unsigned *)&session->sess_id.data[0];
	dprintk("%s client>seqid %d sessionid %u:%u:%u:%u\n", __func__,
		clp->cl_seqid, ptr[0], ptr[1], ptr[2], ptr[3]);
	rpc_clnt_probe_trunked_xprts(clp->cl_rpcclient, &rpcdata);
out:
	return status;
}

/*
 * Issue the over-the-wire RPC DESTROY_SESSION.
 * The caller must serialize access to this routine.
 */
int nfs4_proc_destroy_session(struct nfs4_session *session,
		const struct cred *cred)
{
	struct rpc_message msg = {
		.rpc_proc = &nfs4_procedures[NFSPROC4_CLNT_DESTROY_SESSION],
		.rpc_argp = session,
		.rpc_cred = cred,
	};
	int status = 0;

	/* session is still being setup */
	if (!test_and_clear_bit(NFS4_SESSION_ESTABLISHED, &session->session_state))
		return 0;

	status = rpc_call_sync(session->clp->cl_rpcclient, &msg,
			       RPC_TASK_TIMEOUT | RPC_TASK_NO_ROUND_ROBIN);
	trace_nfs4_destroy_session(session->clp, status);

	if (status)
		dprintk("NFS: Got error %d from the server on DESTROY_SESSION. "
			"Session has been destroyed regardless...\n", status);
	rpc_clnt_manage_trunked_xprts(session->clp->cl_rpcclient);
	return status;
}

/*
 * Renew the cl_session lease.
 */
struct nfs4_sequence_data {
	struct nfs_client *clp;
	struct nfs4_sequence_args args;
	struct nfs4_sequence_res res;
};

static void nfs41_sequence_release(void *data)
{
	struct nfs4_sequence_data *calldata = data;
	struct nfs_client *clp = calldata->clp;

	if (refcount_read(&clp->cl_count) > 1)
		nfs4_schedule_state_renewal(clp);
	nfs_put_client(clp);
	kfree(calldata);
}

static int nfs41_sequence_handle_errors(struct rpc_task *task, struct nfs_client *clp)
{
	switch(task->tk_status) {
	case -NFS4ERR_DELAY:
		rpc_delay(task, NFS4_POLL_RETRY_MAX);
		return -EAGAIN;
	default:
		nfs4_schedule_lease_recovery(clp);
	}
	return 0;
}

static void nfs41_sequence_call_done(struct rpc_task *task, void *data)
{
	struct nfs4_sequence_data *calldata = data;
	struct nfs_client *clp = calldata->clp;

	if (!nfs41_sequence_done(task, task->tk_msg.rpc_resp))
		return;

	trace_nfs4_sequence(clp, task->tk_status);
	if (task->tk_status < 0 && !task->tk_client->cl_shutdown) {
		dprintk("%s ERROR %d\n", __func__, task->tk_status);
		if (refcount_read(&clp->cl_count) == 1)
			return;

		if (nfs41_sequence_handle_errors(task, clp) == -EAGAIN) {
			rpc_restart_call_prepare(task);
			return;
		}
	}
	dprintk("%s rpc_cred %p\n", __func__, task->tk_msg.rpc_cred);
}

static void nfs41_sequence_prepare(struct rpc_task *task, void *data)
{
	struct nfs4_sequence_data *calldata = data;
	struct nfs_client *clp = calldata->clp;
	struct nfs4_sequence_args *args;
	struct nfs4_sequence_res *res;

	args = task->tk_msg.rpc_argp;
	res = task->tk_msg.rpc_resp;

	nfs4_setup_sequence(clp, args, res, task);
}

static const struct rpc_call_ops nfs41_sequence_ops = {
	.rpc_call_done = nfs41_sequence_call_done,
	.rpc_call_prepare = nfs41_sequence_prepare,
	.rpc_release = nfs41_sequence_release,
};

static struct rpc_task *_nfs41_proc_sequence(struct nfs_client *clp,
		const struct cred *cred,
		struct nfs4_slot *slot,
		bool is_privileged)
{
	struct nfs4_sequence_data *calldata;
	struct rpc_message msg = {
		.rpc_proc = &nfs4_procedures[NFSPROC4_CLNT_SEQUENCE],
		.rpc_cred = cred,
	};
	struct rpc_task_setup task_setup_data = {
		.rpc_client = clp->cl_rpcclient,
		.rpc_message = &msg,
		.callback_ops = &nfs41_sequence_ops,
		.flags = RPC_TASK_ASYNC | RPC_TASK_TIMEOUT | RPC_TASK_MOVEABLE,
	};
	struct rpc_task *ret;

	ret = ERR_PTR(-EIO);
	if (!refcount_inc_not_zero(&clp->cl_count))
		goto out_err;

	ret = ERR_PTR(-ENOMEM);
	calldata = kzalloc(sizeof(*calldata), GFP_KERNEL);
	if (calldata == NULL)
		goto out_put_clp;
	nfs4_init_sequence(&calldata->args, &calldata->res, 0, is_privileged);
	nfs4_sequence_attach_slot(&calldata->args, &calldata->res, slot);
	msg.rpc_argp = &calldata->args;
	msg.rpc_resp = &calldata->res;
	calldata->clp = clp;
	task_setup_data.callback_data = calldata;

	ret = rpc_run_task(&task_setup_data);
	if (IS_ERR(ret))
		goto out_err;
	return ret;
out_put_clp:
	nfs_put_client(clp);
out_err:
	nfs41_release_slot(slot);
	return ret;
}

static int nfs41_proc_async_sequence(struct nfs_client *clp, const struct cred *cred, unsigned renew_flags)
{
	struct rpc_task *task;
	int ret = 0;

	if ((renew_flags & NFS4_RENEW_TIMEOUT) == 0)
		return -EAGAIN;
	task = _nfs41_proc_sequence(clp, cred, NULL, false);
	if (IS_ERR(task))
		ret = PTR_ERR(task);
	else
		rpc_put_task_async(task);
	dprintk("<-- %s status=%d\n", __func__, ret);
	return ret;
}

static int nfs4_proc_sequence(struct nfs_client *clp, const struct cred *cred)
{
	struct rpc_task *task;
	int ret;

	task = _nfs41_proc_sequence(clp, cred, NULL, true);
	if (IS_ERR(task)) {
		ret = PTR_ERR(task);
		goto out;
	}
	ret = rpc_wait_for_completion_task(task);
	if (!ret)
		ret = task->tk_status;
	rpc_put_task(task);
out:
	dprintk("<-- %s status=%d\n", __func__, ret);
	return ret;
}

struct nfs4_reclaim_complete_data {
	struct nfs_client *clp;
	struct nfs41_reclaim_complete_args arg;
	struct nfs41_reclaim_complete_res res;
};

static void nfs4_reclaim_complete_prepare(struct rpc_task *task, void *data)
{
	struct nfs4_reclaim_complete_data *calldata = data;

	nfs4_setup_sequence(calldata->clp,
			&calldata->arg.seq_args,
			&calldata->res.seq_res,
			task);
}

static int nfs41_reclaim_complete_handle_errors(struct rpc_task *task, struct nfs_client *clp)
{
	switch(task->tk_status) {
	case 0:
		wake_up_all(&clp->cl_lock_waitq);
		fallthrough;
	case -NFS4ERR_COMPLETE_ALREADY:
	case -NFS4ERR_WRONG_CRED: /* What to do here? */
		break;
	case -NFS4ERR_DELAY:
		rpc_delay(task, NFS4_POLL_RETRY_MAX);
		fallthrough;
	case -NFS4ERR_RETRY_UNCACHED_REP:
	case -EACCES:
		dprintk("%s: failed to reclaim complete error %d for server %s, retrying\n",
			__func__, task->tk_status, clp->cl_hostname);
		return -EAGAIN;
	case -NFS4ERR_BADSESSION:
	case -NFS4ERR_DEADSESSION:
	case -NFS4ERR_CONN_NOT_BOUND_TO_SESSION:
		break;
	default:
		nfs4_schedule_lease_recovery(clp);
	}
	return 0;
}

static void nfs4_reclaim_complete_done(struct rpc_task *task, void *data)
{
	struct nfs4_reclaim_complete_data *calldata = data;
	struct nfs_client *clp = calldata->clp;
	struct nfs4_sequence_res *res = &calldata->res.seq_res;

	if (!nfs41_sequence_done(task, res))
		return;

	trace_nfs4_reclaim_complete(clp, task->tk_status);
	if (nfs41_reclaim_complete_handle_errors(task, clp) == -EAGAIN) {
		rpc_restart_call_prepare(task);
		return;
	}
}

static void nfs4_free_reclaim_complete_data(void *data)
{
	struct nfs4_reclaim_complete_data *calldata = data;

	kfree(calldata);
}

static const struct rpc_call_ops nfs4_reclaim_complete_call_ops = {
	.rpc_call_prepare = nfs4_reclaim_complete_prepare,
	.rpc_call_done = nfs4_reclaim_complete_done,
	.rpc_release = nfs4_free_reclaim_complete_data,
};

/*
 * Issue a global reclaim complete.
 */
static int nfs41_proc_reclaim_complete(struct nfs_client *clp,
		const struct cred *cred)
{
	struct nfs4_reclaim_complete_data *calldata;
	struct rpc_message msg = {
		.rpc_proc = &nfs4_procedures[NFSPROC4_CLNT_RECLAIM_COMPLETE],
		.rpc_cred = cred,
	};
	struct rpc_task_setup task_setup_data = {
		.rpc_client = clp->cl_rpcclient,
		.rpc_message = &msg,
		.callback_ops = &nfs4_reclaim_complete_call_ops,
		.flags = RPC_TASK_NO_ROUND_ROBIN,
	};
	int status = -ENOMEM;

	calldata = kzalloc(sizeof(*calldata), GFP_NOFS);
	if (calldata == NULL)
		goto out;
	calldata->clp = clp;
	calldata->arg.one_fs = 0;

	nfs4_init_sequence(&calldata->arg.seq_args, &calldata->res.seq_res, 0, 1);
	msg.rpc_argp = &calldata->arg;
	msg.rpc_resp = &calldata->res;
	task_setup_data.callback_data = calldata;
	status = nfs4_call_sync_custom(&task_setup_data);
out:
	dprintk("<-- %s status=%d\n", __func__, status);
	return status;
}

static void
nfs4_layoutget_prepare(struct rpc_task *task, void *calldata)
{
	struct nfs4_layoutget *lgp = calldata;
	struct nfs_server *server = NFS_SERVER(lgp->args.inode);

	nfs4_setup_sequence(server->nfs_client, &lgp->args.seq_args,
				&lgp->res.seq_res, task);
}

static void nfs4_layoutget_done(struct rpc_task *task, void *calldata)
{
	struct nfs4_layoutget *lgp = calldata;

	nfs41_sequence_process(task, &lgp->res.seq_res);
}

static int
nfs4_layoutget_handle_exception(struct rpc_task *task,
		struct nfs4_layoutget *lgp, struct nfs4_exception *exception)
{
	struct inode *inode = lgp->args.inode;
	struct nfs_server *server = NFS_SERVER(inode);
	struct pnfs_layout_hdr *lo = lgp->lo;
	int nfs4err = task->tk_status;
	int err, status = 0;
	LIST_HEAD(head);

	dprintk("--> %s tk_status => %d\n", __func__, -task->tk_status);

	nfs4_sequence_free_slot(&lgp->res.seq_res);

	exception->state = NULL;
	exception->stateid = NULL;

	switch (nfs4err) {
	case 0:
		goto out;

	/*
	 * NFS4ERR_LAYOUTUNAVAILABLE means we are not supposed to use pnfs
	 * on the file. set tk_status to -ENODATA to tell upper layer to
	 * retry go inband.
	 */
	case -NFS4ERR_LAYOUTUNAVAILABLE:
		status = -ENODATA;
		goto out;
	/*
	 * NFS4ERR_BADLAYOUT means the MDS cannot return a layout of
	 * length lgp->args.minlength != 0 (see RFC5661 section 18.43.3).
	 */
	case -NFS4ERR_BADLAYOUT:
		status = -EOVERFLOW;
		goto out;
	/*
	 * NFS4ERR_LAYOUTTRYLATER is a conflict with another client
	 * (or clients) writing to the same RAID stripe except when
	 * the minlength argument is 0 (see RFC5661 section 18.43.3).
	 *
	 * Treat it like we would RECALLCONFLICT -- we retry for a little
	 * while, and then eventually give up.
	 */
	case -NFS4ERR_LAYOUTTRYLATER:
		if (lgp->args.minlength == 0) {
			status = -EOVERFLOW;
			goto out;
		}
		status = -EBUSY;
		break;
	case -NFS4ERR_RECALLCONFLICT:
	case -NFS4ERR_RETURNCONFLICT:
		status = -ERECALLCONFLICT;
		break;
	case -NFS4ERR_DELEG_REVOKED:
	case -NFS4ERR_ADMIN_REVOKED:
	case -NFS4ERR_EXPIRED:
	case -NFS4ERR_BAD_STATEID:
		exception->timeout = 0;
		spin_lock(&inode->i_lock);
		/* If the open stateid was bad, then recover it. */
		if (!lo || test_bit(NFS_LAYOUT_INVALID_STID, &lo->plh_flags) ||
		    !nfs4_stateid_match_other(&lgp->args.stateid, &lo->plh_stateid)) {
			spin_unlock(&inode->i_lock);
			exception->state = lgp->args.ctx->state;
			exception->stateid = &lgp->args.stateid;
			break;
		}

		/*
		 * Mark the bad layout state as invalid, then retry
		 */
		pnfs_mark_layout_stateid_invalid(lo, &head);
		spin_unlock(&inode->i_lock);
		nfs_commit_inode(inode, 0);
		pnfs_free_lseg_list(&head);
		status = -EAGAIN;
		goto out;
	}

	err = nfs4_handle_exception(server, nfs4err, exception);
	if (!status) {
		if (exception->retry)
			status = -EAGAIN;
		else
			status = err;
	}
out:
	return status;
}

size_t max_response_pages(struct nfs_server *server)
{
	u32 max_resp_sz = server->nfs_client->cl_session->fc_attrs.max_resp_sz;
	return nfs_page_array_len(0, max_resp_sz);
}

static void nfs4_layoutget_release(void *calldata)
{
	struct nfs4_layoutget *lgp = calldata;

	nfs4_sequence_free_slot(&lgp->res.seq_res);
	pnfs_layoutget_free(lgp);
}

static const struct rpc_call_ops nfs4_layoutget_call_ops = {
	.rpc_call_prepare = nfs4_layoutget_prepare,
	.rpc_call_done = nfs4_layoutget_done,
	.rpc_release = nfs4_layoutget_release,
};

struct pnfs_layout_segment *
nfs4_proc_layoutget(struct nfs4_layoutget *lgp,
		    struct nfs4_exception *exception)
{
	struct inode *inode = lgp->args.inode;
	struct nfs_server *server = NFS_SERVER(inode);
	struct rpc_task *task;
	struct rpc_message msg = {
		.rpc_proc = &nfs4_procedures[NFSPROC4_CLNT_LAYOUTGET],
		.rpc_argp = &lgp->args,
		.rpc_resp = &lgp->res,
		.rpc_cred = lgp->cred,
	};
	struct rpc_task_setup task_setup_data = {
		.rpc_client = server->client,
		.rpc_message = &msg,
		.callback_ops = &nfs4_layoutget_call_ops,
		.callback_data = lgp,
		.flags = RPC_TASK_ASYNC | RPC_TASK_CRED_NOREF |
			 RPC_TASK_MOVEABLE,
	};
	struct pnfs_layout_segment *lseg = NULL;
	int status = 0;

	nfs4_init_sequence(&lgp->args.seq_args, &lgp->res.seq_res, 0, 0);
	exception->retry = 0;

	task = rpc_run_task(&task_setup_data);
	if (IS_ERR(task))
		return ERR_CAST(task);

	status = rpc_wait_for_completion_task(task);
	if (status != 0)
		goto out;

	if (task->tk_status < 0) {
		exception->retry = 1;
		status = nfs4_layoutget_handle_exception(task, lgp, exception);
	} else if (lgp->res.layoutp->len == 0) {
		exception->retry = 1;
		status = -EAGAIN;
		nfs4_update_delay(&exception->timeout);
	} else
		lseg = pnfs_layout_process(lgp);
out:
	trace_nfs4_layoutget(lgp->args.ctx,
			&lgp->args.range,
			&lgp->res.range,
			&lgp->res.stateid,
			status);

	rpc_put_task(task);
	dprintk("<-- %s status=%d\n", __func__, status);
	if (status)
		return ERR_PTR(status);
	return lseg;
}

static void
nfs4_layoutreturn_prepare(struct rpc_task *task, void *calldata)
{
	struct nfs4_layoutreturn *lrp = calldata;

	nfs4_setup_sequence(lrp->clp,
			&lrp->args.seq_args,
			&lrp->res.seq_res,
			task);
	if (!pnfs_layout_is_valid(lrp->args.layout))
		rpc_exit(task, 0);
}

static void nfs4_layoutreturn_done(struct rpc_task *task, void *calldata)
{
	struct nfs4_layoutreturn *lrp = calldata;
	struct nfs_server *server;

	if (!nfs41_sequence_process(task, &lrp->res.seq_res))
		return;

	if (task->tk_rpc_status == -ETIMEDOUT) {
		lrp->rpc_status = -EAGAIN;
		lrp->res.lrs_present = 0;
		return;
	}
	/*
	 * Was there an RPC level error? Assume the call succeeded,
	 * and that we need to release the layout
	 */
	if (task->tk_rpc_status != 0 && RPC_WAS_SENT(task)) {
		lrp->res.lrs_present = 0;
		return;
	}

	server = NFS_SERVER(lrp->args.inode);
	switch (task->tk_status) {
	case -NFS4ERR_OLD_STATEID:
		if (nfs4_layout_refresh_old_stateid(&lrp->args.stateid,
					&lrp->args.range,
					lrp->args.inode))
			goto out_restart;
		fallthrough;
	default:
		task->tk_status = 0;
		lrp->res.lrs_present = 0;
		fallthrough;
	case 0:
		break;
	case -NFS4ERR_BADSESSION:
	case -NFS4ERR_DEADSESSION:
	case -NFS4ERR_CONN_NOT_BOUND_TO_SESSION:
		nfs4_schedule_session_recovery(server->nfs_client->cl_session,
					       task->tk_status);
		lrp->res.lrs_present = 0;
		lrp->rpc_status = -EAGAIN;
		task->tk_status = 0;
		break;
	case -NFS4ERR_DELAY:
		if (nfs4_async_handle_error(task, server, NULL, NULL) ==
		    -EAGAIN)
			goto out_restart;
		lrp->res.lrs_present = 0;
		break;
	}
	return;
out_restart:
	task->tk_status = 0;
	nfs4_sequence_free_slot(&lrp->res.seq_res);
	rpc_restart_call_prepare(task);
}

static void nfs4_layoutreturn_release(void *calldata)
{
	struct nfs4_layoutreturn *lrp = calldata;
	struct pnfs_layout_hdr *lo = lrp->args.layout;

	if (lrp->rpc_status == 0 || !lrp->inode)
		pnfs_layoutreturn_free_lsegs(
			lo, &lrp->args.stateid, &lrp->args.range,
			lrp->res.lrs_present ? &lrp->res.stateid : NULL);
	else
		pnfs_layoutreturn_retry_later(lo, &lrp->args.stateid,
					      &lrp->args.range);
	nfs4_sequence_free_slot(&lrp->res.seq_res);
	if (lrp->ld_private.ops && lrp->ld_private.ops->free)
		lrp->ld_private.ops->free(&lrp->ld_private);
	pnfs_put_layout_hdr(lrp->args.layout);
	nfs_iput_and_deactive(lrp->inode);
	put_cred(lrp->cred);
	kfree(calldata);
}

static const struct rpc_call_ops nfs4_layoutreturn_call_ops = {
	.rpc_call_prepare = nfs4_layoutreturn_prepare,
	.rpc_call_done = nfs4_layoutreturn_done,
	.rpc_release = nfs4_layoutreturn_release,
};

int nfs4_proc_layoutreturn(struct nfs4_layoutreturn *lrp, unsigned int flags)
{
	struct rpc_task *task;
	struct rpc_message msg = {
		.rpc_proc = &nfs4_procedures[NFSPROC4_CLNT_LAYOUTRETURN],
		.rpc_argp = &lrp->args,
		.rpc_resp = &lrp->res,
		.rpc_cred = lrp->cred,
	};
	struct rpc_task_setup task_setup_data = {
		.rpc_client = NFS_SERVER(lrp->args.inode)->client,
		.rpc_message = &msg,
		.callback_ops = &nfs4_layoutreturn_call_ops,
		.callback_data = lrp,
		.flags = RPC_TASK_MOVEABLE,
	};
	int status = 0;

	nfs4_state_protect(NFS_SERVER(lrp->args.inode)->nfs_client,
			NFS_SP4_MACH_CRED_PNFS_CLEANUP,
			&task_setup_data.rpc_client, &msg);

	lrp->inode = nfs_igrab_and_active(lrp->args.inode);
	if (flags & PNFS_FL_LAYOUTRETURN_ASYNC) {
		if (!lrp->inode) {
			nfs4_layoutreturn_release(lrp);
			return -EAGAIN;
		}
		task_setup_data.flags |= RPC_TASK_ASYNC;
	}
	if (!lrp->inode)
		flags |= PNFS_FL_LAYOUTRETURN_PRIVILEGED;
	if (flags & PNFS_FL_LAYOUTRETURN_PRIVILEGED)
		nfs4_init_sequence(&lrp->args.seq_args, &lrp->res.seq_res, 1,
				   1);
	else
		nfs4_init_sequence(&lrp->args.seq_args, &lrp->res.seq_res, 1,
				   0);
	task = rpc_run_task(&task_setup_data);
	if (IS_ERR(task))
		return PTR_ERR(task);
	if (!(flags & PNFS_FL_LAYOUTRETURN_ASYNC))
		status = task->tk_status;
	trace_nfs4_layoutreturn(lrp->args.inode, &lrp->args.stateid, status);
	dprintk("<-- %s status=%d\n", __func__, status);
	rpc_put_task(task);
	return status;
}

static int
_nfs4_proc_getdeviceinfo(struct nfs_server *server,
		struct pnfs_device *pdev,
		const struct cred *cred)
{
	struct nfs4_getdeviceinfo_args args = {
		.pdev = pdev,
		.notify_types = NOTIFY_DEVICEID4_CHANGE |
			NOTIFY_DEVICEID4_DELETE,
	};
	struct nfs4_getdeviceinfo_res res = {
		.pdev = pdev,
	};
	struct rpc_message msg = {
		.rpc_proc = &nfs4_procedures[NFSPROC4_CLNT_GETDEVICEINFO],
		.rpc_argp = &args,
		.rpc_resp = &res,
		.rpc_cred = cred,
	};
	int status;

	status = nfs4_call_sync(server->client, server, &msg, &args.seq_args, &res.seq_res, 0);
	if (res.notification & ~args.notify_types)
		dprintk("%s: unsupported notification\n", __func__);
	if (res.notification != args.notify_types)
		pdev->nocache = 1;

	trace_nfs4_getdeviceinfo(server, &pdev->dev_id, status);

	dprintk("<-- %s status=%d\n", __func__, status);

	return status;
}

int nfs4_proc_getdeviceinfo(struct nfs_server *server,
		struct pnfs_device *pdev,
		const struct cred *cred)
{
	struct nfs4_exception exception = { };
	int err;

	do {
		err = nfs4_handle_exception(server,
					_nfs4_proc_getdeviceinfo(server, pdev, cred),
					&exception);
	} while (exception.retry);
	return err;
}
EXPORT_SYMBOL_GPL(nfs4_proc_getdeviceinfo);

static void nfs4_layoutcommit_prepare(struct rpc_task *task, void *calldata)
{
	struct nfs4_layoutcommit_data *data = calldata;
	struct nfs_server *server = NFS_SERVER(data->args.inode);

	nfs4_setup_sequence(server->nfs_client,
			&data->args.seq_args,
			&data->res.seq_res,
			task);
}

static void
nfs4_layoutcommit_done(struct rpc_task *task, void *calldata)
{
	struct nfs4_layoutcommit_data *data = calldata;
	struct nfs_server *server = NFS_SERVER(data->args.inode);

	if (!nfs41_sequence_done(task, &data->res.seq_res))
		return;

	switch (task->tk_status) { /* Just ignore these failures */
	case -NFS4ERR_DELEG_REVOKED: /* layout was recalled */
	case -NFS4ERR_BADIOMODE:     /* no IOMODE_RW layout for range */
	case -NFS4ERR_BADLAYOUT:     /* no layout */
	case -NFS4ERR_GRACE:	    /* loca_recalim always false */
		task->tk_status = 0;
		break;
	case 0:
		break;
	default:
		if (nfs4_async_handle_error(task, server, NULL, NULL) == -EAGAIN) {
			rpc_restart_call_prepare(task);
			return;
		}
	}
}

static void nfs4_layoutcommit_release(void *calldata)
{
	struct nfs4_layoutcommit_data *data = calldata;

	pnfs_cleanup_layoutcommit(data);
	nfs_post_op_update_inode_force_wcc(data->args.inode,
					   data->res.fattr);
	put_cred(data->cred);
	nfs_iput_and_deactive(data->inode);
	kfree(data);
}

static const struct rpc_call_ops nfs4_layoutcommit_ops = {
	.rpc_call_prepare = nfs4_layoutcommit_prepare,
	.rpc_call_done = nfs4_layoutcommit_done,
	.rpc_release = nfs4_layoutcommit_release,
};

int
nfs4_proc_layoutcommit(struct nfs4_layoutcommit_data *data, bool sync)
{
	struct rpc_message msg = {
		.rpc_proc = &nfs4_procedures[NFSPROC4_CLNT_LAYOUTCOMMIT],
		.rpc_argp = &data->args,
		.rpc_resp = &data->res,
		.rpc_cred = data->cred,
	};
	struct rpc_task_setup task_setup_data = {
		.task = &data->task,
		.rpc_client = NFS_CLIENT(data->args.inode),
		.rpc_message = &msg,
		.callback_ops = &nfs4_layoutcommit_ops,
		.callback_data = data,
		.flags = RPC_TASK_MOVEABLE,
	};
	struct rpc_task *task;
	int status = 0;

	dprintk("NFS: initiating layoutcommit call. sync %d "
		"lbw: %llu inode %lu\n", sync,
		data->args.lastbytewritten,
		data->args.inode->i_ino);

	if (!sync) {
		data->inode = nfs_igrab_and_active(data->args.inode);
		if (data->inode == NULL) {
			nfs4_layoutcommit_release(data);
			return -EAGAIN;
		}
		task_setup_data.flags = RPC_TASK_ASYNC;
	}
	nfs4_init_sequence(&data->args.seq_args, &data->res.seq_res, 1, 0);
	task = rpc_run_task(&task_setup_data);
	if (IS_ERR(task))
		return PTR_ERR(task);
	if (sync)
		status = task->tk_status;
	trace_nfs4_layoutcommit(data->args.inode, &data->args.stateid, status);
	dprintk("%s: status %d\n", __func__, status);
	rpc_put_task(task);
	return status;
}

/*
 * Use the state managment nfs_client cl_rpcclient, which uses krb5i (if
 * possible) as per RFC3530bis and RFC5661 Security Considerations sections
 */
static int
_nfs41_proc_secinfo_no_name(struct nfs_server *server, struct nfs_fh *fhandle,
		    struct nfs_fsinfo *info,
		    struct nfs4_secinfo_flavors *flavors, bool use_integrity)
{
	struct nfs41_secinfo_no_name_args args = {
		.style = SECINFO_STYLE_CURRENT_FH,
	};
	struct nfs4_secinfo_res res = {
		.flavors = flavors,
	};
	struct rpc_message msg = {
		.rpc_proc = &nfs4_procedures[NFSPROC4_CLNT_SECINFO_NO_NAME],
		.rpc_argp = &args,
		.rpc_resp = &res,
	};
	struct nfs4_call_sync_data data = {
		.seq_server = server,
		.seq_args = &args.seq_args,
		.seq_res = &res.seq_res,
	};
	struct rpc_task_setup task_setup = {
		.rpc_client = server->client,
		.rpc_message = &msg,
		.callback_ops = server->nfs_client->cl_mvops->call_sync_ops,
		.callback_data = &data,
		.flags = RPC_TASK_NO_ROUND_ROBIN,
	};
	const struct cred *cred = NULL;
	int status;

	if (use_integrity) {
		task_setup.rpc_client = server->nfs_client->cl_rpcclient;

		cred = nfs4_get_clid_cred(server->nfs_client);
		msg.rpc_cred = cred;
	}

	nfs4_init_sequence(&args.seq_args, &res.seq_res, 0, 0);
	status = nfs4_call_sync_custom(&task_setup);
	dprintk("<-- %s status=%d\n", __func__, status);

	put_cred(cred);

	return status;
}

static int
nfs41_proc_secinfo_no_name(struct nfs_server *server, struct nfs_fh *fhandle,
			   struct nfs_fsinfo *info, struct nfs4_secinfo_flavors *flavors)
{
	struct nfs4_exception exception = {
		.interruptible = true,
	};
	int err;
	do {
		/* first try using integrity protection */
		err = -NFS4ERR_WRONGSEC;

		/* try to use integrity protection with machine cred */
		if (_nfs4_is_integrity_protected(server->nfs_client))
			err = _nfs41_proc_secinfo_no_name(server, fhandle, info,
							  flavors, true);

		/*
		 * if unable to use integrity protection, or SECINFO with
		 * integrity protection returns NFS4ERR_WRONGSEC (which is
		 * disallowed by spec, but exists in deployed servers) use
		 * the current filesystem's rpc_client and the user cred.
		 */
		if (err == -NFS4ERR_WRONGSEC)
			err = _nfs41_proc_secinfo_no_name(server, fhandle, info,
							  flavors, false);

		switch (err) {
		case 0:
		case -NFS4ERR_WRONGSEC:
		case -ENOTSUPP:
			goto out;
		default:
			err = nfs4_handle_exception(server, err, &exception);
		}
	} while (exception.retry);
out:
	return err;
}

static int
nfs41_find_root_sec(struct nfs_server *server, struct nfs_fh *fhandle,
		    struct nfs_fsinfo *info)
{
	int err;
	struct page *page;
	rpc_authflavor_t flavor = RPC_AUTH_MAXFLAVOR;
	struct nfs4_secinfo_flavors *flavors;
	struct nfs4_secinfo4 *secinfo;
	int i;

	page = alloc_page(GFP_KERNEL);
	if (!page) {
		err = -ENOMEM;
		goto out;
	}

	flavors = page_address(page);
	err = nfs41_proc_secinfo_no_name(server, fhandle, info, flavors);

	/*
	 * Fall back on "guess and check" method if
	 * the server doesn't support SECINFO_NO_NAME
	 */
	if (err == -NFS4ERR_WRONGSEC || err == -ENOTSUPP) {
		err = nfs4_find_root_sec(server, fhandle, info);
		goto out_freepage;
	}
	if (err)
		goto out_freepage;

	for (i = 0; i < flavors->num_flavors; i++) {
		secinfo = &flavors->flavors[i];

		switch (secinfo->flavor) {
		case RPC_AUTH_NULL:
		case RPC_AUTH_UNIX:
		case RPC_AUTH_GSS:
			flavor = rpcauth_get_pseudoflavor(secinfo->flavor,
					&secinfo->flavor_info);
			break;
		default:
			flavor = RPC_AUTH_MAXFLAVOR;
			break;
		}

		if (!nfs_auth_info_match(&server->auth_info, flavor))
			flavor = RPC_AUTH_MAXFLAVOR;

		if (flavor != RPC_AUTH_MAXFLAVOR) {
			err = nfs4_lookup_root_sec(server, fhandle,
						   info, flavor);
			if (!err)
				break;
		}
	}

	if (flavor == RPC_AUTH_MAXFLAVOR)
		err = -EPERM;

out_freepage:
	put_page(page);
	if (err == -EACCES)
		return -EPERM;
out:
	return err;
}

static int _nfs41_test_stateid(struct nfs_server *server,
			       const nfs4_stateid *stateid,
			       const struct cred *cred)
{
	int status;
	struct nfs41_test_stateid_args args = {
		.stateid = *stateid,
	};
	struct nfs41_test_stateid_res res;
	struct rpc_message msg = {
		.rpc_proc = &nfs4_procedures[NFSPROC4_CLNT_TEST_STATEID],
		.rpc_argp = &args,
		.rpc_resp = &res,
		.rpc_cred = cred,
	};
	struct rpc_clnt *rpc_client = server->client;

	nfs4_state_protect(server->nfs_client, NFS_SP4_MACH_CRED_STATEID,
		&rpc_client, &msg);

	dprintk("NFS call  test_stateid %p\n", stateid);
	nfs4_init_sequence(&args.seq_args, &res.seq_res, 0, 1);
	status = nfs4_call_sync_sequence(rpc_client, server, &msg,
			&args.seq_args, &res.seq_res);
	if (status != NFS_OK) {
		dprintk("NFS reply test_stateid: failed, %d\n", status);
		return status;
	}
	dprintk("NFS reply test_stateid: succeeded, %d\n", -res.status);
	return -res.status;
}

static void nfs4_handle_delay_or_session_error(struct nfs_server *server,
		int err, struct nfs4_exception *exception)
{
	exception->retry = 0;
	switch(err) {
	case -NFS4ERR_DELAY:
	case -NFS4ERR_RETRY_UNCACHED_REP:
		nfs4_handle_exception(server, err, exception);
		break;
	case -NFS4ERR_BADSESSION:
	case -NFS4ERR_BADSLOT:
	case -NFS4ERR_BAD_HIGH_SLOT:
	case -NFS4ERR_CONN_NOT_BOUND_TO_SESSION:
	case -NFS4ERR_DEADSESSION:
		nfs4_do_handle_exception(server, err, exception);
	}
}

/**
 * nfs41_test_stateid - perform a TEST_STATEID operation
 *
 * @server: server / transport on which to perform the operation
 * @stateid: state ID to test
 * @cred: credential
 *
 * Returns NFS_OK if the server recognizes that "stateid" is valid.
 * Otherwise a negative NFS4ERR value is returned if the operation
 * failed or the state ID is not currently valid.
 */
static int nfs41_test_stateid(struct nfs_server *server,
			      const nfs4_stateid *stateid,
			      const struct cred *cred)
{
	struct nfs4_exception exception = {
		.interruptible = true,
	};
	int err;
	do {
		err = _nfs41_test_stateid(server, stateid, cred);
		nfs4_handle_delay_or_session_error(server, err, &exception);
	} while (exception.retry);
	return err;
}

struct nfs_free_stateid_data {
	struct nfs_server *server;
	struct nfs41_free_stateid_args args;
	struct nfs41_free_stateid_res res;
};

static void nfs41_free_stateid_prepare(struct rpc_task *task, void *calldata)
{
	struct nfs_free_stateid_data *data = calldata;
	nfs4_setup_sequence(data->server->nfs_client,
			&data->args.seq_args,
			&data->res.seq_res,
			task);
}

static void nfs41_free_stateid_done(struct rpc_task *task, void *calldata)
{
	struct nfs_free_stateid_data *data = calldata;

	nfs41_sequence_done(task, &data->res.seq_res);

	switch (task->tk_status) {
	case -NFS4ERR_DELAY:
		if (nfs4_async_handle_error(task, data->server, NULL, NULL) == -EAGAIN)
			rpc_restart_call_prepare(task);
	}
}

static void nfs41_free_stateid_release(void *calldata)
{
	struct nfs_free_stateid_data *data = calldata;
	struct nfs_client *clp = data->server->nfs_client;

	nfs_put_client(clp);
	kfree(calldata);
}

static const struct rpc_call_ops nfs41_free_stateid_ops = {
	.rpc_call_prepare = nfs41_free_stateid_prepare,
	.rpc_call_done = nfs41_free_stateid_done,
	.rpc_release = nfs41_free_stateid_release,
};

/**
 * nfs41_free_stateid - perform a FREE_STATEID operation
 *
 * @server: server / transport on which to perform the operation
 * @stateid: state ID to release
 * @cred: credential
 * @privileged: set to true if this call needs to be privileged
 *
 * Note: this function is always asynchronous.
 */
static int nfs41_free_stateid(struct nfs_server *server,
		const nfs4_stateid *stateid,
		const struct cred *cred,
		bool privileged)
{
	struct rpc_message msg = {
		.rpc_proc = &nfs4_procedures[NFSPROC4_CLNT_FREE_STATEID],
		.rpc_cred = cred,
	};
	struct rpc_task_setup task_setup = {
		.rpc_client = server->client,
		.rpc_message = &msg,
		.callback_ops = &nfs41_free_stateid_ops,
		.flags = RPC_TASK_ASYNC | RPC_TASK_MOVEABLE,
	};
	struct nfs_free_stateid_data *data;
	struct rpc_task *task;
	struct nfs_client *clp = server->nfs_client;

	if (!refcount_inc_not_zero(&clp->cl_count))
		return -EIO;

	nfs4_state_protect(server->nfs_client, NFS_SP4_MACH_CRED_STATEID,
		&task_setup.rpc_client, &msg);

	dprintk("NFS call  free_stateid %p\n", stateid);
	data = kmalloc(sizeof(*data), GFP_KERNEL);
	if (!data)
		return -ENOMEM;
	data->server = server;
	nfs4_stateid_copy(&data->args.stateid, stateid);

	task_setup.callback_data = data;

	msg.rpc_argp = &data->args;
	msg.rpc_resp = &data->res;
	nfs4_init_sequence(&data->args.seq_args, &data->res.seq_res, 1, privileged);
	task = rpc_run_task(&task_setup);
	if (IS_ERR(task))
		return PTR_ERR(task);
	rpc_put_task(task);
	return 0;
}

static void
nfs41_free_lock_state(struct nfs_server *server, struct nfs4_lock_state *lsp)
{
	const struct cred *cred = lsp->ls_state->owner->so_cred;

	nfs41_free_stateid(server, &lsp->ls_stateid, cred, false);
	nfs4_free_lock_state(server, lsp);
}

static bool nfs41_match_stateid(const nfs4_stateid *s1,
		const nfs4_stateid *s2)
{
	if (s1->type != s2->type)
		return false;

	if (memcmp(s1->other, s2->other, sizeof(s1->other)) != 0)
		return false;

	if (s1->seqid == s2->seqid)
		return true;

	return s1->seqid == 0 || s2->seqid == 0;
}

#endif /* CONFIG_NFS_V4_1 */

static bool nfs4_match_stateid(const nfs4_stateid *s1,
		const nfs4_stateid *s2)
{
	return nfs4_stateid_match(s1, s2);
}


static const struct nfs4_state_recovery_ops nfs40_reboot_recovery_ops = {
	.owner_flag_bit = NFS_OWNER_RECLAIM_REBOOT,
	.state_flag_bit	= NFS_STATE_RECLAIM_REBOOT,
	.recover_open	= nfs4_open_reclaim,
	.recover_lock	= nfs4_lock_reclaim,
	.establish_clid = nfs4_init_clientid,
	.detect_trunking = nfs40_discover_server_trunking,
};

#if defined(CONFIG_NFS_V4_1)
static const struct nfs4_state_recovery_ops nfs41_reboot_recovery_ops = {
	.owner_flag_bit = NFS_OWNER_RECLAIM_REBOOT,
	.state_flag_bit	= NFS_STATE_RECLAIM_REBOOT,
	.recover_open	= nfs4_open_reclaim,
	.recover_lock	= nfs4_lock_reclaim,
	.establish_clid = nfs41_init_clientid,
	.reclaim_complete = nfs41_proc_reclaim_complete,
	.detect_trunking = nfs41_discover_server_trunking,
};
#endif /* CONFIG_NFS_V4_1 */

static const struct nfs4_state_recovery_ops nfs40_nograce_recovery_ops = {
	.owner_flag_bit = NFS_OWNER_RECLAIM_NOGRACE,
	.state_flag_bit	= NFS_STATE_RECLAIM_NOGRACE,
	.recover_open	= nfs40_open_expired,
	.recover_lock	= nfs4_lock_expired,
	.establish_clid = nfs4_init_clientid,
};

#if defined(CONFIG_NFS_V4_1)
static const struct nfs4_state_recovery_ops nfs41_nograce_recovery_ops = {
	.owner_flag_bit = NFS_OWNER_RECLAIM_NOGRACE,
	.state_flag_bit	= NFS_STATE_RECLAIM_NOGRACE,
	.recover_open	= nfs41_open_expired,
	.recover_lock	= nfs41_lock_expired,
	.establish_clid = nfs41_init_clientid,
};
#endif /* CONFIG_NFS_V4_1 */

static const struct nfs4_state_maintenance_ops nfs40_state_renewal_ops = {
	.sched_state_renewal = nfs4_proc_async_renew,
	.get_state_renewal_cred = nfs4_get_renew_cred,
	.renew_lease = nfs4_proc_renew,
};

#if defined(CONFIG_NFS_V4_1)
static const struct nfs4_state_maintenance_ops nfs41_state_renewal_ops = {
	.sched_state_renewal = nfs41_proc_async_sequence,
	.get_state_renewal_cred = nfs4_get_machine_cred,
	.renew_lease = nfs4_proc_sequence,
};
#endif

static const struct nfs4_mig_recovery_ops nfs40_mig_recovery_ops = {
	.get_locations = _nfs40_proc_get_locations,
	.fsid_present = _nfs40_proc_fsid_present,
};

#if defined(CONFIG_NFS_V4_1)
static const struct nfs4_mig_recovery_ops nfs41_mig_recovery_ops = {
	.get_locations = _nfs41_proc_get_locations,
	.fsid_present = _nfs41_proc_fsid_present,
};
#endif	/* CONFIG_NFS_V4_1 */

static const struct nfs4_minor_version_ops nfs_v4_0_minor_ops = {
	.minor_version = 0,
	.init_caps = NFS_CAP_READDIRPLUS
		| NFS_CAP_ATOMIC_OPEN
		| NFS_CAP_POSIX_LOCK,
	.init_client = nfs40_init_client,
	.shutdown_client = nfs40_shutdown_client,
	.match_stateid = nfs4_match_stateid,
	.find_root_sec = nfs4_find_root_sec,
	.free_lock_state = nfs4_release_lockowner,
	.test_and_free_expired = nfs40_test_and_free_expired_stateid,
	.alloc_seqid = nfs_alloc_seqid,
	.call_sync_ops = &nfs40_call_sync_ops,
	.reboot_recovery_ops = &nfs40_reboot_recovery_ops,
	.nograce_recovery_ops = &nfs40_nograce_recovery_ops,
	.state_renewal_ops = &nfs40_state_renewal_ops,
	.mig_recovery_ops = &nfs40_mig_recovery_ops,
};

#if defined(CONFIG_NFS_V4_1)
static struct nfs_seqid *
nfs_alloc_no_seqid(struct nfs_seqid_counter *arg1, gfp_t arg2)
{
	return NULL;
}

static const struct nfs4_minor_version_ops nfs_v4_1_minor_ops = {
	.minor_version = 1,
	.init_caps = NFS_CAP_READDIRPLUS
		| NFS_CAP_ATOMIC_OPEN
		| NFS_CAP_POSIX_LOCK
		| NFS_CAP_STATEID_NFSV41
		| NFS_CAP_ATOMIC_OPEN_V1
		| NFS_CAP_LGOPEN
		| NFS_CAP_MOVEABLE,
	.init_client = nfs41_init_client,
	.shutdown_client = nfs41_shutdown_client,
	.match_stateid = nfs41_match_stateid,
	.find_root_sec = nfs41_find_root_sec,
	.free_lock_state = nfs41_free_lock_state,
	.test_and_free_expired = nfs41_test_and_free_expired_stateid,
	.alloc_seqid = nfs_alloc_no_seqid,
	.session_trunk = nfs4_test_session_trunk,
	.call_sync_ops = &nfs41_call_sync_ops,
	.reboot_recovery_ops = &nfs41_reboot_recovery_ops,
	.nograce_recovery_ops = &nfs41_nograce_recovery_ops,
	.state_renewal_ops = &nfs41_state_renewal_ops,
	.mig_recovery_ops = &nfs41_mig_recovery_ops,
};
#endif

#if defined(CONFIG_NFS_V4_2)
static const struct nfs4_minor_version_ops nfs_v4_2_minor_ops = {
	.minor_version = 2,
	.init_caps = NFS_CAP_READDIRPLUS
		| NFS_CAP_ATOMIC_OPEN
		| NFS_CAP_POSIX_LOCK
		| NFS_CAP_STATEID_NFSV41
		| NFS_CAP_ATOMIC_OPEN_V1
		| NFS_CAP_LGOPEN
		| NFS_CAP_ALLOCATE
		| NFS_CAP_COPY
		| NFS_CAP_OFFLOAD_CANCEL
		| NFS_CAP_COPY_NOTIFY
		| NFS_CAP_DEALLOCATE
		| NFS_CAP_SEEK
		| NFS_CAP_LAYOUTSTATS
		| NFS_CAP_CLONE
		| NFS_CAP_LAYOUTERROR
		| NFS_CAP_READ_PLUS
		| NFS_CAP_MOVEABLE,
	.init_client = nfs41_init_client,
	.shutdown_client = nfs41_shutdown_client,
	.match_stateid = nfs41_match_stateid,
	.find_root_sec = nfs41_find_root_sec,
	.free_lock_state = nfs41_free_lock_state,
	.call_sync_ops = &nfs41_call_sync_ops,
	.test_and_free_expired = nfs41_test_and_free_expired_stateid,
	.alloc_seqid = nfs_alloc_no_seqid,
	.session_trunk = nfs4_test_session_trunk,
	.reboot_recovery_ops = &nfs41_reboot_recovery_ops,
	.nograce_recovery_ops = &nfs41_nograce_recovery_ops,
	.state_renewal_ops = &nfs41_state_renewal_ops,
	.mig_recovery_ops = &nfs41_mig_recovery_ops,
};
#endif

const struct nfs4_minor_version_ops *nfs_v4_minor_ops[] = {
	[0] = &nfs_v4_0_minor_ops,
#if defined(CONFIG_NFS_V4_1)
	[1] = &nfs_v4_1_minor_ops,
#endif
#if defined(CONFIG_NFS_V4_2)
	[2] = &nfs_v4_2_minor_ops,
#endif
};

static ssize_t nfs4_listxattr(struct dentry *dentry, char *list, size_t size)
{
	ssize_t error, error2, error3;
	size_t left = size;

	error = generic_listxattr(dentry, list, left);
	if (error < 0)
		return error;
	if (list) {
		list += error;
		left -= error;
	}

	error2 = nfs4_listxattr_nfs4_label(d_inode(dentry), list, left);
	if (error2 < 0)
		return error2;

	if (list) {
		list += error2;
		left -= error2;
	}

	error3 = nfs4_listxattr_nfs4_user(d_inode(dentry), list, left);
	if (error3 < 0)
		return error3;

	error += error2 + error3;
	if (size && error > size)
		return -ERANGE;
	return error;
}

static void nfs4_enable_swap(struct inode *inode)
{
	/* The state manager thread must always be running.
	 * It will notice the client is a swapper, and stay put.
	 */
	struct nfs_client *clp = NFS_SERVER(inode)->nfs_client;

	nfs4_schedule_state_manager(clp);
}

static void nfs4_disable_swap(struct inode *inode)
{
	/* The state manager thread will now exit once it is
	 * woken.
	 */
	struct nfs_client *clp = NFS_SERVER(inode)->nfs_client;

	set_bit(NFS4CLNT_RUN_MANAGER, &clp->cl_state);
	clear_bit(NFS4CLNT_MANAGER_AVAILABLE, &clp->cl_state);
	wake_up_var(&clp->cl_state);
}

static const struct inode_operations nfs4_dir_inode_operations = {
	.create		= nfs_create,
	.lookup		= nfs_lookup,
	.atomic_open	= nfs_atomic_open,
	.link		= nfs_link,
	.unlink		= nfs_unlink,
	.symlink	= nfs_symlink,
	.mkdir		= nfs_mkdir,
	.rmdir		= nfs_rmdir,
	.mknod		= nfs_mknod,
	.rename		= nfs_rename,
	.permission	= nfs_permission,
	.getattr	= nfs_getattr,
	.setattr	= nfs_setattr,
	.listxattr	= nfs4_listxattr,
};

static const struct inode_operations nfs4_file_inode_operations = {
	.permission	= nfs_permission,
	.getattr	= nfs_getattr,
	.setattr	= nfs_setattr,
	.listxattr	= nfs4_listxattr,
};

const struct nfs_rpc_ops nfs_v4_clientops = {
	.version	= 4,			/* protocol version */
	.dentry_ops	= &nfs4_dentry_operations,
	.dir_inode_ops	= &nfs4_dir_inode_operations,
	.file_inode_ops	= &nfs4_file_inode_operations,
	.file_ops	= &nfs4_file_operations,
	.getroot	= nfs4_proc_get_root,
	.submount	= nfs4_submount,
	.try_get_tree	= nfs4_try_get_tree,
	.getattr	= nfs4_proc_getattr,
	.setattr	= nfs4_proc_setattr,
	.lookup		= nfs4_proc_lookup,
	.lookupp	= nfs4_proc_lookupp,
	.access		= nfs4_proc_access,
	.readlink	= nfs4_proc_readlink,
	.create		= nfs4_proc_create,
	.remove		= nfs4_proc_remove,
	.unlink_setup	= nfs4_proc_unlink_setup,
	.unlink_rpc_prepare = nfs4_proc_unlink_rpc_prepare,
	.unlink_done	= nfs4_proc_unlink_done,
	.rename_setup	= nfs4_proc_rename_setup,
	.rename_rpc_prepare = nfs4_proc_rename_rpc_prepare,
	.rename_done	= nfs4_proc_rename_done,
	.link		= nfs4_proc_link,
	.symlink	= nfs4_proc_symlink,
	.mkdir		= nfs4_proc_mkdir,
	.rmdir		= nfs4_proc_rmdir,
	.readdir	= nfs4_proc_readdir,
	.mknod		= nfs4_proc_mknod,
	.statfs		= nfs4_proc_statfs,
	.fsinfo		= nfs4_proc_fsinfo,
	.pathconf	= nfs4_proc_pathconf,
	.set_capabilities = nfs4_server_capabilities,
	.decode_dirent	= nfs4_decode_dirent,
	.pgio_rpc_prepare = nfs4_proc_pgio_rpc_prepare,
	.read_setup	= nfs4_proc_read_setup,
	.read_done	= nfs4_read_done,
	.write_setup	= nfs4_proc_write_setup,
	.write_done	= nfs4_write_done,
	.commit_setup	= nfs4_proc_commit_setup,
	.commit_rpc_prepare = nfs4_proc_commit_rpc_prepare,
	.commit_done	= nfs4_commit_done,
	.lock		= nfs4_proc_lock,
	.clear_acl_cache = nfs4_zap_acl_attr,
	.close_context  = nfs4_close_context,
	.open_context	= nfs4_atomic_open,
	.have_delegation = nfs4_have_delegation,
	.return_delegation = nfs4_inode_return_delegation,
	.alloc_client	= nfs4_alloc_client,
	.init_client	= nfs4_init_client,
	.free_client	= nfs4_free_client,
	.create_server	= nfs4_create_server,
	.clone_server	= nfs_clone_server,
	.discover_trunking = nfs4_discover_trunking,
	.enable_swap	= nfs4_enable_swap,
	.disable_swap	= nfs4_disable_swap,
};

static const struct xattr_handler nfs4_xattr_nfs4_acl_handler = {
	.name	= XATTR_NAME_NFSV4_ACL,
	.list	= nfs4_xattr_list_nfs4_acl,
	.get	= nfs4_xattr_get_nfs4_acl,
	.set	= nfs4_xattr_set_nfs4_acl,
};

#if defined(CONFIG_NFS_V4_1)
static const struct xattr_handler nfs4_xattr_nfs4_dacl_handler = {
	.name	= XATTR_NAME_NFSV4_DACL,
	.list	= nfs4_xattr_list_nfs4_dacl,
	.get	= nfs4_xattr_get_nfs4_dacl,
	.set	= nfs4_xattr_set_nfs4_dacl,
};

static const struct xattr_handler nfs4_xattr_nfs4_sacl_handler = {
	.name	= XATTR_NAME_NFSV4_SACL,
	.list	= nfs4_xattr_list_nfs4_sacl,
	.get	= nfs4_xattr_get_nfs4_sacl,
	.set	= nfs4_xattr_set_nfs4_sacl,
};
#endif

#ifdef CONFIG_NFS_V4_2
static const struct xattr_handler nfs4_xattr_nfs4_user_handler = {
	.prefix	= XATTR_USER_PREFIX,
	.get	= nfs4_xattr_get_nfs4_user,
	.set	= nfs4_xattr_set_nfs4_user,
};
#endif

const struct xattr_handler * const nfs4_xattr_handlers[] = {
	&nfs4_xattr_nfs4_acl_handler,
#if defined(CONFIG_NFS_V4_1)
	&nfs4_xattr_nfs4_dacl_handler,
	&nfs4_xattr_nfs4_sacl_handler,
#endif
#ifdef CONFIG_NFS_V4_SECURITY_LABEL
	&nfs4_xattr_nfs4_label_handler,
#endif
#ifdef CONFIG_NFS_V4_2
	&nfs4_xattr_nfs4_user_handler,
#endif
	NULL
};<|MERGE_RESOLUTION|>--- conflicted
+++ resolved
@@ -133,10 +133,7 @@
 	if (err)
 		return NULL;
 
-<<<<<<< HEAD
-=======
 	label->lsmid = shim.id;
->>>>>>> 1fc1a15d
 	label->label = shim.context;
 	label->len = shim.len;
 	return label;
@@ -149,11 +146,7 @@
 	if (label) {
 		shim.context = label->label;
 		shim.len = label->len;
-<<<<<<< HEAD
-		shim.id = LSM_ID_UNDEF;
-=======
 		shim.id = label->lsmid;
->>>>>>> 1fc1a15d
 		security_release_secctx(&shim);
 	}
 }
