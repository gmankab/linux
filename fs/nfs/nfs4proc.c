--- conflicted
+++ resolved
@@ -133,10 +133,7 @@
 	if (err)
 		return NULL;
 
-<<<<<<< HEAD
-=======
 	label->lsmid = shim.id;
->>>>>>> c378bcea
 	label->label = shim.context;
 	label->len = shim.len;
 	return label;
@@ -149,11 +146,7 @@
 	if (label) {
 		shim.context = label->label;
 		shim.len = label->len;
-<<<<<<< HEAD
-		shim.id = LSM_ID_UNDEF;
-=======
 		shim.id = label->lsmid;
->>>>>>> c378bcea
 		security_release_secctx(&shim);
 	}
 }
