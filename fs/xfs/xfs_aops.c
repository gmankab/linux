// SPDX-License-Identifier: GPL-2.0
/*
 * Copyright (c) 2000-2005 Silicon Graphics, Inc.
 * Copyright (c) 2016-2018 Christoph Hellwig.
 * All Rights Reserved.
 */
#include "xfs.h"
#include "xfs_shared.h"
#include "xfs_format.h"
#include "xfs_log_format.h"
#include "xfs_trans_resv.h"
#include "xfs_mount.h"
#include "xfs_inode.h"
#include "xfs_trans.h"
#include "xfs_iomap.h"
#include "xfs_trace.h"
#include "xfs_bmap.h"
#include "xfs_bmap_util.h"
#include "xfs_reflink.h"

struct xfs_writepage_ctx {
	struct iomap_writepage_ctx ctx;
	unsigned int		data_seq;
	unsigned int		cow_seq;
};

static inline struct xfs_writepage_ctx *
XFS_WPC(struct iomap_writepage_ctx *ctx)
{
	return container_of(ctx, struct xfs_writepage_ctx, ctx);
}

/*
 * Fast and loose check if this write could update the on-disk inode size.
 */
static inline bool xfs_ioend_is_append(struct iomap_ioend *ioend)
{
	return ioend->io_offset + ioend->io_size >
		XFS_I(ioend->io_inode)->i_disk_size;
}

/*
 * Update on-disk file size now that data has been written to disk.
 */
int
xfs_setfilesize(
	struct xfs_inode	*ip,
	xfs_off_t		offset,
	size_t			size)
{
	struct xfs_mount	*mp = ip->i_mount;
	struct xfs_trans	*tp;
	xfs_fsize_t		isize;
	int			error;

	error = xfs_trans_alloc(mp, &M_RES(mp)->tr_fsyncts, 0, 0, 0, &tp);
	if (error)
		return error;

	xfs_ilock(ip, XFS_ILOCK_EXCL);
	isize = xfs_new_eof(ip, offset + size);
	if (!isize) {
		xfs_iunlock(ip, XFS_ILOCK_EXCL);
		xfs_trans_cancel(tp);
		return 0;
	}

	trace_xfs_setfilesize(ip, offset, size);

	ip->i_disk_size = isize;
	xfs_trans_ijoin(tp, ip, XFS_ILOCK_EXCL);
	xfs_trans_log_inode(tp, ip, XFS_ILOG_CORE);

	return xfs_trans_commit(tp);
}

/*
 * IO write completion.
 */
STATIC void
xfs_end_ioend(
	struct iomap_ioend	*ioend)
{
	struct xfs_inode	*ip = XFS_I(ioend->io_inode);
	struct xfs_mount	*mp = ip->i_mount;
	xfs_off_t		offset = ioend->io_offset;
	size_t			size = ioend->io_size;
	unsigned int		nofs_flag;
	int			error;

	/*
	 * We can allocate memory here while doing writeback on behalf of
	 * memory reclaim.  To avoid memory allocation deadlocks set the
	 * task-wide nofs context for the following operations.
	 */
	nofs_flag = memalloc_nofs_save();

	/*
	 * Just clean up the in-memory structures if the fs has been shut down.
	 */
	if (xfs_is_shutdown(mp)) {
		error = -EIO;
		goto done;
	}

	/*
	 * Clean up all COW blocks and underlying data fork delalloc blocks on
	 * I/O error. The delalloc punch is required because this ioend was
	 * mapped to blocks in the COW fork and the associated pages are no
	 * longer dirty. If we don't remove delalloc blocks here, they become
	 * stale and can corrupt free space accounting on unmount.
	 */
	error = blk_status_to_errno(ioend->io_bio->bi_status);
	if (unlikely(error)) {
		if (ioend->io_flags & IOMAP_F_SHARED) {
			xfs_reflink_cancel_cow_range(ip, offset, size, true);
			xfs_bmap_punch_delalloc_range(ip,
						      XFS_B_TO_FSBT(mp, offset),
						      XFS_B_TO_FSB(mp, size));
		}
		goto done;
	}

	/*
	 * Success: commit the COW or unwritten blocks if needed.
	 */
	if (ioend->io_flags & IOMAP_F_SHARED)
		error = xfs_reflink_end_cow(ip, offset, size);
	else if (ioend->io_type == IOMAP_UNWRITTEN)
		error = xfs_iomap_write_unwritten(ip, offset, size, false);

	if (!error && xfs_ioend_is_append(ioend))
		error = xfs_setfilesize(ip, ioend->io_offset, ioend->io_size);
done:
	iomap_finish_ioends(ioend, error);
	memalloc_nofs_restore(nofs_flag);
}

/*
 * Finish all pending IO completions that require transactional modifications.
 *
 * We try to merge physical and logically contiguous ioends before completion to
 * minimise the number of transactions we need to perform during IO completion.
 * Both unwritten extent conversion and COW remapping need to iterate and modify
 * one physical extent at a time, so we gain nothing by merging physically
 * discontiguous extents here.
 *
 * The ioend chain length that we can be processing here is largely unbound in
 * length and we may have to perform significant amounts of work on each ioend
 * to complete it. Hence we have to be careful about holding the CPU for too
 * long in this loop.
 */
void
xfs_end_io(
	struct work_struct	*work)
{
	struct xfs_inode	*ip =
		container_of(work, struct xfs_inode, i_ioend_work);
	struct iomap_ioend	*ioend;
	struct list_head	tmp;
	unsigned long		flags;

	spin_lock_irqsave(&ip->i_ioend_lock, flags);
	list_replace_init(&ip->i_ioend_list, &tmp);
	spin_unlock_irqrestore(&ip->i_ioend_lock, flags);

	iomap_sort_ioends(&tmp);
	while ((ioend = list_first_entry_or_null(&tmp, struct iomap_ioend,
			io_list))) {
		list_del_init(&ioend->io_list);
		iomap_ioend_try_merge(ioend, &tmp);
		xfs_end_ioend(ioend);
		cond_resched();
	}
}

STATIC void
xfs_end_bio(
	struct bio		*bio)
{
	struct iomap_ioend	*ioend = bio->bi_private;
	struct xfs_inode	*ip = XFS_I(ioend->io_inode);
	unsigned long		flags;

	spin_lock_irqsave(&ip->i_ioend_lock, flags);
	if (list_empty(&ip->i_ioend_list))
		WARN_ON_ONCE(!queue_work(ip->i_mount->m_unwritten_workqueue,
					 &ip->i_ioend_work));
	list_add_tail(&ioend->io_list, &ip->i_ioend_list);
	spin_unlock_irqrestore(&ip->i_ioend_lock, flags);
}

/*
 * Fast revalidation of the cached writeback mapping. Return true if the current
 * mapping is valid, false otherwise.
 */
static bool
xfs_imap_valid(
	struct iomap_writepage_ctx	*wpc,
	struct xfs_inode		*ip,
	loff_t				offset)
{
	if (offset < wpc->iomap.offset ||
	    offset >= wpc->iomap.offset + wpc->iomap.length)
		return false;
	/*
	 * If this is a COW mapping, it is sufficient to check that the mapping
	 * covers the offset. Be careful to check this first because the caller
	 * can revalidate a COW mapping without updating the data seqno.
	 */
	if (wpc->iomap.flags & IOMAP_F_SHARED)
		return true;

	/*
	 * This is not a COW mapping. Check the sequence number of the data fork
	 * because concurrent changes could have invalidated the extent. Check
	 * the COW fork because concurrent changes since the last time we
	 * checked (and found nothing at this offset) could have added
	 * overlapping blocks.
	 */
	if (XFS_WPC(wpc)->data_seq != READ_ONCE(ip->i_df.if_seq))
		return false;
	if (xfs_inode_has_cow_data(ip) &&
	    XFS_WPC(wpc)->cow_seq != READ_ONCE(ip->i_cowfp->if_seq))
		return false;
	return true;
}

/*
 * Pass in a dellalloc extent and convert it to real extents, return the real
 * extent that maps offset_fsb in wpc->iomap.
 *
 * The current page is held locked so nothing could have removed the block
 * backing offset_fsb, although it could have moved from the COW to the data
 * fork by another thread.
 */
static int
xfs_convert_blocks(
	struct iomap_writepage_ctx *wpc,
	struct xfs_inode	*ip,
	int			whichfork,
	loff_t			offset)
{
	int			error;
	unsigned		*seq;

	if (whichfork == XFS_COW_FORK)
		seq = &XFS_WPC(wpc)->cow_seq;
	else
		seq = &XFS_WPC(wpc)->data_seq;

	/*
	 * Attempt to allocate whatever delalloc extent currently backs offset
	 * and put the result into wpc->iomap.  Allocate in a loop because it
	 * may take several attempts to allocate real blocks for a contiguous
	 * delalloc extent if free space is sufficiently fragmented.
	 */
	do {
		error = xfs_bmapi_convert_delalloc(ip, whichfork, offset,
				&wpc->iomap, seq);
		if (error)
			return error;
	} while (wpc->iomap.offset + wpc->iomap.length <= offset);

	return 0;
}

static int
xfs_map_blocks(
	struct iomap_writepage_ctx *wpc,
	struct inode		*inode,
	loff_t			offset)
{
	struct xfs_inode	*ip = XFS_I(inode);
	struct xfs_mount	*mp = ip->i_mount;
	ssize_t			count = i_blocksize(inode);
	xfs_fileoff_t		offset_fsb = XFS_B_TO_FSBT(mp, offset);
	xfs_fileoff_t		end_fsb = XFS_B_TO_FSB(mp, offset + count);
	xfs_fileoff_t		cow_fsb;
	int			whichfork;
	struct xfs_bmbt_irec	imap;
	struct xfs_iext_cursor	icur;
	int			retries = 0;
	int			error = 0;

	if (xfs_is_shutdown(mp))
		return -EIO;

	/*
	 * COW fork blocks can overlap data fork blocks even if the blocks
	 * aren't shared.  COW I/O always takes precedent, so we must always
	 * check for overlap on reflink inodes unless the mapping is already a
	 * COW one, or the COW fork hasn't changed from the last time we looked
	 * at it.
	 *
	 * It's safe to check the COW fork if_seq here without the ILOCK because
	 * we've indirectly protected against concurrent updates: writeback has
	 * the page locked, which prevents concurrent invalidations by reflink
	 * and directio and prevents concurrent buffered writes to the same
	 * page.  Changes to if_seq always happen under i_lock, which protects
	 * against concurrent updates and provides a memory barrier on the way
	 * out that ensures that we always see the current value.
	 */
	if (xfs_imap_valid(wpc, ip, offset))
		return 0;

	/*
	 * If we don't have a valid map, now it's time to get a new one for this
	 * offset.  This will convert delayed allocations (including COW ones)
	 * into real extents.  If we return without a valid map, it means we
	 * landed in a hole and we skip the block.
	 */
retry:
	cow_fsb = NULLFILEOFF;
	whichfork = XFS_DATA_FORK;
	xfs_ilock(ip, XFS_ILOCK_SHARED);
	ASSERT(!xfs_need_iread_extents(&ip->i_df));

	/*
	 * Check if this is offset is covered by a COW extents, and if yes use
	 * it directly instead of looking up anything in the data fork.
	 */
	if (xfs_inode_has_cow_data(ip) &&
	    xfs_iext_lookup_extent(ip, ip->i_cowfp, offset_fsb, &icur, &imap))
		cow_fsb = imap.br_startoff;
	if (cow_fsb != NULLFILEOFF && cow_fsb <= offset_fsb) {
		XFS_WPC(wpc)->cow_seq = READ_ONCE(ip->i_cowfp->if_seq);
		xfs_iunlock(ip, XFS_ILOCK_SHARED);

		whichfork = XFS_COW_FORK;
		goto allocate_blocks;
	}

	/*
	 * No COW extent overlap. Revalidate now that we may have updated
	 * ->cow_seq. If the data mapping is still valid, we're done.
	 */
	if (xfs_imap_valid(wpc, ip, offset)) {
		xfs_iunlock(ip, XFS_ILOCK_SHARED);
		return 0;
	}

	/*
	 * If we don't have a valid map, now it's time to get a new one for this
	 * offset.  This will convert delayed allocations (including COW ones)
	 * into real extents.
	 */
	if (!xfs_iext_lookup_extent(ip, &ip->i_df, offset_fsb, &icur, &imap))
		imap.br_startoff = end_fsb;	/* fake a hole past EOF */
	XFS_WPC(wpc)->data_seq = READ_ONCE(ip->i_df.if_seq);
	xfs_iunlock(ip, XFS_ILOCK_SHARED);

	/* landed in a hole or beyond EOF? */
	if (imap.br_startoff > offset_fsb) {
		imap.br_blockcount = imap.br_startoff - offset_fsb;
		imap.br_startoff = offset_fsb;
		imap.br_startblock = HOLESTARTBLOCK;
		imap.br_state = XFS_EXT_NORM;
	}

	/*
	 * Truncate to the next COW extent if there is one.  This is the only
	 * opportunity to do this because we can skip COW fork lookups for the
	 * subsequent blocks in the mapping; however, the requirement to treat
	 * the COW range separately remains.
	 */
	if (cow_fsb != NULLFILEOFF &&
	    cow_fsb < imap.br_startoff + imap.br_blockcount)
		imap.br_blockcount = cow_fsb - imap.br_startoff;

	/* got a delalloc extent? */
	if (imap.br_startblock != HOLESTARTBLOCK &&
	    isnullstartblock(imap.br_startblock))
		goto allocate_blocks;

	xfs_bmbt_to_iomap(ip, &wpc->iomap, &imap, 0, 0);
	trace_xfs_map_blocks_found(ip, offset, count, whichfork, &imap);
	return 0;
allocate_blocks:
	error = xfs_convert_blocks(wpc, ip, whichfork, offset);
	if (error) {
		/*
		 * If we failed to find the extent in the COW fork we might have
		 * raced with a COW to data fork conversion or truncate.
		 * Restart the lookup to catch the extent in the data fork for
		 * the former case, but prevent additional retries to avoid
		 * looping forever for the latter case.
		 */
		if (error == -EAGAIN && whichfork == XFS_COW_FORK && !retries++)
			goto retry;
		ASSERT(error != -EAGAIN);
		return error;
	}

	/*
	 * Due to merging the return real extent might be larger than the
	 * original delalloc one.  Trim the return extent to the next COW
	 * boundary again to force a re-lookup.
	 */
	if (whichfork != XFS_COW_FORK && cow_fsb != NULLFILEOFF) {
		loff_t		cow_offset = XFS_FSB_TO_B(mp, cow_fsb);

		if (cow_offset < wpc->iomap.offset + wpc->iomap.length)
			wpc->iomap.length = cow_offset - wpc->iomap.offset;
	}

	ASSERT(wpc->iomap.offset <= offset);
	ASSERT(wpc->iomap.offset + wpc->iomap.length > offset);
	trace_xfs_map_blocks_alloc(ip, offset, count, whichfork, &imap);
	return 0;
}

static int
xfs_prepare_ioend(
	struct iomap_ioend	*ioend,
	int			status)
{
	unsigned int		nofs_flag;

	/*
	 * We can allocate memory here while doing writeback on behalf of
	 * memory reclaim.  To avoid memory allocation deadlocks set the
	 * task-wide nofs context for the following operations.
	 */
	nofs_flag = memalloc_nofs_save();

	/* Convert CoW extents to regular */
	if (!status && (ioend->io_flags & IOMAP_F_SHARED)) {
		status = xfs_reflink_convert_cow(XFS_I(ioend->io_inode),
				ioend->io_offset, ioend->io_size);
	}

	memalloc_nofs_restore(nofs_flag);

	/* send ioends that might require a transaction to the completion wq */
	if (xfs_ioend_is_append(ioend) || ioend->io_type == IOMAP_UNWRITTEN ||
	    (ioend->io_flags & IOMAP_F_SHARED))
		ioend->io_bio->bi_end_io = xfs_end_bio;
	return status;
}

/*
 * If the page has delalloc blocks on it, we need to punch them out before we
 * invalidate the page.  If we don't, we leave a stale delalloc mapping on the
 * inode that can trip up a later direct I/O read operation on the same region.
 *
 * We prevent this by truncating away the delalloc regions on the page.  Because
 * they are delalloc, we can do this without needing a transaction. Indeed - if
 * we get ENOSPC errors, we have to be able to do this truncation without a
 * transaction as there is no space left for block reservation (typically why we
 * see a ENOSPC in writeback).
 */
static void
xfs_discard_folio(
	struct folio		*folio,
	loff_t			pos)
{
	struct inode		*inode = folio->mapping->host;
	struct xfs_inode	*ip = XFS_I(inode);
	struct xfs_mount	*mp = ip->i_mount;
	size_t			offset = offset_in_folio(folio, pos);
	xfs_fileoff_t		start_fsb = XFS_B_TO_FSBT(mp, pos);
	xfs_fileoff_t		pageoff_fsb = XFS_B_TO_FSBT(mp, offset);
	int			error;

	if (xfs_is_shutdown(mp))
		return;

	xfs_alert_ratelimited(mp,
		"page discard on page "PTR_FMT", inode 0x%llx, pos %llu.",
			folio, ip->i_ino, pos);

	error = xfs_bmap_punch_delalloc_range(ip, start_fsb,
			i_blocks_per_folio(inode, folio) - pageoff_fsb);
	if (error && !xfs_is_shutdown(mp))
		xfs_alert(mp, "page discard unable to remove delalloc mapping.");
}

static const struct iomap_writeback_ops xfs_writeback_ops = {
	.map_blocks		= xfs_map_blocks,
	.prepare_ioend		= xfs_prepare_ioend,
	.discard_folio		= xfs_discard_folio,
};

STATIC int
xfs_vm_writepages(
	struct address_space	*mapping,
	struct writeback_control *wbc)
{
	struct xfs_writepage_ctx wpc = { };

	/*
	 * Writing back data in a transaction context can result in recursive
	 * transactions. This is bad, so issue a warning and get out of here.
	 */
	if (WARN_ON_ONCE(current->journal_info))
		return 0;

	xfs_iflags_clear(XFS_I(mapping->host), XFS_ITRUNCATED);
	return iomap_writepages(mapping, wbc, &wpc.ctx, &xfs_writeback_ops);
}

STATIC int
xfs_dax_writepages(
	struct address_space	*mapping,
	struct writeback_control *wbc)
{
	struct xfs_inode	*ip = XFS_I(mapping->host);

	xfs_iflags_clear(ip, XFS_ITRUNCATED);
	return dax_writeback_mapping_range(mapping,
			xfs_inode_buftarg(ip)->bt_daxdev, wbc);
}

STATIC sector_t
xfs_vm_bmap(
	struct address_space	*mapping,
	sector_t		block)
{
	struct xfs_inode	*ip = XFS_I(mapping->host);

	trace_xfs_vm_bmap(ip);

	/*
	 * The swap code (ab-)uses ->bmap to get a block mapping and then
	 * bypasses the file system for actual I/O.  We really can't allow
	 * that on reflinks inodes, so we have to skip out here.  And yes,
	 * 0 is the magic code for a bmap error.
	 *
	 * Since we don't pass back blockdev info, we can't return bmap
	 * information for rt files either.
	 */
	if (xfs_is_cow_inode(ip) || XFS_IS_REALTIME_INODE(ip))
		return 0;
	return iomap_bmap(mapping, block, &xfs_read_iomap_ops);
}

STATIC int
xfs_vm_read_folio(
	struct file		*unused,
	struct folio		*folio)
{
	return iomap_read_folio(folio, &xfs_read_iomap_ops);
}

STATIC void
xfs_vm_readahead(
	struct readahead_control	*rac)
{
	iomap_readahead(rac, &xfs_read_iomap_ops);
}

static int
xfs_iomap_swapfile_activate(
	struct swap_info_struct		*sis,
	struct file			*swap_file,
	sector_t			*span)
{
	sis->bdev = xfs_inode_buftarg(XFS_I(file_inode(swap_file)))->bt_bdev;
	return iomap_swapfile_activate(sis, swap_file, span,
			&xfs_read_iomap_ops);
}

const struct address_space_operations xfs_address_space_operations = {
	.read_folio		= xfs_vm_read_folio,
	.readahead		= xfs_vm_readahead,
	.writepages		= xfs_vm_writepages,
	.dirty_folio		= filemap_dirty_folio,
<<<<<<< HEAD
	.releasepage		= iomap_releasepage,
=======
	.release_folio		= iomap_release_folio,
>>>>>>> 88084a3d
	.invalidate_folio	= iomap_invalidate_folio,
	.bmap			= xfs_vm_bmap,
	.direct_IO		= noop_direct_IO,
	.migratepage		= iomap_migrate_page,
	.is_partially_uptodate  = iomap_is_partially_uptodate,
	.error_remove_page	= generic_error_remove_page,
	.swap_activate		= xfs_iomap_swapfile_activate,
};

const struct address_space_operations xfs_dax_aops = {
	.writepages		= xfs_dax_writepages,
	.direct_IO		= noop_direct_IO,
	.dirty_folio		= noop_dirty_folio,
	.swap_activate		= xfs_iomap_swapfile_activate,
};<|MERGE_RESOLUTION|>--- conflicted
+++ resolved
@@ -566,11 +566,7 @@
 	.readahead		= xfs_vm_readahead,
 	.writepages		= xfs_vm_writepages,
 	.dirty_folio		= filemap_dirty_folio,
-<<<<<<< HEAD
-	.releasepage		= iomap_releasepage,
-=======
 	.release_folio		= iomap_release_folio,
->>>>>>> 88084a3d
 	.invalidate_folio	= iomap_invalidate_folio,
 	.bmap			= xfs_vm_bmap,
 	.direct_IO		= noop_direct_IO,
