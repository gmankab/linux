/* SPDX-License-Identifier: GPL-2.0 */
#ifndef BLK_MQ_H
#define BLK_MQ_H

#include <linux/blkdev.h>
#include <linux/sbitmap.h>
#include <linux/lockdep.h>
#include <linux/scatterlist.h>
#include <linux/prefetch.h>
#include <linux/srcu.h>
#include <linux/rw_hint.h>

struct blk_mq_tags;
struct blk_flush_queue;

#define BLKDEV_MIN_RQ	4
#define BLKDEV_DEFAULT_RQ	128

enum rq_end_io_ret {
	RQ_END_IO_NONE,
	RQ_END_IO_FREE,
};

typedef enum rq_end_io_ret (rq_end_io_fn)(struct request *, blk_status_t);

/*
 * request flags */
typedef __u32 __bitwise req_flags_t;

/* Keep rqf_name[] in sync with the definitions below */
enum rqf_flags {
	/* drive already may have started this one */
	__RQF_STARTED,
	/* request for flush sequence */
	__RQF_FLUSH_SEQ,
	/* merge of different types, fail separately */
	__RQF_MIXED_MERGE,
	/* don't call prep for this one */
	__RQF_DONTPREP,
	/* use hctx->sched_tags */
	__RQF_SCHED_TAGS,
	/* use an I/O scheduler for this request */
	__RQF_USE_SCHED,
	/* vaguely specified driver internal error.  Ignored by block layer */
	__RQF_FAILED,
	/* don't warn about errors */
	__RQF_QUIET,
	/* account into disk and partition IO statistics */
	__RQF_IO_STAT,
	/* runtime pm request */
	__RQF_PM,
	/* on IO scheduler merge hash */
	__RQF_HASHED,
	/* track IO completion time */
	__RQF_STATS,
	/* Look at ->special_vec for the actual data payload instead of the
	   bio chain. */
	__RQF_SPECIAL_PAYLOAD,
	/* request completion needs to be signaled to zone write plugging. */
	__RQF_ZONE_WRITE_PLUGGING,
	/* ->timeout has been called, don't expire again */
	__RQF_TIMED_OUT,
	__RQF_RESV,
	__RQF_BITS
};

#define RQF_STARTED		((__force req_flags_t)(1 << __RQF_STARTED))
#define RQF_FLUSH_SEQ		((__force req_flags_t)(1 << __RQF_FLUSH_SEQ))
#define RQF_MIXED_MERGE		((__force req_flags_t)(1 << __RQF_MIXED_MERGE))
#define RQF_DONTPREP		((__force req_flags_t)(1 << __RQF_DONTPREP))
#define RQF_SCHED_TAGS		((__force req_flags_t)(1 << __RQF_SCHED_TAGS))
#define RQF_USE_SCHED		((__force req_flags_t)(1 << __RQF_USE_SCHED))
#define RQF_FAILED		((__force req_flags_t)(1 << __RQF_FAILED))
#define RQF_QUIET		((__force req_flags_t)(1 << __RQF_QUIET))
#define RQF_IO_STAT		((__force req_flags_t)(1 << __RQF_IO_STAT))
#define RQF_PM			((__force req_flags_t)(1 << __RQF_PM))
#define RQF_HASHED		((__force req_flags_t)(1 << __RQF_HASHED))
#define RQF_STATS		((__force req_flags_t)(1 << __RQF_STATS))
#define RQF_SPECIAL_PAYLOAD	\
			((__force req_flags_t)(1 << __RQF_SPECIAL_PAYLOAD))
#define RQF_ZONE_WRITE_PLUGGING	\
			((__force req_flags_t)(1 << __RQF_ZONE_WRITE_PLUGGING))
#define RQF_TIMED_OUT		((__force req_flags_t)(1 << __RQF_TIMED_OUT))
#define RQF_RESV		((__force req_flags_t)(1 << __RQF_RESV))

/* flags that prevent us from merging requests: */
#define RQF_NOMERGE_FLAGS \
	(RQF_STARTED | RQF_FLUSH_SEQ | RQF_SPECIAL_PAYLOAD)

enum mq_rq_state {
	MQ_RQ_IDLE		= 0,
	MQ_RQ_IN_FLIGHT		= 1,
	MQ_RQ_COMPLETE		= 2,
};

/*
 * Try to put the fields that are referenced together in the same cacheline.
 *
 * If you modify this structure, make sure to update blk_rq_init() and
 * especially blk_mq_rq_ctx_init() to take care of the added fields.
 */
struct request {
	struct request_queue *q;
	struct blk_mq_ctx *mq_ctx;
	struct blk_mq_hw_ctx *mq_hctx;

	blk_opf_t cmd_flags;		/* op and common flags */
	req_flags_t rq_flags;

	int tag;
	int internal_tag;

	unsigned int timeout;

	/* the following two fields are internal, NEVER access directly */
	unsigned int __data_len;	/* total data len */
	sector_t __sector;		/* sector cursor */

	struct bio *bio;
	struct bio *biotail;

	union {
		struct list_head queuelist;
		struct request *rq_next;
	};

	struct block_device *part;
#ifdef CONFIG_BLK_RQ_ALLOC_TIME
	/* Time that the first bio started allocating this request. */
	u64 alloc_time_ns;
#endif
	/* Time that this request was allocated for this IO. */
	u64 start_time_ns;
	/* Time that I/O was submitted to the device. */
	u64 io_start_time_ns;

#ifdef CONFIG_BLK_WBT
	unsigned short wbt_flags;
#endif
	/*
	 * rq sectors used for blk stats. It has the same value
	 * with blk_rq_sectors(rq), except that it never be zeroed
	 * by completion.
	 */
	unsigned short stats_sectors;

	/*
	 * Number of scatter-gather DMA addr+len pairs after
	 * physical address coalescing is performed.
	 */
	unsigned short nr_phys_segments;
	unsigned short nr_integrity_segments;

#ifdef CONFIG_BLK_INLINE_ENCRYPTION
	struct bio_crypt_ctx *crypt_ctx;
	struct blk_crypto_keyslot *crypt_keyslot;
#endif

	enum mq_rq_state state;
	atomic_t ref;

	unsigned long deadline;

	/*
	 * The hash is used inside the scheduler, and killed once the
	 * request reaches the dispatch list. The ipi_list is only used
	 * to queue the request for softirq completion, which is long
	 * after the request has been unhashed (and even removed from
	 * the dispatch list).
	 */
	union {
		struct hlist_node hash;	/* merge hash */
		struct llist_node ipi_list;
	};

	/*
	 * The rb_node is only used inside the io scheduler, requests
	 * are pruned when moved to the dispatch queue. special_vec must
	 * only be used if RQF_SPECIAL_PAYLOAD is set, and those cannot be
	 * insert into an IO scheduler.
	 */
	union {
		struct rb_node rb_node;	/* sort/lookup */
		struct bio_vec special_vec;
	};

	/*
	 * Three pointers are available for the IO schedulers, if they need
	 * more they have to dynamically allocate it.
	 */
	struct {
		struct io_cq		*icq;
		void			*priv[2];
	} elv;

	struct {
		unsigned int		seq;
		rq_end_io_fn		*saved_end_io;
	} flush;

	u64 fifo_time;

	/*
	 * completion callback.
	 */
	rq_end_io_fn *end_io;
	void *end_io_data;
};

static inline enum req_op req_op(const struct request *req)
{
	return req->cmd_flags & REQ_OP_MASK;
}

static inline bool blk_rq_is_passthrough(struct request *rq)
{
	return blk_op_is_passthrough(rq->cmd_flags);
}

static inline unsigned short req_get_ioprio(struct request *req)
{
	if (req->bio)
		return req->bio->bi_ioprio;
	return 0;
}

#define rq_data_dir(rq)		(op_is_write(req_op(rq)) ? WRITE : READ)

#define rq_dma_dir(rq) \
	(op_is_write(req_op(rq)) ? DMA_TO_DEVICE : DMA_FROM_DEVICE)

static inline int rq_list_empty(const struct rq_list *rl)
{
	return rl->head == NULL;
}

static inline void rq_list_init(struct rq_list *rl)
{
	rl->head = NULL;
	rl->tail = NULL;
}

static inline void rq_list_add_tail(struct rq_list *rl, struct request *rq)
{
	rq->rq_next = NULL;
	if (rl->tail)
		rl->tail->rq_next = rq;
	else
		rl->head = rq;
	rl->tail = rq;
}

static inline void rq_list_add_head(struct rq_list *rl, struct request *rq)
{
	rq->rq_next = rl->head;
	rl->head = rq;
	if (!rl->tail)
		rl->tail = rq;
}

static inline struct request *rq_list_pop(struct rq_list *rl)
{
	struct request *rq = rl->head;

	if (rq) {
		rl->head = rl->head->rq_next;
		if (!rl->head)
			rl->tail = NULL;
		rq->rq_next = NULL;
	}

	return rq;
}

static inline struct request *rq_list_peek(struct rq_list *rl)
{
	return rl->head;
}

#define rq_list_for_each(rl, pos)					\
	for (pos = rq_list_peek((rl)); (pos); pos = pos->rq_next)

#define rq_list_for_each_safe(rl, pos, nxt)				\
	for (pos = rq_list_peek((rl)), nxt = pos->rq_next;		\
		pos; pos = nxt, nxt = pos ? pos->rq_next : NULL)

/**
 * enum blk_eh_timer_return - How the timeout handler should proceed
 * @BLK_EH_DONE: The block driver completed the command or will complete it at
 *	a later time.
 * @BLK_EH_RESET_TIMER: Reset the request timer and continue waiting for the
 *	request to complete.
 */
enum blk_eh_timer_return {
	BLK_EH_DONE,
	BLK_EH_RESET_TIMER,
};

/**
 * struct blk_mq_hw_ctx - State for a hardware queue facing the hardware
 * block device
 */
struct blk_mq_hw_ctx {
	struct {
		/** @lock: Protects the dispatch list. */
		spinlock_t		lock;
		/**
		 * @dispatch: Used for requests that are ready to be
		 * dispatched to the hardware but for some reason (e.g. lack of
		 * resources) could not be sent to the hardware. As soon as the
		 * driver can send new requests, requests at this list will
		 * be sent first for a fairer dispatch.
		 */
		struct list_head	dispatch;
		 /**
		  * @state: BLK_MQ_S_* flags. Defines the state of the hw
		  * queue (active, scheduled to restart, stopped).
		  */
		unsigned long		state;
	} ____cacheline_aligned_in_smp;

	/**
	 * @run_work: Used for scheduling a hardware queue run at a later time.
	 */
	struct delayed_work	run_work;
	/** @cpumask: Map of available CPUs where this hctx can run. */
	cpumask_var_t		cpumask;
	/**
	 * @next_cpu: Used by blk_mq_hctx_next_cpu() for round-robin CPU
	 * selection from @cpumask.
	 */
	int			next_cpu;
	/**
	 * @next_cpu_batch: Counter of how many works left in the batch before
	 * changing to the next CPU.
	 */
	int			next_cpu_batch;

	/** @flags: BLK_MQ_F_* flags. Defines the behaviour of the queue. */
	unsigned long		flags;

	/**
	 * @sched_data: Pointer owned by the IO scheduler attached to a request
	 * queue. It's up to the IO scheduler how to use this pointer.
	 */
	void			*sched_data;
	/**
	 * @queue: Pointer to the request queue that owns this hardware context.
	 */
	struct request_queue	*queue;
	/** @fq: Queue of requests that need to perform a flush operation. */
	struct blk_flush_queue	*fq;

	/**
	 * @driver_data: Pointer to data owned by the block driver that created
	 * this hctx
	 */
	void			*driver_data;

	/**
	 * @ctx_map: Bitmap for each software queue. If bit is on, there is a
	 * pending request in that software queue.
	 */
	struct sbitmap		ctx_map;

	/**
	 * @dispatch_from: Software queue to be used when no scheduler was
	 * selected.
	 */
	struct blk_mq_ctx	*dispatch_from;
	/**
	 * @dispatch_busy: Number used by blk_mq_update_dispatch_busy() to
	 * decide if the hw_queue is busy using Exponential Weighted Moving
	 * Average algorithm.
	 */
	unsigned int		dispatch_busy;

	/** @type: HCTX_TYPE_* flags. Type of hardware queue. */
	unsigned short		type;
	/** @nr_ctx: Number of software queues. */
	unsigned short		nr_ctx;
	/** @ctxs: Array of software queues. */
	struct blk_mq_ctx	**ctxs;

	/** @dispatch_wait_lock: Lock for dispatch_wait queue. */
	spinlock_t		dispatch_wait_lock;
	/**
	 * @dispatch_wait: Waitqueue to put requests when there is no tag
	 * available at the moment, to wait for another try in the future.
	 */
	wait_queue_entry_t	dispatch_wait;

	/**
	 * @wait_index: Index of next available dispatch_wait queue to insert
	 * requests.
	 */
	atomic_t		wait_index;

	/**
	 * @tags: Tags owned by the block driver. A tag at this set is only
	 * assigned when a request is dispatched from a hardware queue.
	 */
	struct blk_mq_tags	*tags;
	/**
	 * @sched_tags: Tags owned by I/O scheduler. If there is an I/O
	 * scheduler associated with a request queue, a tag is assigned when
	 * that request is allocated. Else, this member is not used.
	 */
	struct blk_mq_tags	*sched_tags;

	/** @numa_node: NUMA node the storage adapter has been connected to. */
	unsigned int		numa_node;
	/** @queue_num: Index of this hardware queue. */
	unsigned int		queue_num;

	/**
	 * @nr_active: Number of active requests. Only used when a tag set is
	 * shared across request queues.
	 */
	atomic_t		nr_active;

	/** @cpuhp_online: List to store request if CPU is going to die */
	struct hlist_node	cpuhp_online;
	/** @cpuhp_dead: List to store request if some CPU die. */
	struct hlist_node	cpuhp_dead;
	/** @kobj: Kernel object for sysfs. */
	struct kobject		kobj;

#ifdef CONFIG_BLK_DEBUG_FS
	/**
	 * @debugfs_dir: debugfs directory for this hardware queue. Named
	 * as cpu<cpu_number>.
	 */
	struct dentry		*debugfs_dir;
	/** @sched_debugfs_dir:	debugfs directory for the scheduler. */
	struct dentry		*sched_debugfs_dir;
#endif

	/**
	 * @hctx_list: if this hctx is not in use, this is an entry in
	 * q->unused_hctx_list.
	 */
	struct list_head	hctx_list;
};

/**
 * struct blk_mq_queue_map - Map software queues to hardware queues
 * @mq_map:       CPU ID to hardware queue index map. This is an array
 *	with nr_cpu_ids elements. Each element has a value in the range
 *	[@queue_offset, @queue_offset + @nr_queues).
 * @nr_queues:    Number of hardware queues to map CPU IDs onto.
 * @queue_offset: First hardware queue to map onto. Used by the PCIe NVMe
 *	driver to map each hardware queue type (enum hctx_type) onto a distinct
 *	set of hardware queues.
 */
struct blk_mq_queue_map {
	unsigned int *mq_map;
	unsigned int nr_queues;
	unsigned int queue_offset;
};

/**
 * enum hctx_type - Type of hardware queue
 * @HCTX_TYPE_DEFAULT:	All I/O not otherwise accounted for.
 * @HCTX_TYPE_READ:	Just for READ I/O.
 * @HCTX_TYPE_POLL:	Polled I/O of any kind.
 * @HCTX_MAX_TYPES:	Number of types of hctx.
 */
enum hctx_type {
	HCTX_TYPE_DEFAULT,
	HCTX_TYPE_READ,
	HCTX_TYPE_POLL,

	HCTX_MAX_TYPES,
};

/**
 * struct blk_mq_tag_set - tag set that can be shared between request queues
 * @ops:	   Pointers to functions that implement block driver behavior.
 * @map:	   One or more ctx -> hctx mappings. One map exists for each
 *		   hardware queue type (enum hctx_type) that the driver wishes
 *		   to support. There are no restrictions on maps being of the
 *		   same size, and it's perfectly legal to share maps between
 *		   types.
 * @nr_maps:	   Number of elements in the @map array. A number in the range
 *		   [1, HCTX_MAX_TYPES].
 * @nr_hw_queues:  Number of hardware queues supported by the block driver that
 *		   owns this data structure.
 * @queue_depth:   Number of tags per hardware queue, reserved tags included.
 * @reserved_tags: Number of tags to set aside for BLK_MQ_REQ_RESERVED tag
 *		   allocations.
 * @cmd_size:	   Number of additional bytes to allocate per request. The block
 *		   driver owns these additional bytes.
 * @numa_node:	   NUMA node the storage adapter has been connected to.
 * @timeout:	   Request processing timeout in jiffies.
 * @flags:	   Zero or more BLK_MQ_F_* flags.
 * @driver_data:   Pointer to data owned by the block driver that created this
 *		   tag set.
 * @tags:	   Tag sets. One tag set per hardware queue. Has @nr_hw_queues
 *		   elements.
 * @shared_tags:
 *		   Shared set of tags. Has @nr_hw_queues elements. If set,
 *		   shared by all @tags.
 * @tag_list_lock: Serializes tag_list accesses.
 * @tag_list:	   List of the request queues that use this tag set. See also
 *		   request_queue.tag_set_list.
 * @srcu:	   Use as lock when type of the request queue is blocking
 *		   (BLK_MQ_F_BLOCKING).
 */
struct blk_mq_tag_set {
	const struct blk_mq_ops	*ops;
	struct blk_mq_queue_map	map[HCTX_MAX_TYPES];
	unsigned int		nr_maps;
	unsigned int		nr_hw_queues;
	unsigned int		queue_depth;
	unsigned int		reserved_tags;
	unsigned int		cmd_size;
	int			numa_node;
	unsigned int		timeout;
	unsigned int		flags;
	void			*driver_data;

	struct blk_mq_tags	**tags;

	struct blk_mq_tags	*shared_tags;

	struct mutex		tag_list_lock;
	struct list_head	tag_list;
	struct srcu_struct	*srcu;
};

/**
 * struct blk_mq_queue_data - Data about a request inserted in a queue
 *
 * @rq:   Request pointer.
 * @last: If it is the last request in the queue.
 */
struct blk_mq_queue_data {
	struct request *rq;
	bool last;
};

typedef bool (busy_tag_iter_fn)(struct request *, void *);

/**
 * struct blk_mq_ops - Callback functions that implements block driver
 * behaviour.
 */
struct blk_mq_ops {
	/**
	 * @queue_rq: Queue a new request from block IO.
	 */
	blk_status_t (*queue_rq)(struct blk_mq_hw_ctx *,
				 const struct blk_mq_queue_data *);

	/**
	 * @commit_rqs: If a driver uses bd->last to judge when to submit
	 * requests to hardware, it must define this function. In case of errors
	 * that make us stop issuing further requests, this hook serves the
	 * purpose of kicking the hardware (which the last request otherwise
	 * would have done).
	 */
	void (*commit_rqs)(struct blk_mq_hw_ctx *);

	/**
	 * @queue_rqs: Queue a list of new requests. Driver is guaranteed
	 * that each request belongs to the same queue. If the driver doesn't
	 * empty the @rqlist completely, then the rest will be queued
	 * individually by the block layer upon return.
	 */
	void (*queue_rqs)(struct rq_list *rqlist);

	/**
	 * @get_budget: Reserve budget before queue request, once .queue_rq is
	 * run, it is driver's responsibility to release the
	 * reserved budget. Also we have to handle failure case
	 * of .get_budget for avoiding I/O deadlock.
	 */
	int (*get_budget)(struct request_queue *);

	/**
	 * @put_budget: Release the reserved budget.
	 */
	void (*put_budget)(struct request_queue *, int);

	/**
	 * @set_rq_budget_token: store rq's budget token
	 */
	void (*set_rq_budget_token)(struct request *, int);
	/**
	 * @get_rq_budget_token: retrieve rq's budget token
	 */
	int (*get_rq_budget_token)(struct request *);

	/**
	 * @timeout: Called on request timeout.
	 */
	enum blk_eh_timer_return (*timeout)(struct request *);

	/**
	 * @poll: Called to poll for completion of a specific tag.
	 */
	int (*poll)(struct blk_mq_hw_ctx *, struct io_comp_batch *);

	/**
	 * @complete: Mark the request as complete.
	 */
	void (*complete)(struct request *);

	/**
	 * @init_hctx: Called when the block layer side of a hardware queue has
	 * been set up, allowing the driver to allocate/init matching
	 * structures.
	 */
	int (*init_hctx)(struct blk_mq_hw_ctx *, void *, unsigned int);
	/**
	 * @exit_hctx: Ditto for exit/teardown.
	 */
	void (*exit_hctx)(struct blk_mq_hw_ctx *, unsigned int);

	/**
	 * @init_request: Called for every command allocated by the block layer
	 * to allow the driver to set up driver specific data.
	 *
	 * Tag greater than or equal to queue_depth is for setting up
	 * flush request.
	 */
	int (*init_request)(struct blk_mq_tag_set *set, struct request *,
			    unsigned int, unsigned int);
	/**
	 * @exit_request: Ditto for exit/teardown.
	 */
	void (*exit_request)(struct blk_mq_tag_set *set, struct request *,
			     unsigned int);

	/**
	 * @cleanup_rq: Called before freeing one request which isn't completed
	 * yet, and usually for freeing the driver private data.
	 */
	void (*cleanup_rq)(struct request *);

	/**
	 * @busy: If set, returns whether or not this queue currently is busy.
	 */
	bool (*busy)(struct request_queue *);

	/**
	 * @map_queues: This allows drivers specify their own queue mapping by
	 * overriding the setup-time function that builds the mq_map.
	 */
	void (*map_queues)(struct blk_mq_tag_set *set);

#ifdef CONFIG_BLK_DEBUG_FS
	/**
	 * @show_rq: Used by the debugfs implementation to show driver-specific
	 * information about a request.
	 */
	void (*show_rq)(struct seq_file *m, struct request *rq);
#endif
};

/* Keep hctx_flag_name[] in sync with the definitions below */
enum {
	BLK_MQ_F_TAG_QUEUE_SHARED = 1 << 1,
	/*
	 * Set when this device requires underlying blk-mq device for
	 * completing IO:
	 */
	BLK_MQ_F_STACKING	= 1 << 2,
	BLK_MQ_F_TAG_HCTX_SHARED = 1 << 3,
	BLK_MQ_F_BLOCKING	= 1 << 4,

	/*
	 * Alloc tags on a round-robin base instead of the first available one.
	 */
	BLK_MQ_F_TAG_RR		= 1 << 5,

	/*
	 * Select 'none' during queue registration in case of a single hwq
	 * or shared hwqs instead of 'mq-deadline'.
	 */
	BLK_MQ_F_NO_SCHED_BY_DEFAULT	= 1 << 6,

	BLK_MQ_F_MAX = 1 << 7,
};

#define BLK_MQ_MAX_DEPTH	(10240)
#define BLK_MQ_NO_HCTX_IDX	(-1U)

enum {
	/* Keep hctx_state_name[] in sync with the definitions below */
	BLK_MQ_S_STOPPED,
	BLK_MQ_S_TAG_ACTIVE,
	BLK_MQ_S_SCHED_RESTART,
	/* hw queue is inactive after all its CPUs become offline */
	BLK_MQ_S_INACTIVE,
	BLK_MQ_S_MAX
};

struct gendisk *__blk_mq_alloc_disk(struct blk_mq_tag_set *set,
		struct queue_limits *lim, void *queuedata,
		struct lock_class_key *lkclass);
#define blk_mq_alloc_disk(set, lim, queuedata)				\
({									\
	static struct lock_class_key __key;				\
									\
	__blk_mq_alloc_disk(set, lim, queuedata, &__key);		\
})
struct gendisk *blk_mq_alloc_disk_for_queue(struct request_queue *q,
		struct lock_class_key *lkclass);
struct request_queue *blk_mq_alloc_queue(struct blk_mq_tag_set *set,
		struct queue_limits *lim, void *queuedata);
int blk_mq_init_allocated_queue(struct blk_mq_tag_set *set,
		struct request_queue *q);
void blk_mq_destroy_queue(struct request_queue *);

int blk_mq_alloc_tag_set(struct blk_mq_tag_set *set);
int blk_mq_alloc_sq_tag_set(struct blk_mq_tag_set *set,
		const struct blk_mq_ops *ops, unsigned int queue_depth,
		unsigned int set_flags);
void blk_mq_free_tag_set(struct blk_mq_tag_set *set);

void blk_mq_free_request(struct request *rq);
int blk_rq_poll(struct request *rq, struct io_comp_batch *iob,
		unsigned int poll_flags);

bool blk_mq_queue_inflight(struct request_queue *q);

enum {
	/* return when out of requests */
	BLK_MQ_REQ_NOWAIT	= (__force blk_mq_req_flags_t)(1 << 0),
	/* allocate from reserved pool */
	BLK_MQ_REQ_RESERVED	= (__force blk_mq_req_flags_t)(1 << 1),
	/* set RQF_PM */
	BLK_MQ_REQ_PM		= (__force blk_mq_req_flags_t)(1 << 2),
};

struct request *blk_mq_alloc_request(struct request_queue *q, blk_opf_t opf,
		blk_mq_req_flags_t flags);
struct request *blk_mq_alloc_request_hctx(struct request_queue *q,
		blk_opf_t opf, blk_mq_req_flags_t flags,
		unsigned int hctx_idx);

/*
 * Tag address space map.
 */
struct blk_mq_tags {
	unsigned int nr_tags;
	unsigned int nr_reserved_tags;
	unsigned int active_queues;

	struct sbitmap_queue bitmap_tags;
	struct sbitmap_queue breserved_tags;

	struct request **rqs;
	struct request **static_rqs;
	struct list_head page_list;

	/*
	 * used to clear request reference in rqs[] before freeing one
	 * request pool
	 */
	spinlock_t lock;
};

static inline struct request *blk_mq_tag_to_rq(struct blk_mq_tags *tags,
					       unsigned int tag)
{
	if (tag < tags->nr_tags) {
		prefetch(tags->rqs[tag]);
		return tags->rqs[tag];
	}

	return NULL;
}

enum {
	BLK_MQ_UNIQUE_TAG_BITS = 16,
	BLK_MQ_UNIQUE_TAG_MASK = (1 << BLK_MQ_UNIQUE_TAG_BITS) - 1,
};

u32 blk_mq_unique_tag(struct request *rq);

static inline u16 blk_mq_unique_tag_to_hwq(u32 unique_tag)
{
	return unique_tag >> BLK_MQ_UNIQUE_TAG_BITS;
}

static inline u16 blk_mq_unique_tag_to_tag(u32 unique_tag)
{
	return unique_tag & BLK_MQ_UNIQUE_TAG_MASK;
}

/**
 * blk_mq_rq_state() - read the current MQ_RQ_* state of a request
 * @rq: target request.
 */
static inline enum mq_rq_state blk_mq_rq_state(struct request *rq)
{
	return READ_ONCE(rq->state);
}

static inline int blk_mq_request_started(struct request *rq)
{
	return blk_mq_rq_state(rq) != MQ_RQ_IDLE;
}

static inline int blk_mq_request_completed(struct request *rq)
{
	return blk_mq_rq_state(rq) == MQ_RQ_COMPLETE;
}

/*
 * 
 * Set the state to complete when completing a request from inside ->queue_rq.
 * This is used by drivers that want to ensure special complete actions that
 * need access to the request are called on failure, e.g. by nvme for
 * multipathing.
 */
static inline void blk_mq_set_request_complete(struct request *rq)
{
	WRITE_ONCE(rq->state, MQ_RQ_COMPLETE);
}

/*
 * Complete the request directly instead of deferring it to softirq or
 * completing it another CPU. Useful in preemptible instead of an interrupt.
 */
static inline void blk_mq_complete_request_direct(struct request *rq,
		   void (*complete)(struct request *rq))
{
	WRITE_ONCE(rq->state, MQ_RQ_COMPLETE);
	complete(rq);
}

void blk_mq_start_request(struct request *rq);
void blk_mq_end_request(struct request *rq, blk_status_t error);
void __blk_mq_end_request(struct request *rq, blk_status_t error);
void blk_mq_end_request_batch(struct io_comp_batch *ib);

/*
 * Only need start/end time stamping if we have iostat or
 * blk stats enabled, or using an IO scheduler.
 */
static inline bool blk_mq_need_time_stamp(struct request *rq)
{
	return (rq->rq_flags & (RQF_IO_STAT | RQF_STATS | RQF_USE_SCHED));
}

static inline bool blk_mq_is_reserved_rq(struct request *rq)
{
	return rq->rq_flags & RQF_RESV;
}

/*
 * Batched completions only work when there is no I/O error and no special
 * ->end_io handler.
 */
static inline bool blk_mq_add_to_batch(struct request *req,
				       struct io_comp_batch *iob, int ioerror,
				       void (*complete)(struct io_comp_batch *))
{
	/*
	 * Check various conditions that exclude batch processing:
	 * 1) No batch container
	 * 2) Has scheduler data attached
	 * 3) Not a passthrough request and end_io set
	 * 4) Not a passthrough request and an ioerror
	 */
	if (!iob)
<<<<<<< HEAD
		return false;
	if (req->rq_flags & RQF_SCHED_TAGS)
		return false;
=======
		return false;
	if (req->rq_flags & RQF_SCHED_TAGS)
		return false;
>>>>>>> 1fc1a15d
	if (!blk_rq_is_passthrough(req)) {
		if (req->end_io)
			return false;
		if (ioerror < 0)
			return false;
	}

	if (!iob->complete)
		iob->complete = complete;
	else if (iob->complete != complete)
		return false;
	iob->need_ts |= blk_mq_need_time_stamp(req);
	rq_list_add_tail(&iob->req_list, req);
	return true;
}

void blk_mq_requeue_request(struct request *rq, bool kick_requeue_list);
void blk_mq_kick_requeue_list(struct request_queue *q);
void blk_mq_delay_kick_requeue_list(struct request_queue *q, unsigned long msecs);
void blk_mq_complete_request(struct request *rq);
bool blk_mq_complete_request_remote(struct request *rq);
void blk_mq_stop_hw_queue(struct blk_mq_hw_ctx *hctx);
void blk_mq_start_hw_queue(struct blk_mq_hw_ctx *hctx);
void blk_mq_stop_hw_queues(struct request_queue *q);
void blk_mq_start_hw_queues(struct request_queue *q);
void blk_mq_start_stopped_hw_queue(struct blk_mq_hw_ctx *hctx, bool async);
void blk_mq_start_stopped_hw_queues(struct request_queue *q, bool async);
void blk_mq_quiesce_queue(struct request_queue *q);
void blk_mq_wait_quiesce_done(struct blk_mq_tag_set *set);
void blk_mq_quiesce_tagset(struct blk_mq_tag_set *set);
void blk_mq_unquiesce_tagset(struct blk_mq_tag_set *set);
void blk_mq_unquiesce_queue(struct request_queue *q);
void blk_mq_delay_run_hw_queue(struct blk_mq_hw_ctx *hctx, unsigned long msecs);
void blk_mq_run_hw_queue(struct blk_mq_hw_ctx *hctx, bool async);
void blk_mq_run_hw_queues(struct request_queue *q, bool async);
void blk_mq_delay_run_hw_queues(struct request_queue *q, unsigned long msecs);
void blk_mq_tagset_busy_iter(struct blk_mq_tag_set *tagset,
		busy_tag_iter_fn *fn, void *priv);
void blk_mq_tagset_wait_completed_request(struct blk_mq_tag_set *tagset);
void blk_mq_freeze_queue_nomemsave(struct request_queue *q);
void blk_mq_unfreeze_queue_nomemrestore(struct request_queue *q);
static inline unsigned int __must_check
blk_mq_freeze_queue(struct request_queue *q)
{
	unsigned int memflags = memalloc_noio_save();

	blk_mq_freeze_queue_nomemsave(q);
	return memflags;
}
static inline void
blk_mq_unfreeze_queue(struct request_queue *q, unsigned int memflags)
{
	blk_mq_unfreeze_queue_nomemrestore(q);
	memalloc_noio_restore(memflags);
}
void blk_freeze_queue_start(struct request_queue *q);
void blk_mq_freeze_queue_wait(struct request_queue *q);
int blk_mq_freeze_queue_wait_timeout(struct request_queue *q,
				     unsigned long timeout);
void blk_mq_unfreeze_queue_non_owner(struct request_queue *q);
void blk_freeze_queue_start_non_owner(struct request_queue *q);

void blk_mq_map_queues(struct blk_mq_queue_map *qmap);
void blk_mq_map_hw_queues(struct blk_mq_queue_map *qmap,
			  struct device *dev, unsigned int offset);
void blk_mq_update_nr_hw_queues(struct blk_mq_tag_set *set, int nr_hw_queues);

void blk_mq_quiesce_queue_nowait(struct request_queue *q);

unsigned int blk_mq_rq_cpu(struct request *rq);

bool __blk_should_fake_timeout(struct request_queue *q);
static inline bool blk_should_fake_timeout(struct request_queue *q)
{
	if (IS_ENABLED(CONFIG_FAIL_IO_TIMEOUT) &&
	    test_bit(QUEUE_FLAG_FAIL_IO, &q->queue_flags))
		return __blk_should_fake_timeout(q);
	return false;
}

/**
 * blk_mq_rq_from_pdu - cast a PDU to a request
 * @pdu: the PDU (Protocol Data Unit) to be casted
 *
 * Return: request
 *
 * Driver command data is immediately after the request. So subtract request
 * size to get back to the original request.
 */
static inline struct request *blk_mq_rq_from_pdu(void *pdu)
{
	return pdu - sizeof(struct request);
}

/**
 * blk_mq_rq_to_pdu - cast a request to a PDU
 * @rq: the request to be casted
 *
 * Return: pointer to the PDU
 *
 * Driver command data is immediately after the request. So add request to get
 * the PDU.
 */
static inline void *blk_mq_rq_to_pdu(struct request *rq)
{
	return rq + 1;
}

#define queue_for_each_hw_ctx(q, hctx, i)				\
	xa_for_each(&(q)->hctx_table, (i), (hctx))

#define hctx_for_each_ctx(hctx, ctx, i)					\
	for ((i) = 0; (i) < (hctx)->nr_ctx &&				\
	     ({ ctx = (hctx)->ctxs[(i)]; 1; }); (i)++)

static inline void blk_mq_cleanup_rq(struct request *rq)
{
	if (rq->q->mq_ops->cleanup_rq)
		rq->q->mq_ops->cleanup_rq(rq);
}

void blk_mq_hctx_set_fq_lock_class(struct blk_mq_hw_ctx *hctx,
		struct lock_class_key *key);

static inline bool rq_is_sync(struct request *rq)
{
	return op_is_sync(rq->cmd_flags);
}

void blk_rq_init(struct request_queue *q, struct request *rq);
int blk_rq_prep_clone(struct request *rq, struct request *rq_src,
		struct bio_set *bs, gfp_t gfp_mask,
		int (*bio_ctr)(struct bio *, struct bio *, void *), void *data);
void blk_rq_unprep_clone(struct request *rq);
blk_status_t blk_insert_cloned_request(struct request *rq);

struct rq_map_data {
	struct page **pages;
	unsigned long offset;
	unsigned short page_order;
	unsigned short nr_entries;
	bool null_mapped;
	bool from_user;
};

int blk_rq_map_user(struct request_queue *, struct request *,
		struct rq_map_data *, void __user *, unsigned long, gfp_t);
int blk_rq_map_user_io(struct request *, struct rq_map_data *,
		void __user *, unsigned long, gfp_t, bool, int, bool, int);
int blk_rq_map_user_iov(struct request_queue *, struct request *,
		struct rq_map_data *, const struct iov_iter *, gfp_t);
int blk_rq_unmap_user(struct bio *);
int blk_rq_map_kern(struct request_queue *, struct request *, void *,
		unsigned int, gfp_t);
int blk_rq_append_bio(struct request *rq, struct bio *bio);
void blk_execute_rq_nowait(struct request *rq, bool at_head);
blk_status_t blk_execute_rq(struct request *rq, bool at_head);
bool blk_rq_is_poll(struct request *rq);

struct req_iterator {
	struct bvec_iter iter;
	struct bio *bio;
};

#define __rq_for_each_bio(_bio, rq)	\
	if ((rq->bio))			\
		for (_bio = (rq)->bio; _bio; _bio = _bio->bi_next)

#define rq_for_each_segment(bvl, _rq, _iter)			\
	__rq_for_each_bio(_iter.bio, _rq)			\
		bio_for_each_segment(bvl, _iter.bio, _iter.iter)

#define rq_for_each_bvec(bvl, _rq, _iter)			\
	__rq_for_each_bio(_iter.bio, _rq)			\
		bio_for_each_bvec(bvl, _iter.bio, _iter.iter)

#define rq_iter_last(bvec, _iter)				\
		(_iter.bio->bi_next == NULL &&			\
		 bio_iter_last(bvec, _iter.iter))

/*
 * blk_rq_pos()			: the current sector
 * blk_rq_bytes()		: bytes left in the entire request
 * blk_rq_cur_bytes()		: bytes left in the current segment
 * blk_rq_sectors()		: sectors left in the entire request
 * blk_rq_cur_sectors()		: sectors left in the current segment
 * blk_rq_stats_sectors()	: sectors of the entire request used for stats
 */
static inline sector_t blk_rq_pos(const struct request *rq)
{
	return rq->__sector;
}

static inline unsigned int blk_rq_bytes(const struct request *rq)
{
	return rq->__data_len;
}

static inline int blk_rq_cur_bytes(const struct request *rq)
{
	if (!rq->bio)
		return 0;
	if (!bio_has_data(rq->bio))	/* dataless requests such as discard */
		return rq->bio->bi_iter.bi_size;
	return bio_iovec(rq->bio).bv_len;
}

static inline unsigned int blk_rq_sectors(const struct request *rq)
{
	return blk_rq_bytes(rq) >> SECTOR_SHIFT;
}

static inline unsigned int blk_rq_cur_sectors(const struct request *rq)
{
	return blk_rq_cur_bytes(rq) >> SECTOR_SHIFT;
}

static inline unsigned int blk_rq_stats_sectors(const struct request *rq)
{
	return rq->stats_sectors;
}

/*
 * Some commands like WRITE SAME have a payload or data transfer size which
 * is different from the size of the request.  Any driver that supports such
 * commands using the RQF_SPECIAL_PAYLOAD flag needs to use this helper to
 * calculate the data transfer size.
 */
static inline unsigned int blk_rq_payload_bytes(struct request *rq)
{
	if (rq->rq_flags & RQF_SPECIAL_PAYLOAD)
		return rq->special_vec.bv_len;
	return blk_rq_bytes(rq);
}

/*
 * Return the first full biovec in the request.  The caller needs to check that
 * there are any bvecs before calling this helper.
 */
static inline struct bio_vec req_bvec(struct request *rq)
{
	if (rq->rq_flags & RQF_SPECIAL_PAYLOAD)
		return rq->special_vec;
	return mp_bvec_iter_bvec(rq->bio->bi_io_vec, rq->bio->bi_iter);
}

static inline unsigned int blk_rq_count_bios(struct request *rq)
{
	unsigned int nr_bios = 0;
	struct bio *bio;

	__rq_for_each_bio(bio, rq)
		nr_bios++;

	return nr_bios;
}

void blk_steal_bios(struct bio_list *list, struct request *rq);

/*
 * Request completion related functions.
 *
 * blk_update_request() completes given number of bytes and updates
 * the request without completing it.
 */
bool blk_update_request(struct request *rq, blk_status_t error,
			       unsigned int nr_bytes);
void blk_abort_request(struct request *);

/*
 * Number of physical segments as sent to the device.
 *
 * Normally this is the number of discontiguous data segments sent by the
 * submitter.  But for data-less command like discard we might have no
 * actual data segments submitted, but the driver might have to add it's
 * own special payload.  In that case we still return 1 here so that this
 * special payload will be mapped.
 */
static inline unsigned short blk_rq_nr_phys_segments(struct request *rq)
{
	if (rq->rq_flags & RQF_SPECIAL_PAYLOAD)
		return 1;
	return rq->nr_phys_segments;
}

/*
 * Number of discard segments (or ranges) the driver needs to fill in.
 * Each discard bio merged into a request is counted as one segment.
 */
static inline unsigned short blk_rq_nr_discard_segments(struct request *rq)
{
	return max_t(unsigned short, rq->nr_phys_segments, 1);
}

int __blk_rq_map_sg(struct request_queue *q, struct request *rq,
		struct scatterlist *sglist, struct scatterlist **last_sg);
static inline int blk_rq_map_sg(struct request_queue *q, struct request *rq,
		struct scatterlist *sglist)
{
	struct scatterlist *last_sg = NULL;

	return __blk_rq_map_sg(q, rq, sglist, &last_sg);
}
void blk_dump_rq_flags(struct request *, char *);

#endif /* BLK_MQ_H */<|MERGE_RESOLUTION|>--- conflicted
+++ resolved
@@ -868,15 +868,9 @@
 	 * 4) Not a passthrough request and an ioerror
 	 */
 	if (!iob)
-<<<<<<< HEAD
 		return false;
 	if (req->rq_flags & RQF_SCHED_TAGS)
 		return false;
-=======
-		return false;
-	if (req->rq_flags & RQF_SCHED_TAGS)
-		return false;
->>>>>>> 1fc1a15d
 	if (!blk_rq_is_passthrough(req)) {
 		if (req->end_io)
 			return false;
