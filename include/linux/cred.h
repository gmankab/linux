/* SPDX-License-Identifier: GPL-2.0-or-later */
/* Credentials management - see Documentation/security/credentials.rst
 *
 * Copyright (C) 2008 Red Hat, Inc. All Rights Reserved.
 * Written by David Howells (dhowells@redhat.com)
 */

#ifndef _LINUX_CRED_H
#define _LINUX_CRED_H

#include <linux/capability.h>
#include <linux/init.h>
#include <linux/key.h>
#include <linux/atomic.h>
#include <linux/refcount.h>
#include <linux/uidgid.h>
#include <linux/sched.h>
#include <linux/sched/user.h>

struct cred;
struct inode;

/*
 * COW Supplementary groups list
 */
struct group_info {
	refcount_t	usage;
	int		ngroups;
	kgid_t		gid[];
} __randomize_layout;

/**
 * get_group_info - Get a reference to a group info structure
 * @group_info: The group info to reference
 *
 * This gets a reference to a set of supplementary groups.
 *
 * If the caller is accessing a task's credentials, they must hold the RCU read
 * lock when reading.
 */
static inline struct group_info *get_group_info(struct group_info *gi)
{
	refcount_inc(&gi->usage);
	return gi;
}

/**
 * put_group_info - Release a reference to a group info structure
 * @group_info: The group info to release
 */
#define put_group_info(group_info)			\
do {							\
	if (refcount_dec_and_test(&(group_info)->usage))	\
		groups_free(group_info);		\
} while (0)

#ifdef CONFIG_MULTIUSER
extern struct group_info *groups_alloc(int);
extern void groups_free(struct group_info *);

extern int in_group_p(kgid_t);
extern int in_egroup_p(kgid_t);
extern int groups_search(const struct group_info *, kgid_t);

extern int set_current_groups(struct group_info *);
extern void set_groups(struct cred *, struct group_info *);
extern bool may_setgroups(void);
extern void groups_sort(struct group_info *);
#else
static inline void groups_free(struct group_info *group_info)
{
}

static inline int in_group_p(kgid_t grp)
{
        return 1;
}
static inline int in_egroup_p(kgid_t grp)
{
        return 1;
}
static inline int groups_search(const struct group_info *group_info, kgid_t grp)
{
	return 1;
}
#endif

/*
 * The security context of a task
 *
 * The parts of the context break down into two categories:
 *
 *  (1) The objective context of a task.  These parts are used when some other
 *	task is attempting to affect this one.
 *
 *  (2) The subjective context.  These details are used when the task is acting
 *	upon another object, be that a file, a task, a key or whatever.
 *
 * Note that some members of this structure belong to both categories - the
 * LSM security pointer for instance.
 *
 * A task has two security pointers.  task->real_cred points to the objective
 * context that defines that task's actual details.  The objective part of this
 * context is used whenever that task is acted upon.
 *
 * task->cred points to the subjective context that defines the details of how
 * that task is going to act upon another object.  This may be overridden
 * temporarily to point to another security context, but normally points to the
 * same context as task->real_cred.
 */
struct cred {
	atomic_long_t	usage;
	kuid_t		uid;		/* real UID of the task */
	kgid_t		gid;		/* real GID of the task */
	kuid_t		suid;		/* saved UID of the task */
	kgid_t		sgid;		/* saved GID of the task */
	kuid_t		euid;		/* effective UID of the task */
	kgid_t		egid;		/* effective GID of the task */
	kuid_t		fsuid;		/* UID for VFS ops */
	kgid_t		fsgid;		/* GID for VFS ops */
	unsigned	securebits;	/* SUID-less security management */
	kernel_cap_t	cap_inheritable; /* caps our children can inherit */
	kernel_cap_t	cap_permitted;	/* caps we're permitted */
	kernel_cap_t	cap_effective;	/* caps we can actually use */
	kernel_cap_t	cap_bset;	/* capability bounding set */
	kernel_cap_t	cap_ambient;	/* Ambient capability set */
#ifdef CONFIG_KEYS
	unsigned char	jit_keyring;	/* default keyring to attach requested
					 * keys to */
	struct key	*session_keyring; /* keyring inherited over fork */
	struct key	*process_keyring; /* keyring private to this process */
	struct key	*thread_keyring; /* keyring private to this thread */
	struct key	*request_key_auth; /* assumed request_key authority */
#endif
#ifdef CONFIG_SECURITY
	void		*security;	/* LSM security */
#endif
	struct user_struct *user;	/* real user ID subscription */
	struct user_namespace *user_ns; /* user_ns the caps and keyrings are relative to. */
	struct ucounts *ucounts;
	struct group_info *group_info;	/* supplementary groups for euid/fsgid */
	/* RCU deletion */
	union {
		int non_rcu;			/* Can we skip RCU deletion? */
		struct rcu_head	rcu;		/* RCU deletion hook */
	};
} __randomize_layout;

extern void __put_cred(struct cred *);
extern void exit_creds(struct task_struct *);
extern int copy_creds(struct task_struct *, unsigned long);
extern const struct cred *get_task_cred(struct task_struct *);
extern struct cred *cred_alloc_blank(void);
extern struct cred *prepare_creds(void);
extern struct cred *prepare_exec_creds(void);
extern int commit_creds(struct cred *);
extern void abort_creds(struct cred *);
extern struct cred *prepare_kernel_cred(struct task_struct *);
extern int set_security_override(struct cred *, u32);
extern int set_security_override_from_ctx(struct cred *, const char *);
extern int set_create_files_as(struct cred *, struct inode *);
extern int cred_fscmp(const struct cred *, const struct cred *);
extern void __init cred_init(void);
extern int set_cred_ucounts(struct cred *);

static inline bool cap_ambient_invariant_ok(const struct cred *cred)
{
	return cap_issubset(cred->cap_ambient,
			    cap_intersect(cred->cap_permitted,
					  cred->cap_inheritable));
}

static inline const struct cred *override_creds(const struct cred *override_cred)
<<<<<<< HEAD
{
	const struct cred *old = current->cred;

	rcu_assign_pointer(current->cred, override_cred);
	return old;
}

static inline const struct cred *revert_creds(const struct cred *revert_cred)
{
	const struct cred *override_cred = current->cred;

	rcu_assign_pointer(current->cred, revert_cred);
	return override_cred;
=======
{
	return rcu_replace_pointer(current->cred, override_cred, 1);
}

static inline const struct cred *revert_creds(const struct cred *revert_cred)
{
	return rcu_replace_pointer(current->cred, revert_cred, 1);
>>>>>>> 1fc1a15d
}

/**
 * get_cred_many - Get references on a set of credentials
 * @cred: The credentials to reference
 * @nr: Number of references to acquire
 *
 * Get references on the specified set of credentials.  The caller must release
 * all acquired reference.  If %NULL is passed, it is returned with no action.
 *
 * This is used to deal with a committed set of credentials.  Although the
 * pointer is const, this will temporarily discard the const and increment the
 * usage count.  The purpose of this is to attempt to catch at compile time the
 * accidental alteration of a set of credentials that should be considered
 * immutable.
 */
static inline const struct cred *get_cred_many(const struct cred *cred, int nr)
{
	struct cred *nonconst_cred = (struct cred *) cred;
	if (!cred)
		return cred;
	nonconst_cred->non_rcu = 0;
	atomic_long_add(nr, &nonconst_cred->usage);
	return cred;
}

/*
 * get_cred - Get a reference on a set of credentials
 * @cred: The credentials to reference
 *
 * Get a reference on the specified set of credentials.  The caller must
 * release the reference.  If %NULL is passed, it is returned with no action.
 *
 * This is used to deal with a committed set of credentials.
 */
static inline const struct cred *get_cred(const struct cred *cred)
{
	return get_cred_many(cred, 1);
}

static inline const struct cred *get_cred_rcu(const struct cred *cred)
{
	struct cred *nonconst_cred = (struct cred *) cred;
	if (!cred)
		return NULL;
	if (!atomic_long_inc_not_zero(&nonconst_cred->usage))
		return NULL;
	nonconst_cred->non_rcu = 0;
	return cred;
}

/**
 * put_cred - Release a reference to a set of credentials
 * @cred: The credentials to release
 * @nr: Number of references to release
 *
 * Release a reference to a set of credentials, deleting them when the last ref
 * is released.  If %NULL is passed, nothing is done.
 *
 * This takes a const pointer to a set of credentials because the credentials
 * on task_struct are attached by const pointers to prevent accidental
 * alteration of otherwise immutable credential sets.
 */
static inline void put_cred_many(const struct cred *_cred, int nr)
{
	struct cred *cred = (struct cred *) _cred;

	if (cred) {
		if (atomic_long_sub_and_test(nr, &cred->usage))
			__put_cred(cred);
	}
}

/*
 * put_cred - Release a reference to a set of credentials
 * @cred: The credentials to release
 *
 * Release a reference to a set of credentials, deleting them when the last ref
 * is released.  If %NULL is passed, nothing is done.
 */
static inline void put_cred(const struct cred *cred)
{
	put_cred_many(cred, 1);
}

/**
 * current_cred - Access the current task's subjective credentials
 *
 * Access the subjective credentials of the current task.  RCU-safe,
 * since nobody else can modify it.
 */
#define current_cred() \
	rcu_dereference_protected(current->cred, 1)

/**
 * current_real_cred - Access the current task's objective credentials
 *
 * Access the objective credentials of the current task.  RCU-safe,
 * since nobody else can modify it.
 */
#define current_real_cred() \
	rcu_dereference_protected(current->real_cred, 1)

/**
 * __task_cred - Access a task's objective credentials
 * @task: The task to query
 *
 * Access the objective credentials of a task.  The caller must hold the RCU
 * readlock.
 *
 * The result of this function should not be passed directly to get_cred();
 * rather get_task_cred() should be used instead.
 */
#define __task_cred(task)	\
	rcu_dereference((task)->real_cred)

/**
 * get_current_cred - Get the current task's subjective credentials
 *
 * Get the subjective credentials of the current task, pinning them so that
 * they can't go away.  Accessing the current task's credentials directly is
 * not permitted.
 */
#define get_current_cred()				\
	(get_cred(current_cred()))

/**
 * get_current_user - Get the current task's user_struct
 *
 * Get the user record of the current task, pinning it so that it can't go
 * away.
 */
#define get_current_user()				\
({							\
	struct user_struct *__u;			\
	const struct cred *__cred;			\
	__cred = current_cred();			\
	__u = get_uid(__cred->user);			\
	__u;						\
})

/**
 * get_current_groups - Get the current task's supplementary group list
 *
 * Get the supplementary group list of the current task, pinning it so that it
 * can't go away.
 */
#define get_current_groups()				\
({							\
	struct group_info *__groups;			\
	const struct cred *__cred;			\
	__cred = current_cred();			\
	__groups = get_group_info(__cred->group_info);	\
	__groups;					\
})

#define task_cred_xxx(task, xxx)			\
({							\
	__typeof__(((struct cred *)NULL)->xxx) ___val;	\
	rcu_read_lock();				\
	___val = __task_cred((task))->xxx;		\
	rcu_read_unlock();				\
	___val;						\
})

#define task_uid(task)		(task_cred_xxx((task), uid))
#define task_euid(task)		(task_cred_xxx((task), euid))
#define task_ucounts(task)	(task_cred_xxx((task), ucounts))

#define current_cred_xxx(xxx)			\
({						\
	current_cred()->xxx;			\
})

#define current_uid()		(current_cred_xxx(uid))
#define current_gid()		(current_cred_xxx(gid))
#define current_euid()		(current_cred_xxx(euid))
#define current_egid()		(current_cred_xxx(egid))
#define current_suid()		(current_cred_xxx(suid))
#define current_sgid()		(current_cred_xxx(sgid))
#define current_fsuid() 	(current_cred_xxx(fsuid))
#define current_fsgid() 	(current_cred_xxx(fsgid))
#define current_cap()		(current_cred_xxx(cap_effective))
#define current_user()		(current_cred_xxx(user))
#define current_ucounts()	(current_cred_xxx(ucounts))

extern struct user_namespace init_user_ns;
#ifdef CONFIG_USER_NS
#define current_user_ns()	(current_cred_xxx(user_ns))
#else
static inline struct user_namespace *current_user_ns(void)
{
	return &init_user_ns;
}
#endif


#define current_uid_gid(_uid, _gid)		\
do {						\
	const struct cred *__cred;		\
	__cred = current_cred();		\
	*(_uid) = __cred->uid;			\
	*(_gid) = __cred->gid;			\
} while(0)

#define current_euid_egid(_euid, _egid)		\
do {						\
	const struct cred *__cred;		\
	__cred = current_cred();		\
	*(_euid) = __cred->euid;		\
	*(_egid) = __cred->egid;		\
} while(0)

#define current_fsuid_fsgid(_fsuid, _fsgid)	\
do {						\
	const struct cred *__cred;		\
	__cred = current_cred();		\
	*(_fsuid) = __cred->fsuid;		\
	*(_fsgid) = __cred->fsgid;		\
} while(0)

#endif /* _LINUX_CRED_H */<|MERGE_RESOLUTION|>--- conflicted
+++ resolved
@@ -171,29 +171,13 @@
 }
 
 static inline const struct cred *override_creds(const struct cred *override_cred)
-<<<<<<< HEAD
-{
-	const struct cred *old = current->cred;
-
-	rcu_assign_pointer(current->cred, override_cred);
-	return old;
+{
+	return rcu_replace_pointer(current->cred, override_cred, 1);
 }
 
 static inline const struct cred *revert_creds(const struct cred *revert_cred)
 {
-	const struct cred *override_cred = current->cred;
-
-	rcu_assign_pointer(current->cred, revert_cred);
-	return override_cred;
-=======
-{
-	return rcu_replace_pointer(current->cred, override_cred, 1);
-}
-
-static inline const struct cred *revert_creds(const struct cred *revert_cred)
-{
 	return rcu_replace_pointer(current->cred, revert_cred, 1);
->>>>>>> 1fc1a15d
 }
 
 /**
