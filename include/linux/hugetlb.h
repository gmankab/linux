/* SPDX-License-Identifier: GPL-2.0 */
#ifndef _LINUX_HUGETLB_H
#define _LINUX_HUGETLB_H

#include <linux/mm.h>
#include <linux/mm_types.h>
#include <linux/mmdebug.h>
#include <linux/fs.h>
#include <linux/hugetlb_inline.h>
#include <linux/cgroup.h>
#include <linux/page_ref.h>
#include <linux/list.h>
#include <linux/kref.h>
#include <linux/pgtable.h>
#include <linux/gfp.h>
#include <linux/userfaultfd_k.h>

struct ctl_table;
struct user_struct;
struct mmu_gather;
struct node;

void free_huge_folio(struct folio *folio);

#ifdef CONFIG_HUGETLB_PAGE

#include <linux/pagemap.h>
#include <linux/shm.h>
#include <asm/tlbflush.h>

/*
 * For HugeTLB page, there are more metadata to save in the struct page. But
 * the head struct page cannot meet our needs, so we have to abuse other tail
 * struct page to store the metadata.
 */
#define __NR_USED_SUBPAGE 3

struct hugepage_subpool {
	spinlock_t lock;
	long count;
	long max_hpages;	/* Maximum huge pages or -1 if no maximum. */
	long used_hpages;	/* Used count against maximum, includes */
				/* both allocated and reserved pages. */
	struct hstate *hstate;
	long min_hpages;	/* Minimum huge pages or -1 if no minimum. */
	long rsv_hpages;	/* Pages reserved against global pool to */
				/* satisfy minimum size. */
};

struct resv_map {
	struct kref refs;
	spinlock_t lock;
	struct list_head regions;
	long adds_in_progress;
	struct list_head region_cache;
	long region_cache_count;
	struct rw_semaphore rw_sema;
#ifdef CONFIG_CGROUP_HUGETLB
	/*
	 * On private mappings, the counter to uncharge reservations is stored
	 * here. If these fields are 0, then either the mapping is shared, or
	 * cgroup accounting is disabled for this resv_map.
	 */
	struct page_counter *reservation_counter;
	unsigned long pages_per_hpage;
	struct cgroup_subsys_state *css;
#endif
};

/*
 * Region tracking -- allows tracking of reservations and instantiated pages
 *                    across the pages in a mapping.
 *
 * The region data structures are embedded into a resv_map and protected
 * by a resv_map's lock.  The set of regions within the resv_map represent
 * reservations for huge pages, or huge pages that have already been
 * instantiated within the map.  The from and to elements are huge page
 * indices into the associated mapping.  from indicates the starting index
 * of the region.  to represents the first index past the end of  the region.
 *
 * For example, a file region structure with from == 0 and to == 4 represents
 * four huge pages in a mapping.  It is important to note that the to element
 * represents the first element past the end of the region. This is used in
 * arithmetic as 4(to) - 0(from) = 4 huge pages in the region.
 *
 * Interval notation of the form [from, to) will be used to indicate that
 * the endpoint from is inclusive and to is exclusive.
 */
struct file_region {
	struct list_head link;
	long from;
	long to;
#ifdef CONFIG_CGROUP_HUGETLB
	/*
	 * On shared mappings, each reserved region appears as a struct
	 * file_region in resv_map. These fields hold the info needed to
	 * uncharge each reservation.
	 */
	struct page_counter *reservation_counter;
	struct cgroup_subsys_state *css;
#endif
};

struct hugetlb_vma_lock {
	struct kref refs;
	struct rw_semaphore rw_sema;
	struct vm_area_struct *vma;
};

extern struct resv_map *resv_map_alloc(void);
void resv_map_release(struct kref *ref);

extern spinlock_t hugetlb_lock;
extern int hugetlb_max_hstate __read_mostly;
#define for_each_hstate(h) \
	for ((h) = hstates; (h) < &hstates[hugetlb_max_hstate]; (h)++)

struct hugepage_subpool *hugepage_new_subpool(struct hstate *h, long max_hpages,
						long min_hpages);
void hugepage_put_subpool(struct hugepage_subpool *spool);

void hugetlb_dup_vma_private(struct vm_area_struct *vma);
void clear_vma_resv_huge_pages(struct vm_area_struct *vma);
int move_hugetlb_page_tables(struct vm_area_struct *vma,
			     struct vm_area_struct *new_vma,
			     unsigned long old_addr, unsigned long new_addr,
			     unsigned long len);
int copy_hugetlb_page_range(struct mm_struct *, struct mm_struct *,
			    struct vm_area_struct *, struct vm_area_struct *);
void unmap_hugepage_range(struct vm_area_struct *,
			  unsigned long, unsigned long, struct page *,
			  zap_flags_t);
void __unmap_hugepage_range(struct mmu_gather *tlb,
			  struct vm_area_struct *vma,
			  unsigned long start, unsigned long end,
			  struct page *ref_page, zap_flags_t zap_flags);
void hugetlb_report_meminfo(struct seq_file *);
int hugetlb_report_node_meminfo(char *buf, int len, int nid);
void hugetlb_show_meminfo_node(int nid);
unsigned long hugetlb_total_pages(void);
vm_fault_t hugetlb_fault(struct mm_struct *mm, struct vm_area_struct *vma,
			unsigned long address, unsigned int flags);
#ifdef CONFIG_USERFAULTFD
int hugetlb_mfill_atomic_pte(pte_t *dst_pte,
			     struct vm_area_struct *dst_vma,
			     unsigned long dst_addr,
			     unsigned long src_addr,
			     uffd_flags_t flags,
			     struct folio **foliop);
#endif /* CONFIG_USERFAULTFD */
bool hugetlb_reserve_pages(struct inode *inode, long from, long to,
						struct vm_area_struct *vma,
						vm_flags_t vm_flags);
long hugetlb_unreserve_pages(struct inode *inode, long start, long end,
						long freed);
bool folio_isolate_hugetlb(struct folio *folio, struct list_head *list);
int get_hwpoison_hugetlb_folio(struct folio *folio, bool *hugetlb, bool unpoison);
int get_huge_page_for_hwpoison(unsigned long pfn, int flags,
				bool *migratable_cleared);
void folio_putback_hugetlb(struct folio *folio);
void move_hugetlb_state(struct folio *old_folio, struct folio *new_folio, int reason);
void hugetlb_fix_reserve_counts(struct inode *inode);
extern struct mutex *hugetlb_fault_mutex_table;
u32 hugetlb_fault_mutex_hash(struct address_space *mapping, pgoff_t idx);

pte_t *huge_pmd_share(struct mm_struct *mm, struct vm_area_struct *vma,
		      unsigned long addr, pud_t *pud);
bool hugetlbfs_pagecache_present(struct hstate *h,
				 struct vm_area_struct *vma,
				 unsigned long address);

struct address_space *hugetlb_folio_mapping_lock_write(struct folio *folio);

extern int sysctl_hugetlb_shm_group;
extern struct list_head huge_boot_pages[MAX_NUMNODES];

/* arch callbacks */

#ifndef CONFIG_HIGHPTE
/*
 * pte_offset_huge() and pte_alloc_huge() are helpers for those architectures
 * which may go down to the lowest PTE level in their huge_pte_offset() and
 * huge_pte_alloc(): to avoid reliance on pte_offset_map() without pte_unmap().
 */
static inline pte_t *pte_offset_huge(pmd_t *pmd, unsigned long address)
{
	return pte_offset_kernel(pmd, address);
}
static inline pte_t *pte_alloc_huge(struct mm_struct *mm, pmd_t *pmd,
				    unsigned long address)
{
	return pte_alloc(mm, pmd) ? NULL : pte_offset_huge(pmd, address);
}
#endif

pte_t *huge_pte_alloc(struct mm_struct *mm, struct vm_area_struct *vma,
			unsigned long addr, unsigned long sz);
/*
 * huge_pte_offset(): Walk the hugetlb pgtable until the last level PTE.
 * Returns the pte_t* if found, or NULL if the address is not mapped.
 *
 * IMPORTANT: we should normally not directly call this function, instead
 * this is only a common interface to implement arch-specific
 * walker. Please use hugetlb_walk() instead, because that will attempt to
 * verify the locking for you.
 *
 * Since this function will walk all the pgtable pages (including not only
 * high-level pgtable page, but also PUD entry that can be unshared
 * concurrently for VM_SHARED), the caller of this function should be
 * responsible of its thread safety.  One can follow this rule:
 *
 *  (1) For private mappings: pmd unsharing is not possible, so holding the
 *      mmap_lock for either read or write is sufficient. Most callers
 *      already hold the mmap_lock, so normally, no special action is
 *      required.
 *
 *  (2) For shared mappings: pmd unsharing is possible (so the PUD-ranged
 *      pgtable page can go away from under us!  It can be done by a pmd
 *      unshare with a follow up munmap() on the other process), then we
 *      need either:
 *
 *     (2.1) hugetlb vma lock read or write held, to make sure pmd unshare
 *           won't happen upon the range (it also makes sure the pte_t we
 *           read is the right and stable one), or,
 *
 *     (2.2) hugetlb mapping i_mmap_rwsem lock held read or write, to make
 *           sure even if unshare happened the racy unmap() will wait until
 *           i_mmap_rwsem is released.
 *
 * Option (2.1) is the safest, which guarantees pte stability from pmd
 * sharing pov, until the vma lock released.  Option (2.2) doesn't protect
 * a concurrent pmd unshare, but it makes sure the pgtable page is safe to
 * access.
 */
pte_t *huge_pte_offset(struct mm_struct *mm,
		       unsigned long addr, unsigned long sz);
unsigned long hugetlb_mask_last_page(struct hstate *h);
int huge_pmd_unshare(struct mm_struct *mm, struct vm_area_struct *vma,
				unsigned long addr, pte_t *ptep);
void adjust_range_if_pmd_sharing_possible(struct vm_area_struct *vma,
				unsigned long *start, unsigned long *end);

extern void __hugetlb_zap_begin(struct vm_area_struct *vma,
				unsigned long *begin, unsigned long *end);
extern void __hugetlb_zap_end(struct vm_area_struct *vma,
			      struct zap_details *details);

static inline void hugetlb_zap_begin(struct vm_area_struct *vma,
				     unsigned long *start, unsigned long *end)
{
	if (is_vm_hugetlb_page(vma))
		__hugetlb_zap_begin(vma, start, end);
}

static inline void hugetlb_zap_end(struct vm_area_struct *vma,
				   struct zap_details *details)
{
	if (is_vm_hugetlb_page(vma))
		__hugetlb_zap_end(vma, details);
}

void hugetlb_vma_lock_read(struct vm_area_struct *vma);
void hugetlb_vma_unlock_read(struct vm_area_struct *vma);
void hugetlb_vma_lock_write(struct vm_area_struct *vma);
void hugetlb_vma_unlock_write(struct vm_area_struct *vma);
int hugetlb_vma_trylock_write(struct vm_area_struct *vma);
void hugetlb_vma_assert_locked(struct vm_area_struct *vma);
void hugetlb_vma_lock_release(struct kref *kref);
long hugetlb_change_protection(struct vm_area_struct *vma,
		unsigned long address, unsigned long end, pgprot_t newprot,
		unsigned long cp_flags);
bool is_hugetlb_entry_migration(pte_t pte);
bool is_hugetlb_entry_hwpoisoned(pte_t pte);
void hugetlb_unshare_all_pmds(struct vm_area_struct *vma);

#else /* !CONFIG_HUGETLB_PAGE */

static inline void hugetlb_dup_vma_private(struct vm_area_struct *vma)
{
}

static inline void clear_vma_resv_huge_pages(struct vm_area_struct *vma)
{
}

static inline unsigned long hugetlb_total_pages(void)
{
	return 0;
}

static inline struct address_space *hugetlb_folio_mapping_lock_write(
							struct folio *folio)
{
	return NULL;
}

static inline int huge_pmd_unshare(struct mm_struct *mm,
					struct vm_area_struct *vma,
					unsigned long addr, pte_t *ptep)
{
	return 0;
}

static inline void adjust_range_if_pmd_sharing_possible(
				struct vm_area_struct *vma,
				unsigned long *start, unsigned long *end)
{
}

static inline void hugetlb_zap_begin(
				struct vm_area_struct *vma,
				unsigned long *start, unsigned long *end)
{
}

static inline void hugetlb_zap_end(
				struct vm_area_struct *vma,
				struct zap_details *details)
{
}

static inline int copy_hugetlb_page_range(struct mm_struct *dst,
					  struct mm_struct *src,
					  struct vm_area_struct *dst_vma,
					  struct vm_area_struct *src_vma)
{
	BUG();
	return 0;
}

static inline int move_hugetlb_page_tables(struct vm_area_struct *vma,
					   struct vm_area_struct *new_vma,
					   unsigned long old_addr,
					   unsigned long new_addr,
					   unsigned long len)
{
	BUG();
	return 0;
}

static inline void hugetlb_report_meminfo(struct seq_file *m)
{
}

static inline int hugetlb_report_node_meminfo(char *buf, int len, int nid)
{
	return 0;
}

static inline void hugetlb_show_meminfo_node(int nid)
{
}

static inline int prepare_hugepage_range(struct file *file,
				unsigned long addr, unsigned long len)
{
	return -EINVAL;
}

static inline void hugetlb_vma_lock_read(struct vm_area_struct *vma)
{
}

static inline void hugetlb_vma_unlock_read(struct vm_area_struct *vma)
{
}

static inline void hugetlb_vma_lock_write(struct vm_area_struct *vma)
{
}

static inline void hugetlb_vma_unlock_write(struct vm_area_struct *vma)
{
}

static inline int hugetlb_vma_trylock_write(struct vm_area_struct *vma)
{
	return 1;
}

static inline void hugetlb_vma_assert_locked(struct vm_area_struct *vma)
{
}

static inline int is_hugepage_only_range(struct mm_struct *mm,
					unsigned long addr, unsigned long len)
{
	return 0;
}

static inline void hugetlb_free_pgd_range(struct mmu_gather *tlb,
				unsigned long addr, unsigned long end,
				unsigned long floor, unsigned long ceiling)
{
	BUG();
}

#ifdef CONFIG_USERFAULTFD
static inline int hugetlb_mfill_atomic_pte(pte_t *dst_pte,
					   struct vm_area_struct *dst_vma,
					   unsigned long dst_addr,
					   unsigned long src_addr,
					   uffd_flags_t flags,
					   struct folio **foliop)
{
	BUG();
	return 0;
}
#endif /* CONFIG_USERFAULTFD */

static inline pte_t *huge_pte_offset(struct mm_struct *mm, unsigned long addr,
					unsigned long sz)
{
	return NULL;
}

static inline bool folio_isolate_hugetlb(struct folio *folio, struct list_head *list)
{
	return false;
}

static inline int get_hwpoison_hugetlb_folio(struct folio *folio, bool *hugetlb, bool unpoison)
{
	return 0;
}

static inline int get_huge_page_for_hwpoison(unsigned long pfn, int flags,
					bool *migratable_cleared)
{
	return 0;
}

static inline void folio_putback_hugetlb(struct folio *folio)
{
}

static inline void move_hugetlb_state(struct folio *old_folio,
					struct folio *new_folio, int reason)
{
}

static inline long hugetlb_change_protection(
			struct vm_area_struct *vma, unsigned long address,
			unsigned long end, pgprot_t newprot,
			unsigned long cp_flags)
{
	return 0;
}

static inline void __unmap_hugepage_range(struct mmu_gather *tlb,
			struct vm_area_struct *vma, unsigned long start,
			unsigned long end, struct page *ref_page,
			zap_flags_t zap_flags)
{
	BUG();
}

static inline vm_fault_t hugetlb_fault(struct mm_struct *mm,
			struct vm_area_struct *vma, unsigned long address,
			unsigned int flags)
{
	BUG();
	return 0;
}

static inline void hugetlb_unshare_all_pmds(struct vm_area_struct *vma) { }

#endif /* !CONFIG_HUGETLB_PAGE */

#ifndef pgd_write
static inline int pgd_write(pgd_t pgd)
{
	BUG();
	return 0;
}
#endif

#define HUGETLB_ANON_FILE "anon_hugepage"

enum {
	/*
	 * The file will be used as an shm file so shmfs accounting rules
	 * apply
	 */
	HUGETLB_SHMFS_INODE     = 1,
	/*
	 * The file is being created on the internal vfs mount and shmfs
	 * accounting rules do not apply
	 */
	HUGETLB_ANONHUGE_INODE  = 2,
};

#ifdef CONFIG_HUGETLBFS
struct hugetlbfs_sb_info {
	long	max_inodes;   /* inodes allowed */
	long	free_inodes;  /* inodes free */
	spinlock_t	stat_lock;
	struct hstate *hstate;
	struct hugepage_subpool *spool;
	kuid_t	uid;
	kgid_t	gid;
	umode_t mode;
};

static inline struct hugetlbfs_sb_info *HUGETLBFS_SB(struct super_block *sb)
{
	return sb->s_fs_info;
}

struct hugetlbfs_inode_info {
	struct inode vfs_inode;
	unsigned int seals;
};

static inline struct hugetlbfs_inode_info *HUGETLBFS_I(struct inode *inode)
{
	return container_of(inode, struct hugetlbfs_inode_info, vfs_inode);
}

extern const struct vm_operations_struct hugetlb_vm_ops;
struct file *hugetlb_file_setup(const char *name, size_t size, vm_flags_t acct,
				int creat_flags, int page_size_log);

static inline bool is_file_hugepages(const struct file *file)
{
	return file->f_op->fop_flags & FOP_HUGE_PAGES;
}

static inline struct hstate *hstate_inode(struct inode *i)
{
	return HUGETLBFS_SB(i->i_sb)->hstate;
}
#else /* !CONFIG_HUGETLBFS */

#define is_file_hugepages(file)			false
static inline struct file *
hugetlb_file_setup(const char *name, size_t size, vm_flags_t acctflag,
		int creat_flags, int page_size_log)
{
	return ERR_PTR(-ENOSYS);
}

static inline struct hstate *hstate_inode(struct inode *i)
{
	return NULL;
}
#endif /* !CONFIG_HUGETLBFS */

unsigned long
hugetlb_get_unmapped_area(struct file *file, unsigned long addr,
				    unsigned long len, unsigned long pgoff,
				    unsigned long flags);

/*
 * huegtlb page specific state flags.  These flags are located in page.private
 * of the hugetlb head page.  Functions created via the below macros should be
 * used to manipulate these flags.
 *
 * HPG_restore_reserve - Set when a hugetlb page consumes a reservation at
 *	allocation time.  Cleared when page is fully instantiated.  Free
 *	routine checks flag to restore a reservation on error paths.
 *	Synchronization:  Examined or modified by code that knows it has
 *	the only reference to page.  i.e. After allocation but before use
 *	or when the page is being freed.
 * HPG_migratable  - Set after a newly allocated page is added to the page
 *	cache and/or page tables.  Indicates the page is a candidate for
 *	migration.
 *	Synchronization:  Initially set after new page allocation with no
 *	locking.  When examined and modified during migration processing
 *	(isolate, migrate, putback) the hugetlb_lock is held.
 * HPG_temporary - Set on a page that is temporarily allocated from the buddy
 *	allocator.  Typically used for migration target pages when no pages
 *	are available in the pool.  The hugetlb free page path will
 *	immediately free pages with this flag set to the buddy allocator.
 *	Synchronization: Can be set after huge page allocation from buddy when
 *	code knows it has only reference.  All other examinations and
 *	modifications require hugetlb_lock.
 * HPG_freed - Set when page is on the free lists.
 *	Synchronization: hugetlb_lock held for examination and modification.
 * HPG_vmemmap_optimized - Set when the vmemmap pages of the page are freed.
 * HPG_raw_hwp_unreliable - Set when the hugetlb page has a hwpoison sub-page
 *     that is not tracked by raw_hwp_page list.
 */
enum hugetlb_page_flags {
	HPG_restore_reserve = 0,
	HPG_migratable,
	HPG_temporary,
	HPG_freed,
	HPG_vmemmap_optimized,
	HPG_raw_hwp_unreliable,
	__NR_HPAGEFLAGS,
};

/*
 * Macros to create test, set and clear function definitions for
 * hugetlb specific page flags.
 */
#ifdef CONFIG_HUGETLB_PAGE
#define TESTHPAGEFLAG(uname, flname)				\
static __always_inline						\
bool folio_test_hugetlb_##flname(struct folio *folio)		\
	{	void *private = &folio->private;		\
		return test_bit(HPG_##flname, private);		\
	}

#define SETHPAGEFLAG(uname, flname)				\
static __always_inline						\
void folio_set_hugetlb_##flname(struct folio *folio)		\
	{	void *private = &folio->private;		\
		set_bit(HPG_##flname, private);			\
	}

#define CLEARHPAGEFLAG(uname, flname)				\
static __always_inline						\
void folio_clear_hugetlb_##flname(struct folio *folio)		\
	{	void *private = &folio->private;		\
		clear_bit(HPG_##flname, private);		\
	}
#else
#define TESTHPAGEFLAG(uname, flname)				\
static inline bool						\
folio_test_hugetlb_##flname(struct folio *folio)		\
	{ return 0; }

#define SETHPAGEFLAG(uname, flname)				\
static inline void						\
folio_set_hugetlb_##flname(struct folio *folio) 		\
	{ }

#define CLEARHPAGEFLAG(uname, flname)				\
static inline void						\
folio_clear_hugetlb_##flname(struct folio *folio)		\
	{ }
#endif

#define HPAGEFLAG(uname, flname)				\
	TESTHPAGEFLAG(uname, flname)				\
	SETHPAGEFLAG(uname, flname)				\
	CLEARHPAGEFLAG(uname, flname)				\

/*
 * Create functions associated with hugetlb page flags
 */
HPAGEFLAG(RestoreReserve, restore_reserve)
HPAGEFLAG(Migratable, migratable)
HPAGEFLAG(Temporary, temporary)
HPAGEFLAG(Freed, freed)
HPAGEFLAG(VmemmapOptimized, vmemmap_optimized)
HPAGEFLAG(RawHwpUnreliable, raw_hwp_unreliable)

#ifdef CONFIG_HUGETLB_PAGE

#define HSTATE_NAME_LEN 32
/* Defines one hugetlb page size */
struct hstate {
	struct mutex resize_lock;
	struct lock_class_key resize_key;
	int next_nid_to_alloc;
	int next_nid_to_free;
	unsigned int order;
	unsigned int demote_order;
	unsigned long mask;
	unsigned long max_huge_pages;
	unsigned long nr_huge_pages;
	unsigned long free_huge_pages;
	unsigned long resv_huge_pages;
	unsigned long surplus_huge_pages;
	unsigned long nr_overcommit_huge_pages;
	struct list_head hugepage_activelist;
	struct list_head hugepage_freelists[MAX_NUMNODES];
	unsigned int max_huge_pages_node[MAX_NUMNODES];
	unsigned int nr_huge_pages_node[MAX_NUMNODES];
	unsigned int free_huge_pages_node[MAX_NUMNODES];
	unsigned int surplus_huge_pages_node[MAX_NUMNODES];
	char name[HSTATE_NAME_LEN];
};

struct huge_bootmem_page {
	struct list_head list;
	struct hstate *hstate;
};

int isolate_or_dissolve_huge_page(struct page *page, struct list_head *list);
int replace_free_hugepage_folios(unsigned long start_pfn, unsigned long end_pfn);
<<<<<<< HEAD
=======
void wait_for_freed_hugetlb_folios(void);
>>>>>>> c378bcea
struct folio *alloc_hugetlb_folio(struct vm_area_struct *vma,
				unsigned long addr, bool cow_from_owner);
struct folio *alloc_hugetlb_folio_nodemask(struct hstate *h, int preferred_nid,
				nodemask_t *nmask, gfp_t gfp_mask,
				bool allow_alloc_fallback);
struct folio *alloc_hugetlb_folio_reserve(struct hstate *h, int preferred_nid,
					  nodemask_t *nmask, gfp_t gfp_mask);

int hugetlb_add_to_page_cache(struct folio *folio, struct address_space *mapping,
			pgoff_t idx);
void restore_reserve_on_error(struct hstate *h, struct vm_area_struct *vma,
				unsigned long address, struct folio *folio);

/* arch callback */
int __init __alloc_bootmem_huge_page(struct hstate *h, int nid);
int __init alloc_bootmem_huge_page(struct hstate *h, int nid);
bool __init hugetlb_node_alloc_supported(void);

void __init hugetlb_add_hstate(unsigned order);
bool __init arch_hugetlb_valid_size(unsigned long size);
struct hstate *size_to_hstate(unsigned long size);

#ifndef HUGE_MAX_HSTATE
#define HUGE_MAX_HSTATE 1
#endif

extern struct hstate hstates[HUGE_MAX_HSTATE];
extern unsigned int default_hstate_idx;

#define default_hstate (hstates[default_hstate_idx])

static inline struct hugepage_subpool *hugetlb_folio_subpool(struct folio *folio)
{
	return folio->_hugetlb_subpool;
}

static inline void hugetlb_set_folio_subpool(struct folio *folio,
					struct hugepage_subpool *subpool)
{
	folio->_hugetlb_subpool = subpool;
}

static inline struct hstate *hstate_file(struct file *f)
{
	return hstate_inode(file_inode(f));
}

static inline struct hstate *hstate_sizelog(int page_size_log)
{
	if (!page_size_log)
		return &default_hstate;

	if (page_size_log < BITS_PER_LONG)
		return size_to_hstate(1UL << page_size_log);

	return NULL;
}

static inline struct hstate *hstate_vma(struct vm_area_struct *vma)
{
	return hstate_file(vma->vm_file);
}

static inline unsigned long huge_page_size(const struct hstate *h)
{
	return (unsigned long)PAGE_SIZE << h->order;
}

extern unsigned long vma_kernel_pagesize(struct vm_area_struct *vma);

extern unsigned long vma_mmu_pagesize(struct vm_area_struct *vma);

static inline unsigned long huge_page_mask(struct hstate *h)
{
	return h->mask;
}

static inline unsigned int huge_page_order(struct hstate *h)
{
	return h->order;
}

static inline unsigned huge_page_shift(struct hstate *h)
{
	return h->order + PAGE_SHIFT;
}

static inline bool hstate_is_gigantic(struct hstate *h)
{
	return huge_page_order(h) > MAX_PAGE_ORDER;
}

static inline unsigned int pages_per_huge_page(const struct hstate *h)
{
	return 1 << h->order;
}

static inline unsigned int blocks_per_huge_page(struct hstate *h)
{
	return huge_page_size(h) / 512;
}

static inline struct folio *filemap_lock_hugetlb_folio(struct hstate *h,
				struct address_space *mapping, pgoff_t idx)
{
	return filemap_lock_folio(mapping, idx << huge_page_order(h));
}

#include <asm/hugetlb.h>

#ifndef is_hugepage_only_range
static inline int is_hugepage_only_range(struct mm_struct *mm,
					unsigned long addr, unsigned long len)
{
	return 0;
}
#define is_hugepage_only_range is_hugepage_only_range
#endif

#ifndef arch_clear_hugetlb_flags
static inline void arch_clear_hugetlb_flags(struct folio *folio) { }
#define arch_clear_hugetlb_flags arch_clear_hugetlb_flags
#endif

#ifndef arch_make_huge_pte
static inline pte_t arch_make_huge_pte(pte_t entry, unsigned int shift,
				       vm_flags_t flags)
{
	return pte_mkhuge(entry);
}
#endif

static inline struct hstate *folio_hstate(struct folio *folio)
{
	VM_BUG_ON_FOLIO(!folio_test_hugetlb(folio), folio);
	return size_to_hstate(folio_size(folio));
}

static inline unsigned hstate_index_to_shift(unsigned index)
{
	return hstates[index].order + PAGE_SHIFT;
}

static inline int hstate_index(struct hstate *h)
{
	return h - hstates;
}

int dissolve_free_hugetlb_folio(struct folio *folio);
int dissolve_free_hugetlb_folios(unsigned long start_pfn,
				    unsigned long end_pfn);

#ifdef CONFIG_MEMORY_FAILURE
extern void folio_clear_hugetlb_hwpoison(struct folio *folio);
#else
static inline void folio_clear_hugetlb_hwpoison(struct folio *folio)
{
}
#endif

#ifdef CONFIG_ARCH_ENABLE_HUGEPAGE_MIGRATION
#ifndef arch_hugetlb_migration_supported
static inline bool arch_hugetlb_migration_supported(struct hstate *h)
{
	if ((huge_page_shift(h) == PMD_SHIFT) ||
		(huge_page_shift(h) == PUD_SHIFT) ||
			(huge_page_shift(h) == PGDIR_SHIFT))
		return true;
	else
		return false;
}
#endif
#else
static inline bool arch_hugetlb_migration_supported(struct hstate *h)
{
	return false;
}
#endif

static inline bool hugepage_migration_supported(struct hstate *h)
{
	return arch_hugetlb_migration_supported(h);
}

/*
 * Movability check is different as compared to migration check.
 * It determines whether or not a huge page should be placed on
 * movable zone or not. Movability of any huge page should be
 * required only if huge page size is supported for migration.
 * There won't be any reason for the huge page to be movable if
 * it is not migratable to start with. Also the size of the huge
 * page should be large enough to be placed under a movable zone
 * and still feasible enough to be migratable. Just the presence
 * in movable zone does not make the migration feasible.
 *
 * So even though large huge page sizes like the gigantic ones
 * are migratable they should not be movable because its not
 * feasible to migrate them from movable zone.
 */
static inline bool hugepage_movable_supported(struct hstate *h)
{
	if (!hugepage_migration_supported(h))
		return false;

	if (hstate_is_gigantic(h))
		return false;
	return true;
}

/* Movability of hugepages depends on migration support. */
static inline gfp_t htlb_alloc_mask(struct hstate *h)
{
	gfp_t gfp = __GFP_COMP | __GFP_NOWARN;

	gfp |= hugepage_movable_supported(h) ? GFP_HIGHUSER_MOVABLE : GFP_HIGHUSER;

	return gfp;
}

static inline gfp_t htlb_modify_alloc_mask(struct hstate *h, gfp_t gfp_mask)
{
	gfp_t modified_mask = htlb_alloc_mask(h);

	/* Some callers might want to enforce node */
	modified_mask |= (gfp_mask & __GFP_THISNODE);

	modified_mask |= (gfp_mask & __GFP_NOWARN);

	return modified_mask;
}

static inline bool htlb_allow_alloc_fallback(int reason)
{
	bool allowed_fallback = false;

	/*
	 * Note: the memory offline, memory failure and migration syscalls will
	 * be allowed to fallback to other nodes due to lack of a better chioce,
	 * that might break the per-node hugetlb pool. While other cases will
	 * set the __GFP_THISNODE to avoid breaking the per-node hugetlb pool.
	 */
	switch (reason) {
	case MR_MEMORY_HOTPLUG:
	case MR_MEMORY_FAILURE:
	case MR_SYSCALL:
	case MR_MEMPOLICY_MBIND:
		allowed_fallback = true;
		break;
	default:
		break;
	}

	return allowed_fallback;
}

static inline spinlock_t *huge_pte_lockptr(struct hstate *h,
					   struct mm_struct *mm, pte_t *pte)
{
	const unsigned long size = huge_page_size(h);

	VM_WARN_ON(size == PAGE_SIZE);

	/*
	 * hugetlb must use the exact same PT locks as core-mm page table
	 * walkers would. When modifying a PTE table, hugetlb must take the
	 * PTE PT lock, when modifying a PMD table, hugetlb must take the PMD
	 * PT lock etc.
	 *
	 * The expectation is that any hugetlb folio smaller than a PMD is
	 * always mapped into a single PTE table and that any hugetlb folio
	 * smaller than a PUD (but at least as big as a PMD) is always mapped
	 * into a single PMD table.
	 *
	 * If that does not hold for an architecture, then that architecture
	 * must disable split PT locks such that all *_lockptr() functions
	 * will give us the same result: the per-MM PT lock.
	 *
	 * Note that with e.g., CONFIG_PGTABLE_LEVELS=2 where
	 * PGDIR_SIZE==P4D_SIZE==PUD_SIZE==PMD_SIZE, we'd use pud_lockptr()
	 * and core-mm would use pmd_lockptr(). However, in such configurations
	 * split PMD locks are disabled -- they don't make sense on a single
	 * PGDIR page table -- and the end result is the same.
	 */
	if (size >= PUD_SIZE)
		return pud_lockptr(mm, (pud_t *) pte);
	else if (size >= PMD_SIZE || IS_ENABLED(CONFIG_HIGHPTE))
		return pmd_lockptr(mm, (pmd_t *) pte);
	/* pte_alloc_huge() only applies with !CONFIG_HIGHPTE */
	return ptep_lockptr(mm, pte);
}

#ifndef hugepages_supported
/*
 * Some platform decide whether they support huge pages at boot
 * time. Some of them, such as powerpc, set HPAGE_SHIFT to 0
 * when there is no such support
 */
#define hugepages_supported() (HPAGE_SHIFT != 0)
#endif

void hugetlb_report_usage(struct seq_file *m, struct mm_struct *mm);

static inline void hugetlb_count_init(struct mm_struct *mm)
{
	atomic_long_set(&mm->hugetlb_usage, 0);
}

static inline void hugetlb_count_add(long l, struct mm_struct *mm)
{
	atomic_long_add(l, &mm->hugetlb_usage);
}

static inline void hugetlb_count_sub(long l, struct mm_struct *mm)
{
	atomic_long_sub(l, &mm->hugetlb_usage);
}

#ifndef huge_ptep_modify_prot_start
#define huge_ptep_modify_prot_start huge_ptep_modify_prot_start
static inline pte_t huge_ptep_modify_prot_start(struct vm_area_struct *vma,
						unsigned long addr, pte_t *ptep)
{
	unsigned long psize = huge_page_size(hstate_vma(vma));

	return huge_ptep_get_and_clear(vma->vm_mm, addr, ptep, psize);
}
#endif

#ifndef huge_ptep_modify_prot_commit
#define huge_ptep_modify_prot_commit huge_ptep_modify_prot_commit
static inline void huge_ptep_modify_prot_commit(struct vm_area_struct *vma,
						unsigned long addr, pte_t *ptep,
						pte_t old_pte, pte_t pte)
{
	unsigned long psize = huge_page_size(hstate_vma(vma));

	set_huge_pte_at(vma->vm_mm, addr, ptep, pte, psize);
}
#endif

#ifdef CONFIG_NUMA
void hugetlb_register_node(struct node *node);
void hugetlb_unregister_node(struct node *node);
#endif

/*
 * Check if a given raw @page in a hugepage is HWPOISON.
 */
bool is_raw_hwpoison_page_in_hugepage(struct page *page);

static inline unsigned long huge_page_mask_align(struct file *file)
{
	return PAGE_MASK & ~huge_page_mask(hstate_file(file));
}

#else	/* CONFIG_HUGETLB_PAGE */
struct hstate {};

static inline unsigned long huge_page_mask_align(struct file *file)
{
	return 0;
}

static inline struct hugepage_subpool *hugetlb_folio_subpool(struct folio *folio)
{
	return NULL;
}

static inline struct folio *filemap_lock_hugetlb_folio(struct hstate *h,
				struct address_space *mapping, pgoff_t idx)
{
	return NULL;
}

static inline int isolate_or_dissolve_huge_page(struct page *page,
						struct list_head *list)
{
	return -ENOMEM;
}

static inline int replace_free_hugepage_folios(unsigned long start_pfn,
		unsigned long end_pfn)
{
	return 0;
}

<<<<<<< HEAD
=======
static inline void wait_for_freed_hugetlb_folios(void)
{
}

>>>>>>> c378bcea
static inline struct folio *alloc_hugetlb_folio(struct vm_area_struct *vma,
					   unsigned long addr,
					   bool cow_from_owner)
{
	return NULL;
}

static inline struct folio *
alloc_hugetlb_folio_reserve(struct hstate *h, int preferred_nid,
			    nodemask_t *nmask, gfp_t gfp_mask)
{
	return NULL;
}

static inline struct folio *
alloc_hugetlb_folio_nodemask(struct hstate *h, int preferred_nid,
			nodemask_t *nmask, gfp_t gfp_mask,
			bool allow_alloc_fallback)
{
	return NULL;
}

static inline int __alloc_bootmem_huge_page(struct hstate *h)
{
	return 0;
}

static inline struct hstate *hstate_file(struct file *f)
{
	return NULL;
}

static inline struct hstate *hstate_sizelog(int page_size_log)
{
	return NULL;
}

static inline struct hstate *hstate_vma(struct vm_area_struct *vma)
{
	return NULL;
}

static inline struct hstate *folio_hstate(struct folio *folio)
{
	return NULL;
}

static inline struct hstate *size_to_hstate(unsigned long size)
{
	return NULL;
}

static inline unsigned long huge_page_size(struct hstate *h)
{
	return PAGE_SIZE;
}

static inline unsigned long huge_page_mask(struct hstate *h)
{
	return PAGE_MASK;
}

static inline unsigned long vma_kernel_pagesize(struct vm_area_struct *vma)
{
	return PAGE_SIZE;
}

static inline unsigned long vma_mmu_pagesize(struct vm_area_struct *vma)
{
	return PAGE_SIZE;
}

static inline unsigned int huge_page_order(struct hstate *h)
{
	return 0;
}

static inline unsigned int huge_page_shift(struct hstate *h)
{
	return PAGE_SHIFT;
}

static inline bool hstate_is_gigantic(struct hstate *h)
{
	return false;
}

static inline unsigned int pages_per_huge_page(struct hstate *h)
{
	return 1;
}

static inline unsigned hstate_index_to_shift(unsigned index)
{
	return 0;
}

static inline int hstate_index(struct hstate *h)
{
	return 0;
}

static inline int dissolve_free_hugetlb_folio(struct folio *folio)
{
	return 0;
}

static inline int dissolve_free_hugetlb_folios(unsigned long start_pfn,
					   unsigned long end_pfn)
{
	return 0;
}

static inline bool hugepage_migration_supported(struct hstate *h)
{
	return false;
}

static inline bool hugepage_movable_supported(struct hstate *h)
{
	return false;
}

static inline gfp_t htlb_alloc_mask(struct hstate *h)
{
	return 0;
}

static inline gfp_t htlb_modify_alloc_mask(struct hstate *h, gfp_t gfp_mask)
{
	return 0;
}

static inline bool htlb_allow_alloc_fallback(int reason)
{
	return false;
}

static inline spinlock_t *huge_pte_lockptr(struct hstate *h,
					   struct mm_struct *mm, pte_t *pte)
{
	return &mm->page_table_lock;
}

static inline void hugetlb_count_init(struct mm_struct *mm)
{
}

static inline void hugetlb_report_usage(struct seq_file *f, struct mm_struct *m)
{
}

static inline void hugetlb_count_sub(long l, struct mm_struct *mm)
{
}

static inline pte_t huge_ptep_clear_flush(struct vm_area_struct *vma,
					  unsigned long addr, pte_t *ptep)
{
#ifdef CONFIG_MMU
	return ptep_get(ptep);
#else
	return *ptep;
#endif
}

static inline void set_huge_pte_at(struct mm_struct *mm, unsigned long addr,
				   pte_t *ptep, pte_t pte, unsigned long sz)
{
}

static inline void hugetlb_register_node(struct node *node)
{
}

static inline void hugetlb_unregister_node(struct node *node)
{
}

static inline bool hugetlbfs_pagecache_present(
    struct hstate *h, struct vm_area_struct *vma, unsigned long address)
{
	return false;
}
#endif	/* CONFIG_HUGETLB_PAGE */

static inline spinlock_t *huge_pte_lock(struct hstate *h,
					struct mm_struct *mm, pte_t *pte)
{
	spinlock_t *ptl;

	ptl = huge_pte_lockptr(h, mm, pte);
	spin_lock(ptl);
	return ptl;
}

#if defined(CONFIG_HUGETLB_PAGE) && defined(CONFIG_CMA)
extern void __init hugetlb_cma_reserve(int order);
#else
static inline __init void hugetlb_cma_reserve(int order)
{
}
#endif

#ifdef CONFIG_HUGETLB_PMD_PAGE_TABLE_SHARING
static inline bool hugetlb_pmd_shared(pte_t *pte)
{
	return page_count(virt_to_page(pte)) > 1;
}
#else
static inline bool hugetlb_pmd_shared(pte_t *pte)
{
	return false;
}
#endif

bool want_pmd_share(struct vm_area_struct *vma, unsigned long addr);

#ifndef __HAVE_ARCH_FLUSH_HUGETLB_TLB_RANGE
/*
 * ARCHes with special requirements for evicting HUGETLB backing TLB entries can
 * implement this.
 */
#define flush_hugetlb_tlb_range(vma, addr, end)	flush_tlb_range(vma, addr, end)
#endif

static inline bool __vma_shareable_lock(struct vm_area_struct *vma)
{
	return (vma->vm_flags & VM_MAYSHARE) && vma->vm_private_data;
}

bool __vma_private_lock(struct vm_area_struct *vma);

/*
 * Safe version of huge_pte_offset() to check the locks.  See comments
 * above huge_pte_offset().
 */
static inline pte_t *
hugetlb_walk(struct vm_area_struct *vma, unsigned long addr, unsigned long sz)
{
#if defined(CONFIG_HUGETLB_PMD_PAGE_TABLE_SHARING) && defined(CONFIG_LOCKDEP)
	struct hugetlb_vma_lock *vma_lock = vma->vm_private_data;

	/*
	 * If pmd sharing possible, locking needed to safely walk the
	 * hugetlb pgtables.  More information can be found at the comment
	 * above huge_pte_offset() in the same file.
	 *
	 * NOTE: lockdep_is_held() is only defined with CONFIG_LOCKDEP.
	 */
	if (__vma_shareable_lock(vma))
		WARN_ON_ONCE(!lockdep_is_held(&vma_lock->rw_sema) &&
			     !lockdep_is_held(
				 &vma->vm_file->f_mapping->i_mmap_rwsem));
#endif
	return huge_pte_offset(vma->vm_mm, addr, sz);
}

#endif /* _LINUX_HUGETLB_H */<|MERGE_RESOLUTION|>--- conflicted
+++ resolved
@@ -682,10 +682,7 @@
 
 int isolate_or_dissolve_huge_page(struct page *page, struct list_head *list);
 int replace_free_hugepage_folios(unsigned long start_pfn, unsigned long end_pfn);
-<<<<<<< HEAD
-=======
 void wait_for_freed_hugetlb_folios(void);
->>>>>>> c378bcea
 struct folio *alloc_hugetlb_folio(struct vm_area_struct *vma,
 				unsigned long addr, bool cow_from_owner);
 struct folio *alloc_hugetlb_folio_nodemask(struct hstate *h, int preferred_nid,
@@ -1072,13 +1069,10 @@
 	return 0;
 }
 
-<<<<<<< HEAD
-=======
 static inline void wait_for_freed_hugetlb_folios(void)
 {
 }
 
->>>>>>> c378bcea
 static inline struct folio *alloc_hugetlb_folio(struct vm_area_struct *vma,
 					   unsigned long addr,
 					   bool cow_from_owner)
