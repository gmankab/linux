// SPDX-License-Identifier: GPL-2.0-only
/*
 * Pid namespaces
 *
 * Authors:
 *    (C) 2007 Pavel Emelyanov <xemul@openvz.org>, OpenVZ, SWsoft Inc.
 *    (C) 2007 Sukadev Bhattiprolu <sukadev@us.ibm.com>, IBM
 *     Many thanks to Oleg Nesterov for comments and help
 *
 */

#include <linux/pid.h>
#include <linux/pid_namespace.h>
#include <linux/user_namespace.h>
#include <linux/syscalls.h>
#include <linux/cred.h>
#include <linux/err.h>
#include <linux/acct.h>
#include <linux/slab.h>
#include <linux/proc_ns.h>
#include <linux/reboot.h>
#include <linux/export.h>
#include <linux/sched/task.h>
#include <linux/sched/signal.h>
#include <linux/idr.h>
#include <uapi/linux/wait.h>
#include "pid_sysctl.h"

static DEFINE_MUTEX(pid_caches_mutex);
static struct kmem_cache *pid_ns_cachep;
/* Write once array, filled from the beginning. */
static struct kmem_cache *pid_cache[MAX_PID_NS_LEVEL];

/*
 * creates the kmem cache to allocate pids from.
 * @level: pid namespace level
 */

static struct kmem_cache *create_pid_cachep(unsigned int level)
{
	/* Level 0 is init_pid_ns.pid_cachep */
	struct kmem_cache **pkc = &pid_cache[level - 1];
	struct kmem_cache *kc;
	char name[4 + 10 + 1];
	unsigned int len;

	kc = READ_ONCE(*pkc);
	if (kc)
		return kc;

	snprintf(name, sizeof(name), "pid_%u", level + 1);
	len = struct_size_t(struct pid, numbers, level + 1);
	mutex_lock(&pid_caches_mutex);
	/* Name collision forces to do allocation under mutex. */
	if (!*pkc)
		*pkc = kmem_cache_create(name, len, 0,
					 SLAB_HWCACHE_ALIGN | SLAB_ACCOUNT, NULL);
	mutex_unlock(&pid_caches_mutex);
	/* current can fail, but someone else can succeed. */
	return READ_ONCE(*pkc);
}

static struct ucounts *inc_pid_namespaces(struct user_namespace *ns)
{
	return inc_ucount(ns, current_euid(), UCOUNT_PID_NAMESPACES);
}

static void dec_pid_namespaces(struct ucounts *ucounts)
{
	dec_ucount(ucounts, UCOUNT_PID_NAMESPACES);
}

static void destroy_pid_namespace_work(struct work_struct *work);

static struct pid_namespace *create_pid_namespace(struct user_namespace *user_ns,
	struct pid_namespace *parent_pid_ns)
{
	struct pid_namespace *ns;
	unsigned int level = parent_pid_ns->level + 1;
	struct ucounts *ucounts;
	int err;

	err = -EINVAL;
	if (!in_userns(parent_pid_ns->user_ns, user_ns))
		goto out;

	err = -ENOSPC;
	if (level > MAX_PID_NS_LEVEL)
		goto out;
	ucounts = inc_pid_namespaces(user_ns);
	if (!ucounts)
		goto out;

	err = -ENOMEM;
	ns = kmem_cache_zalloc(pid_ns_cachep, GFP_KERNEL);
	if (ns == NULL)
		goto out_dec;

	idr_init(&ns->idr);

	ns->pid_cachep = create_pid_cachep(level);
	if (ns->pid_cachep == NULL)
		goto out_free_idr;

	err = ns_alloc_inum(&ns->ns);
	if (err)
		goto out_free_idr;
	ns->ns.ops = &pidns_operations;

<<<<<<< HEAD
	ns->pid_max = parent_pid_ns->pid_max;
=======
	ns->pid_max = PID_MAX_LIMIT;
>>>>>>> 1fc1a15d
	err = register_pidns_sysctls(ns);
	if (err)
		goto out_free_inum;

	refcount_set(&ns->ns.count, 1);
	ns->level = level;
	ns->parent = get_pid_ns(parent_pid_ns);
	ns->user_ns = get_user_ns(user_ns);
	ns->ucounts = ucounts;
	ns->pid_allocated = PIDNS_ADDING;
	INIT_WORK(&ns->work, destroy_pid_namespace_work);

#if defined(CONFIG_SYSCTL) && defined(CONFIG_MEMFD_CREATE)
	ns->memfd_noexec_scope = pidns_memfd_noexec_scope(parent_pid_ns);
#endif

	return ns;

out_free_inum:
	ns_free_inum(&ns->ns);
out_free_idr:
	idr_destroy(&ns->idr);
	kmem_cache_free(pid_ns_cachep, ns);
out_dec:
	dec_pid_namespaces(ucounts);
out:
	return ERR_PTR(err);
}

static void delayed_free_pidns(struct rcu_head *p)
{
	struct pid_namespace *ns = container_of(p, struct pid_namespace, rcu);

	dec_pid_namespaces(ns->ucounts);
	put_user_ns(ns->user_ns);

	kmem_cache_free(pid_ns_cachep, ns);
}

static void destroy_pid_namespace(struct pid_namespace *ns)
{
	unregister_pidns_sysctls(ns);

	ns_free_inum(&ns->ns);

	idr_destroy(&ns->idr);
	call_rcu(&ns->rcu, delayed_free_pidns);
}

static void destroy_pid_namespace_work(struct work_struct *work)
{
	struct pid_namespace *ns =
		container_of(work, struct pid_namespace, work);

	do {
		struct pid_namespace *parent;

		parent = ns->parent;
		destroy_pid_namespace(ns);
		ns = parent;
	} while (ns != &init_pid_ns && refcount_dec_and_test(&ns->ns.count));
}

struct pid_namespace *copy_pid_ns(unsigned long flags,
	struct user_namespace *user_ns, struct pid_namespace *old_ns)
{
	if (!(flags & CLONE_NEWPID))
		return get_pid_ns(old_ns);
	if (task_active_pid_ns(current) != old_ns)
		return ERR_PTR(-EINVAL);
	return create_pid_namespace(user_ns, old_ns);
}

void put_pid_ns(struct pid_namespace *ns)
{
	if (ns && ns != &init_pid_ns && refcount_dec_and_test(&ns->ns.count))
		schedule_work(&ns->work);
}
EXPORT_SYMBOL_GPL(put_pid_ns);

void zap_pid_ns_processes(struct pid_namespace *pid_ns)
{
	int nr;
	int rc;
	struct task_struct *task, *me = current;
	int init_pids = thread_group_leader(me) ? 1 : 2;
	struct pid *pid;

	/* Don't allow any more processes into the pid namespace */
	disable_pid_allocation(pid_ns);

	/*
	 * Ignore SIGCHLD causing any terminated children to autoreap.
	 * This speeds up the namespace shutdown, plus see the comment
	 * below.
	 */
	spin_lock_irq(&me->sighand->siglock);
	me->sighand->action[SIGCHLD - 1].sa.sa_handler = SIG_IGN;
	spin_unlock_irq(&me->sighand->siglock);

	/*
	 * The last thread in the cgroup-init thread group is terminating.
	 * Find remaining pid_ts in the namespace, signal and wait for them
	 * to exit.
	 *
	 * Note:  This signals each threads in the namespace - even those that
	 * 	  belong to the same thread group, To avoid this, we would have
	 * 	  to walk the entire tasklist looking a processes in this
	 * 	  namespace, but that could be unnecessarily expensive if the
	 * 	  pid namespace has just a few processes. Or we need to
	 * 	  maintain a tasklist for each pid namespace.
	 *
	 */
	rcu_read_lock();
	read_lock(&tasklist_lock);
	nr = 2;
	idr_for_each_entry_continue(&pid_ns->idr, pid, nr) {
		task = pid_task(pid, PIDTYPE_PID);
		if (task && !__fatal_signal_pending(task))
			group_send_sig_info(SIGKILL, SEND_SIG_PRIV, task, PIDTYPE_MAX);
	}
	read_unlock(&tasklist_lock);
	rcu_read_unlock();

	/*
	 * Reap the EXIT_ZOMBIE children we had before we ignored SIGCHLD.
	 * kernel_wait4() will also block until our children traced from the
	 * parent namespace are detached and become EXIT_DEAD.
	 */
	do {
		clear_thread_flag(TIF_SIGPENDING);
		clear_thread_flag(TIF_NOTIFY_SIGNAL);
		rc = kernel_wait4(-1, NULL, __WALL, NULL);
	} while (rc != -ECHILD);

	/*
	 * kernel_wait4() misses EXIT_DEAD children, and EXIT_ZOMBIE
	 * process whose parents processes are outside of the pid
	 * namespace.  Such processes are created with setns()+fork().
	 *
	 * If those EXIT_ZOMBIE processes are not reaped by their
	 * parents before their parents exit, they will be reparented
	 * to pid_ns->child_reaper.  Thus pidns->child_reaper needs to
	 * stay valid until they all go away.
	 *
	 * The code relies on the pid_ns->child_reaper ignoring
	 * SIGCHILD to cause those EXIT_ZOMBIE processes to be
	 * autoreaped if reparented.
	 *
	 * Semantically it is also desirable to wait for EXIT_ZOMBIE
	 * processes before allowing the child_reaper to be reaped, as
	 * that gives the invariant that when the init process of a
	 * pid namespace is reaped all of the processes in the pid
	 * namespace are gone.
	 *
	 * Once all of the other tasks are gone from the pid_namespace
	 * free_pid() will awaken this task.
	 */
	for (;;) {
		set_current_state(TASK_INTERRUPTIBLE);
		if (pid_ns->pid_allocated == init_pids)
			break;
		schedule();
	}
	__set_current_state(TASK_RUNNING);

	if (pid_ns->reboot)
		current->signal->group_exit_code = pid_ns->reboot;

	acct_exit_ns(pid_ns);
	return;
}

#ifdef CONFIG_CHECKPOINT_RESTORE
static int pid_ns_ctl_handler(const struct ctl_table *table, int write,
		void *buffer, size_t *lenp, loff_t *ppos)
{
	struct pid_namespace *pid_ns = task_active_pid_ns(current);
	struct ctl_table tmp = *table;
	int ret, next;

	if (write && !checkpoint_restore_ns_capable(pid_ns->user_ns))
		return -EPERM;

	next = idr_get_cursor(&pid_ns->idr) - 1;

	tmp.data = &next;
	tmp.extra2 = &pid_ns->pid_max;
	ret = proc_dointvec_minmax(&tmp, write, buffer, lenp, ppos);
	if (!ret && write)
		idr_set_cursor(&pid_ns->idr, next + 1);

	return ret;
}

static const struct ctl_table pid_ns_ctl_table[] = {
	{
		.procname = "ns_last_pid",
		.maxlen = sizeof(int),
		.mode = 0666, /* permissions are checked in the handler */
		.proc_handler = pid_ns_ctl_handler,
		.extra1 = SYSCTL_ZERO,
		.extra2 = &init_pid_ns.pid_max,
	},
};
#endif	/* CONFIG_CHECKPOINT_RESTORE */

int reboot_pid_ns(struct pid_namespace *pid_ns, int cmd)
{
	if (pid_ns == &init_pid_ns)
		return 0;

	switch (cmd) {
	case LINUX_REBOOT_CMD_RESTART2:
	case LINUX_REBOOT_CMD_RESTART:
		pid_ns->reboot = SIGHUP;
		break;

	case LINUX_REBOOT_CMD_POWER_OFF:
	case LINUX_REBOOT_CMD_HALT:
		pid_ns->reboot = SIGINT;
		break;
	default:
		return -EINVAL;
	}

	read_lock(&tasklist_lock);
	send_sig(SIGKILL, pid_ns->child_reaper, 1);
	read_unlock(&tasklist_lock);

	do_exit(0);

	/* Not reached */
	return 0;
}

static inline struct pid_namespace *to_pid_ns(struct ns_common *ns)
{
	return container_of(ns, struct pid_namespace, ns);
}

static struct ns_common *pidns_get(struct task_struct *task)
{
	struct pid_namespace *ns;

	rcu_read_lock();
	ns = task_active_pid_ns(task);
	if (ns)
		get_pid_ns(ns);
	rcu_read_unlock();

	return ns ? &ns->ns : NULL;
}

static struct ns_common *pidns_for_children_get(struct task_struct *task)
{
	struct pid_namespace *ns = NULL;

	task_lock(task);
	if (task->nsproxy) {
		ns = task->nsproxy->pid_ns_for_children;
		get_pid_ns(ns);
	}
	task_unlock(task);

	if (ns) {
		read_lock(&tasklist_lock);
		if (!ns->child_reaper) {
			put_pid_ns(ns);
			ns = NULL;
		}
		read_unlock(&tasklist_lock);
	}

	return ns ? &ns->ns : NULL;
}

static void pidns_put(struct ns_common *ns)
{
	put_pid_ns(to_pid_ns(ns));
}

static int pidns_install(struct nsset *nsset, struct ns_common *ns)
{
	struct nsproxy *nsproxy = nsset->nsproxy;
	struct pid_namespace *active = task_active_pid_ns(current);
	struct pid_namespace *ancestor, *new = to_pid_ns(ns);

	if (!ns_capable(new->user_ns, CAP_SYS_ADMIN) ||
	    !ns_capable(nsset->cred->user_ns, CAP_SYS_ADMIN))
		return -EPERM;

	/*
	 * Only allow entering the current active pid namespace
	 * or a child of the current active pid namespace.
	 *
	 * This is required for fork to return a usable pid value and
	 * this maintains the property that processes and their
	 * children can not escape their current pid namespace.
	 */
	if (new->level < active->level)
		return -EINVAL;

	ancestor = new;
	while (ancestor->level > active->level)
		ancestor = ancestor->parent;
	if (ancestor != active)
		return -EINVAL;

	put_pid_ns(nsproxy->pid_ns_for_children);
	nsproxy->pid_ns_for_children = get_pid_ns(new);
	return 0;
}

static struct ns_common *pidns_get_parent(struct ns_common *ns)
{
	struct pid_namespace *active = task_active_pid_ns(current);
	struct pid_namespace *pid_ns, *p;

	/* See if the parent is in the current namespace */
	pid_ns = p = to_pid_ns(ns)->parent;
	for (;;) {
		if (!p)
			return ERR_PTR(-EPERM);
		if (p == active)
			break;
		p = p->parent;
	}

	return &get_pid_ns(pid_ns)->ns;
}

static struct user_namespace *pidns_owner(struct ns_common *ns)
{
	return to_pid_ns(ns)->user_ns;
}

const struct proc_ns_operations pidns_operations = {
	.name		= "pid",
	.type		= CLONE_NEWPID,
	.get		= pidns_get,
	.put		= pidns_put,
	.install	= pidns_install,
	.owner		= pidns_owner,
	.get_parent	= pidns_get_parent,
};

const struct proc_ns_operations pidns_for_children_operations = {
	.name		= "pid_for_children",
	.real_ns_name	= "pid",
	.type		= CLONE_NEWPID,
	.get		= pidns_for_children_get,
	.put		= pidns_put,
	.install	= pidns_install,
	.owner		= pidns_owner,
	.get_parent	= pidns_get_parent,
};

static __init int pid_namespaces_init(void)
{
	pid_ns_cachep = KMEM_CACHE(pid_namespace, SLAB_PANIC | SLAB_ACCOUNT);

#ifdef CONFIG_CHECKPOINT_RESTORE
	register_sysctl_init("kernel", pid_ns_ctl_table);
#endif

	register_pid_ns_sysctl_table_vm();
	return 0;
}

__initcall(pid_namespaces_init);<|MERGE_RESOLUTION|>--- conflicted
+++ resolved
@@ -107,11 +107,7 @@
 		goto out_free_idr;
 	ns->ns.ops = &pidns_operations;
 
-<<<<<<< HEAD
-	ns->pid_max = parent_pid_ns->pid_max;
-=======
 	ns->pid_max = PID_MAX_LIMIT;
->>>>>>> 1fc1a15d
 	err = register_pidns_sysctls(ns);
 	if (err)
 		goto out_free_inum;
