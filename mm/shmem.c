--- conflicted
+++ resolved
@@ -2274,13 +2274,7 @@
 	folio = swap_cache_get_folio(swap, NULL, 0);
 	order = xa_get_order(&mapping->i_pages, index);
 	if (!folio) {
-<<<<<<< HEAD
-		int order = xa_get_order(&mapping->i_pages, index);
 		bool fallback_order0 = false;
-		int split_order;
-=======
-		bool fallback_order0 = false;
->>>>>>> c378bcea
 
 		/* Or update major stats only when swapin succeeds?? */
 		if (fault_type) {
