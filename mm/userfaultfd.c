--- conflicted
+++ resolved
@@ -1082,12 +1082,8 @@
 			 pte_t *dst_pte, pte_t *src_pte,
 			 pte_t orig_dst_pte, pte_t orig_src_pte,
 			 pmd_t *dst_pmd, pmd_t dst_pmdval,
-<<<<<<< HEAD
-			 spinlock_t *dst_ptl, spinlock_t *src_ptl)
-=======
 			 spinlock_t *dst_ptl, spinlock_t *src_ptl,
 			 struct folio *src_folio)
->>>>>>> c378bcea
 {
 	double_pt_lock(dst_ptl, src_ptl);
 
@@ -1366,11 +1362,6 @@
 			goto out;
 		}
 
-<<<<<<< HEAD
-		err = move_swap_pte(mm, dst_addr, src_addr, dst_pte, src_pte,
-				    orig_dst_pte, orig_src_pte, dst_pmd,
-				    dst_pmdval, dst_ptl, src_ptl);
-=======
 		if (!pte_swp_exclusive(orig_src_pte)) {
 			err = -EBUSY;
 			goto out;
@@ -1418,7 +1409,6 @@
 		err = move_swap_pte(mm, dst_vma, dst_addr, src_addr, dst_pte, src_pte,
 				orig_dst_pte, orig_src_pte, dst_pmd, dst_pmdval,
 				dst_ptl, src_ptl, src_folio);
->>>>>>> c378bcea
 	}
 
 out:
