/*
 * 32bit Socket syscall emulation. Based on arch/sparc64/kernel/sys_sparc32.c.
 *
 * Copyright (C) 2000		VA Linux Co
 * Copyright (C) 2000		Don Dugger <n0ano@valinux.com>
 * Copyright (C) 1999 		Arun Sharma <arun.sharma@intel.com>
 * Copyright (C) 1997,1998 	Jakub Jelinek (jj@sunsite.mff.cuni.cz)
 * Copyright (C) 1997 		David S. Miller (davem@caip.rutgers.edu)
 * Copyright (C) 2000		Hewlett-Packard Co.
 * Copyright (C) 2000		David Mosberger-Tang <davidm@hpl.hp.com>
 * Copyright (C) 2000,2001	Andi Kleen, SuSE Labs
 */

#include <linux/kernel.h>
#include <linux/gfp.h>
#include <linux/fs.h>
#include <linux/types.h>
#include <linux/file.h>
#include <linux/icmpv6.h>
#include <linux/socket.h>
#include <linux/syscalls.h>
#include <linux/filter.h>
#include <linux/compat.h>
#include <linux/security.h>
#include <linux/export.h>

#include <net/scm.h>
#include <net/sock.h>
#include <net/ip.h>
#include <net/ipv6.h>
#include <asm/uaccess.h>
#include <net/compat.h>

static inline int iov_from_user_compat_to_kern(struct iovec *kiov,
					  struct compat_iovec __user *uiov32,
					  int niov)
{
	int tot_len = 0;

	while (niov > 0) {
		compat_uptr_t buf;
		compat_size_t len;

		if (get_user(len, &uiov32->iov_len) ||
		    get_user(buf, &uiov32->iov_base))
			return -EFAULT;

		if (len > INT_MAX - tot_len)
			len = INT_MAX - tot_len;

		tot_len += len;
		kiov->iov_base = compat_ptr(buf);
		kiov->iov_len = (__kernel_size_t) len;
		uiov32++;
		kiov++;
		niov--;
	}
	return tot_len;
}

int get_compat_msghdr(struct msghdr *kmsg, struct compat_msghdr __user *umsg)
{
	compat_uptr_t tmp1, tmp2, tmp3;

	if (!access_ok(VERIFY_READ, umsg, sizeof(*umsg)) ||
	    __get_user(tmp1, &umsg->msg_name) ||
	    __get_user(kmsg->msg_namelen, &umsg->msg_namelen) ||
	    __get_user(tmp2, &umsg->msg_iov) ||
	    __get_user(kmsg->msg_iovlen, &umsg->msg_iovlen) ||
	    __get_user(tmp3, &umsg->msg_control) ||
	    __get_user(kmsg->msg_controllen, &umsg->msg_controllen) ||
	    __get_user(kmsg->msg_flags, &umsg->msg_flags))
		return -EFAULT;
	if (kmsg->msg_namelen > sizeof(struct sockaddr_storage))
<<<<<<< HEAD
		return -EINVAL;
=======
		kmsg->msg_namelen = sizeof(struct sockaddr_storage);
>>>>>>> d8ec26d7
	kmsg->msg_name = compat_ptr(tmp1);
	kmsg->msg_iov = compat_ptr(tmp2);
	kmsg->msg_control = compat_ptr(tmp3);
	return 0;
}

/* I've named the args so it is easy to tell whose space the pointers are in. */
int verify_compat_iovec(struct msghdr *kern_msg, struct iovec *kern_iov,
		   struct sockaddr_storage *kern_address, int mode)
{
	int tot_len;

	if (kern_msg->msg_namelen) {
		if (mode == VERIFY_READ) {
			int err = move_addr_to_kernel(kern_msg->msg_name,
						      kern_msg->msg_namelen,
						      kern_address);
			if (err < 0)
				return err;
		}
		if (kern_msg->msg_name)
			kern_msg->msg_name = kern_address;
	} else
		kern_msg->msg_name = NULL;

	tot_len = iov_from_user_compat_to_kern(kern_iov,
					  (struct compat_iovec __user *)kern_msg->msg_iov,
					  kern_msg->msg_iovlen);
	if (tot_len >= 0)
		kern_msg->msg_iov = kern_iov;

	return tot_len;
}

/* Bleech... */
#define CMSG_COMPAT_ALIGN(len)	ALIGN((len), sizeof(s32))

#define CMSG_COMPAT_DATA(cmsg)				\
	((void __user *)((char __user *)(cmsg) + CMSG_COMPAT_ALIGN(sizeof(struct compat_cmsghdr))))
#define CMSG_COMPAT_SPACE(len)				\
	(CMSG_COMPAT_ALIGN(sizeof(struct compat_cmsghdr)) + CMSG_COMPAT_ALIGN(len))
#define CMSG_COMPAT_LEN(len)				\
	(CMSG_COMPAT_ALIGN(sizeof(struct compat_cmsghdr)) + (len))

#define CMSG_COMPAT_FIRSTHDR(msg)			\
	(((msg)->msg_controllen) >= sizeof(struct compat_cmsghdr) ?	\
	 (struct compat_cmsghdr __user *)((msg)->msg_control) :		\
	 (struct compat_cmsghdr __user *)NULL)

#define CMSG_COMPAT_OK(ucmlen, ucmsg, mhdr) \
	((ucmlen) >= sizeof(struct compat_cmsghdr) && \
	 (ucmlen) <= (unsigned long) \
	 ((mhdr)->msg_controllen - \
	  ((char *)(ucmsg) - (char *)(mhdr)->msg_control)))

static inline struct compat_cmsghdr __user *cmsg_compat_nxthdr(struct msghdr *msg,
		struct compat_cmsghdr __user *cmsg, int cmsg_len)
{
	char __user *ptr = (char __user *)cmsg + CMSG_COMPAT_ALIGN(cmsg_len);
	if ((unsigned long)(ptr + 1 - (char __user *)msg->msg_control) >
			msg->msg_controllen)
		return NULL;
	return (struct compat_cmsghdr __user *)ptr;
}

/* There is a lot of hair here because the alignment rules (and
 * thus placement) of cmsg headers and length are different for
 * 32-bit apps.  -DaveM
 */
int cmsghdr_from_user_compat_to_kern(struct msghdr *kmsg, struct sock *sk,
			       unsigned char *stackbuf, int stackbuf_size)
{
	struct compat_cmsghdr __user *ucmsg;
	struct cmsghdr *kcmsg, *kcmsg_base;
	compat_size_t ucmlen;
	__kernel_size_t kcmlen, tmp;
	int err = -EFAULT;

	kcmlen = 0;
	kcmsg_base = kcmsg = (struct cmsghdr *)stackbuf;
	ucmsg = CMSG_COMPAT_FIRSTHDR(kmsg);
	while (ucmsg != NULL) {
		if (get_user(ucmlen, &ucmsg->cmsg_len))
			return -EFAULT;

		/* Catch bogons. */
		if (!CMSG_COMPAT_OK(ucmlen, ucmsg, kmsg))
			return -EINVAL;

		tmp = ((ucmlen - CMSG_COMPAT_ALIGN(sizeof(*ucmsg))) +
		       CMSG_ALIGN(sizeof(struct cmsghdr)));
		tmp = CMSG_ALIGN(tmp);
		kcmlen += tmp;
		ucmsg = cmsg_compat_nxthdr(kmsg, ucmsg, ucmlen);
	}
	if (kcmlen == 0)
		return -EINVAL;

	/* The kcmlen holds the 64-bit version of the control length.
	 * It may not be modified as we do not stick it into the kmsg
	 * until we have successfully copied over all of the data
	 * from the user.
	 */
	if (kcmlen > stackbuf_size)
		kcmsg_base = kcmsg = sock_kmalloc(sk, kcmlen, GFP_KERNEL);
	if (kcmsg == NULL)
		return -ENOBUFS;

	/* Now copy them over neatly. */
	memset(kcmsg, 0, kcmlen);
	ucmsg = CMSG_COMPAT_FIRSTHDR(kmsg);
	while (ucmsg != NULL) {
		if (__get_user(ucmlen, &ucmsg->cmsg_len))
			goto Efault;
		if (!CMSG_COMPAT_OK(ucmlen, ucmsg, kmsg))
			goto Einval;
		tmp = ((ucmlen - CMSG_COMPAT_ALIGN(sizeof(*ucmsg))) +
		       CMSG_ALIGN(sizeof(struct cmsghdr)));
		if ((char *)kcmsg_base + kcmlen - (char *)kcmsg < CMSG_ALIGN(tmp))
			goto Einval;
		kcmsg->cmsg_len = tmp;
		tmp = CMSG_ALIGN(tmp);
		if (__get_user(kcmsg->cmsg_level, &ucmsg->cmsg_level) ||
		    __get_user(kcmsg->cmsg_type, &ucmsg->cmsg_type) ||
		    copy_from_user(CMSG_DATA(kcmsg),
				   CMSG_COMPAT_DATA(ucmsg),
				   (ucmlen - CMSG_COMPAT_ALIGN(sizeof(*ucmsg)))))
			goto Efault;

		/* Advance. */
		kcmsg = (struct cmsghdr *)((char *)kcmsg + tmp);
		ucmsg = cmsg_compat_nxthdr(kmsg, ucmsg, ucmlen);
	}

	/* Ok, looks like we made it.  Hook it up and return success. */
	kmsg->msg_control = kcmsg_base;
	kmsg->msg_controllen = kcmlen;
	return 0;

Einval:
	err = -EINVAL;
Efault:
	if (kcmsg_base != (struct cmsghdr *)stackbuf)
		sock_kfree_s(sk, kcmsg_base, kcmlen);
	return err;
}

int put_cmsg_compat(struct msghdr *kmsg, int level, int type, int len, void *data)
{
	struct compat_cmsghdr __user *cm = (struct compat_cmsghdr __user *) kmsg->msg_control;
	struct compat_cmsghdr cmhdr;
	struct compat_timeval ctv;
	struct compat_timespec cts[3];
	int cmlen;

	if (cm == NULL || kmsg->msg_controllen < sizeof(*cm)) {
		kmsg->msg_flags |= MSG_CTRUNC;
		return 0; /* XXX: return error? check spec. */
	}

	if (!COMPAT_USE_64BIT_TIME) {
		if (level == SOL_SOCKET && type == SCM_TIMESTAMP) {
			struct timeval *tv = (struct timeval *)data;
			ctv.tv_sec = tv->tv_sec;
			ctv.tv_usec = tv->tv_usec;
			data = &ctv;
			len = sizeof(ctv);
		}
		if (level == SOL_SOCKET &&
		    (type == SCM_TIMESTAMPNS || type == SCM_TIMESTAMPING)) {
			int count = type == SCM_TIMESTAMPNS ? 1 : 3;
			int i;
			struct timespec *ts = (struct timespec *)data;
			for (i = 0; i < count; i++) {
				cts[i].tv_sec = ts[i].tv_sec;
				cts[i].tv_nsec = ts[i].tv_nsec;
			}
			data = &cts;
			len = sizeof(cts[0]) * count;
		}
	}

	cmlen = CMSG_COMPAT_LEN(len);
	if (kmsg->msg_controllen < cmlen) {
		kmsg->msg_flags |= MSG_CTRUNC;
		cmlen = kmsg->msg_controllen;
	}
	cmhdr.cmsg_level = level;
	cmhdr.cmsg_type = type;
	cmhdr.cmsg_len = cmlen;

	if (copy_to_user(cm, &cmhdr, sizeof cmhdr))
		return -EFAULT;
	if (copy_to_user(CMSG_COMPAT_DATA(cm), data, cmlen - sizeof(struct compat_cmsghdr)))
		return -EFAULT;
	cmlen = CMSG_COMPAT_SPACE(len);
	if (kmsg->msg_controllen < cmlen)
		cmlen = kmsg->msg_controllen;
	kmsg->msg_control += cmlen;
	kmsg->msg_controllen -= cmlen;
	return 0;
}

void scm_detach_fds_compat(struct msghdr *kmsg, struct scm_cookie *scm)
{
	struct compat_cmsghdr __user *cm = (struct compat_cmsghdr __user *) kmsg->msg_control;
	int fdmax = (kmsg->msg_controllen - sizeof(struct compat_cmsghdr)) / sizeof(int);
	int fdnum = scm->fp->count;
	struct file **fp = scm->fp->fp;
	int __user *cmfptr;
	int err = 0, i;

	if (fdnum < fdmax)
		fdmax = fdnum;

	for (i = 0, cmfptr = (int __user *) CMSG_COMPAT_DATA(cm); i < fdmax; i++, cmfptr++) {
		int new_fd;
		err = security_file_receive(fp[i]);
		if (err)
			break;
		err = get_unused_fd_flags(MSG_CMSG_CLOEXEC & kmsg->msg_flags
					  ? O_CLOEXEC : 0);
		if (err < 0)
			break;
		new_fd = err;
		err = put_user(new_fd, cmfptr);
		if (err) {
			put_unused_fd(new_fd);
			break;
		}
		/* Bump the usage count and install the file. */
		fd_install(new_fd, get_file(fp[i]));
	}

	if (i > 0) {
		int cmlen = CMSG_COMPAT_LEN(i * sizeof(int));
		err = put_user(SOL_SOCKET, &cm->cmsg_level);
		if (!err)
			err = put_user(SCM_RIGHTS, &cm->cmsg_type);
		if (!err)
			err = put_user(cmlen, &cm->cmsg_len);
		if (!err) {
			cmlen = CMSG_COMPAT_SPACE(i * sizeof(int));
			kmsg->msg_control += cmlen;
			kmsg->msg_controllen -= cmlen;
		}
	}
	if (i < fdnum)
		kmsg->msg_flags |= MSG_CTRUNC;

	/*
	 * All of the files that fit in the message have had their
	 * usage counts incremented, so we just free the list.
	 */
	__scm_destroy(scm);
}

static int do_set_attach_filter(struct socket *sock, int level, int optname,
				char __user *optval, unsigned int optlen)
{
	struct compat_sock_fprog __user *fprog32 = (struct compat_sock_fprog __user *)optval;
	struct sock_fprog __user *kfprog = compat_alloc_user_space(sizeof(struct sock_fprog));
	compat_uptr_t ptr;
	u16 len;

	if (!access_ok(VERIFY_READ, fprog32, sizeof(*fprog32)) ||
	    !access_ok(VERIFY_WRITE, kfprog, sizeof(struct sock_fprog)) ||
	    __get_user(len, &fprog32->len) ||
	    __get_user(ptr, &fprog32->filter) ||
	    __put_user(len, &kfprog->len) ||
	    __put_user(compat_ptr(ptr), &kfprog->filter))
		return -EFAULT;

	return sock_setsockopt(sock, level, optname, (char __user *)kfprog,
			      sizeof(struct sock_fprog));
}

static int do_set_sock_timeout(struct socket *sock, int level,
		int optname, char __user *optval, unsigned int optlen)
{
	struct compat_timeval __user *up = (struct compat_timeval __user *)optval;
	struct timeval ktime;
	mm_segment_t old_fs;
	int err;

	if (optlen < sizeof(*up))
		return -EINVAL;
	if (!access_ok(VERIFY_READ, up, sizeof(*up)) ||
	    __get_user(ktime.tv_sec, &up->tv_sec) ||
	    __get_user(ktime.tv_usec, &up->tv_usec))
		return -EFAULT;
	old_fs = get_fs();
	set_fs(KERNEL_DS);
	err = sock_setsockopt(sock, level, optname, (char *)&ktime, sizeof(ktime));
	set_fs(old_fs);

	return err;
}

static int compat_sock_setsockopt(struct socket *sock, int level, int optname,
				char __user *optval, unsigned int optlen)
{
	if (optname == SO_ATTACH_FILTER)
		return do_set_attach_filter(sock, level, optname,
					    optval, optlen);
	if (optname == SO_RCVTIMEO || optname == SO_SNDTIMEO)
		return do_set_sock_timeout(sock, level, optname, optval, optlen);

	return sock_setsockopt(sock, level, optname, optval, optlen);
}

asmlinkage long compat_sys_setsockopt(int fd, int level, int optname,
				char __user *optval, unsigned int optlen)
{
	int err;
	struct socket *sock = sockfd_lookup(fd, &err);

	if (sock) {
		err = security_socket_setsockopt(sock, level, optname);
		if (err) {
			sockfd_put(sock);
			return err;
		}

		if (level == SOL_SOCKET)
			err = compat_sock_setsockopt(sock, level,
					optname, optval, optlen);
		else if (sock->ops->compat_setsockopt)
			err = sock->ops->compat_setsockopt(sock, level,
					optname, optval, optlen);
		else
			err = sock->ops->setsockopt(sock, level,
					optname, optval, optlen);
		sockfd_put(sock);
	}
	return err;
}

static int do_get_sock_timeout(struct socket *sock, int level, int optname,
		char __user *optval, int __user *optlen)
{
	struct compat_timeval __user *up;
	struct timeval ktime;
	mm_segment_t old_fs;
	int len, err;

	up = (struct compat_timeval __user *) optval;
	if (get_user(len, optlen))
		return -EFAULT;
	if (len < sizeof(*up))
		return -EINVAL;
	len = sizeof(ktime);
	old_fs = get_fs();
	set_fs(KERNEL_DS);
	err = sock_getsockopt(sock, level, optname, (char *) &ktime, &len);
	set_fs(old_fs);

	if (!err) {
		if (put_user(sizeof(*up), optlen) ||
		    !access_ok(VERIFY_WRITE, up, sizeof(*up)) ||
		    __put_user(ktime.tv_sec, &up->tv_sec) ||
		    __put_user(ktime.tv_usec, &up->tv_usec))
			err = -EFAULT;
	}
	return err;
}

static int compat_sock_getsockopt(struct socket *sock, int level, int optname,
				char __user *optval, int __user *optlen)
{
	if (optname == SO_RCVTIMEO || optname == SO_SNDTIMEO)
		return do_get_sock_timeout(sock, level, optname, optval, optlen);
	return sock_getsockopt(sock, level, optname, optval, optlen);
}

int compat_sock_get_timestamp(struct sock *sk, struct timeval __user *userstamp)
{
	struct compat_timeval __user *ctv;
	int err;
	struct timeval tv;

	if (COMPAT_USE_64BIT_TIME)
		return sock_get_timestamp(sk, userstamp);

	ctv = (struct compat_timeval __user *) userstamp;
	err = -ENOENT;
	if (!sock_flag(sk, SOCK_TIMESTAMP))
		sock_enable_timestamp(sk, SOCK_TIMESTAMP);
	tv = ktime_to_timeval(sk->sk_stamp);
	if (tv.tv_sec == -1)
		return err;
	if (tv.tv_sec == 0) {
		sk->sk_stamp = ktime_get_real();
		tv = ktime_to_timeval(sk->sk_stamp);
	}
	err = 0;
	if (put_user(tv.tv_sec, &ctv->tv_sec) ||
			put_user(tv.tv_usec, &ctv->tv_usec))
		err = -EFAULT;
	return err;
}
EXPORT_SYMBOL(compat_sock_get_timestamp);

int compat_sock_get_timestampns(struct sock *sk, struct timespec __user *userstamp)
{
	struct compat_timespec __user *ctv;
	int err;
	struct timespec ts;

	if (COMPAT_USE_64BIT_TIME)
		return sock_get_timestampns (sk, userstamp);

	ctv = (struct compat_timespec __user *) userstamp;
	err = -ENOENT;
	if (!sock_flag(sk, SOCK_TIMESTAMP))
		sock_enable_timestamp(sk, SOCK_TIMESTAMP);
	ts = ktime_to_timespec(sk->sk_stamp);
	if (ts.tv_sec == -1)
		return err;
	if (ts.tv_sec == 0) {
		sk->sk_stamp = ktime_get_real();
		ts = ktime_to_timespec(sk->sk_stamp);
	}
	err = 0;
	if (put_user(ts.tv_sec, &ctv->tv_sec) ||
			put_user(ts.tv_nsec, &ctv->tv_nsec))
		err = -EFAULT;
	return err;
}
EXPORT_SYMBOL(compat_sock_get_timestampns);

asmlinkage long compat_sys_getsockopt(int fd, int level, int optname,
				char __user *optval, int __user *optlen)
{
	int err;
	struct socket *sock = sockfd_lookup(fd, &err);

	if (sock) {
		err = security_socket_getsockopt(sock, level, optname);
		if (err) {
			sockfd_put(sock);
			return err;
		}

		if (level == SOL_SOCKET)
			err = compat_sock_getsockopt(sock, level,
					optname, optval, optlen);
		else if (sock->ops->compat_getsockopt)
			err = sock->ops->compat_getsockopt(sock, level,
					optname, optval, optlen);
		else
			err = sock->ops->getsockopt(sock, level,
					optname, optval, optlen);
		sockfd_put(sock);
	}
	return err;
}

struct compat_group_req {
	__u32				 gr_interface;
	struct __kernel_sockaddr_storage gr_group
		__attribute__ ((aligned(4)));
} __packed;

struct compat_group_source_req {
	__u32				 gsr_interface;
	struct __kernel_sockaddr_storage gsr_group
		__attribute__ ((aligned(4)));
	struct __kernel_sockaddr_storage gsr_source
		__attribute__ ((aligned(4)));
} __packed;

struct compat_group_filter {
	__u32				 gf_interface;
	struct __kernel_sockaddr_storage gf_group
		__attribute__ ((aligned(4)));
	__u32				 gf_fmode;
	__u32				 gf_numsrc;
	struct __kernel_sockaddr_storage gf_slist[1]
		__attribute__ ((aligned(4)));
} __packed;

#define __COMPAT_GF0_SIZE (sizeof(struct compat_group_filter) - \
			sizeof(struct __kernel_sockaddr_storage))


int compat_mc_setsockopt(struct sock *sock, int level, int optname,
	char __user *optval, unsigned int optlen,
	int (*setsockopt)(struct sock *, int, int, char __user *, unsigned int))
{
	char __user	*koptval = optval;
	int		koptlen = optlen;

	switch (optname) {
	case MCAST_JOIN_GROUP:
	case MCAST_LEAVE_GROUP:
	{
		struct compat_group_req __user *gr32 = (void *)optval;
		struct group_req __user *kgr =
			compat_alloc_user_space(sizeof(struct group_req));
		u32 interface;

		if (!access_ok(VERIFY_READ, gr32, sizeof(*gr32)) ||
		    !access_ok(VERIFY_WRITE, kgr, sizeof(struct group_req)) ||
		    __get_user(interface, &gr32->gr_interface) ||
		    __put_user(interface, &kgr->gr_interface) ||
		    copy_in_user(&kgr->gr_group, &gr32->gr_group,
				sizeof(kgr->gr_group)))
			return -EFAULT;
		koptval = (char __user *)kgr;
		koptlen = sizeof(struct group_req);
		break;
	}
	case MCAST_JOIN_SOURCE_GROUP:
	case MCAST_LEAVE_SOURCE_GROUP:
	case MCAST_BLOCK_SOURCE:
	case MCAST_UNBLOCK_SOURCE:
	{
		struct compat_group_source_req __user *gsr32 = (void *)optval;
		struct group_source_req __user *kgsr = compat_alloc_user_space(
			sizeof(struct group_source_req));
		u32 interface;

		if (!access_ok(VERIFY_READ, gsr32, sizeof(*gsr32)) ||
		    !access_ok(VERIFY_WRITE, kgsr,
			sizeof(struct group_source_req)) ||
		    __get_user(interface, &gsr32->gsr_interface) ||
		    __put_user(interface, &kgsr->gsr_interface) ||
		    copy_in_user(&kgsr->gsr_group, &gsr32->gsr_group,
				sizeof(kgsr->gsr_group)) ||
		    copy_in_user(&kgsr->gsr_source, &gsr32->gsr_source,
				sizeof(kgsr->gsr_source)))
			return -EFAULT;
		koptval = (char __user *)kgsr;
		koptlen = sizeof(struct group_source_req);
		break;
	}
	case MCAST_MSFILTER:
	{
		struct compat_group_filter __user *gf32 = (void *)optval;
		struct group_filter __user *kgf;
		u32 interface, fmode, numsrc;

		if (!access_ok(VERIFY_READ, gf32, __COMPAT_GF0_SIZE) ||
		    __get_user(interface, &gf32->gf_interface) ||
		    __get_user(fmode, &gf32->gf_fmode) ||
		    __get_user(numsrc, &gf32->gf_numsrc))
			return -EFAULT;
		koptlen = optlen + sizeof(struct group_filter) -
				sizeof(struct compat_group_filter);
		if (koptlen < GROUP_FILTER_SIZE(numsrc))
			return -EINVAL;
		kgf = compat_alloc_user_space(koptlen);
		if (!access_ok(VERIFY_WRITE, kgf, koptlen) ||
		    __put_user(interface, &kgf->gf_interface) ||
		    __put_user(fmode, &kgf->gf_fmode) ||
		    __put_user(numsrc, &kgf->gf_numsrc) ||
		    copy_in_user(&kgf->gf_group, &gf32->gf_group,
				sizeof(kgf->gf_group)) ||
		    (numsrc && copy_in_user(kgf->gf_slist, gf32->gf_slist,
				numsrc * sizeof(kgf->gf_slist[0]))))
			return -EFAULT;
		koptval = (char __user *)kgf;
		break;
	}

	default:
		break;
	}
	return setsockopt(sock, level, optname, koptval, koptlen);
}
EXPORT_SYMBOL(compat_mc_setsockopt);

int compat_mc_getsockopt(struct sock *sock, int level, int optname,
	char __user *optval, int __user *optlen,
	int (*getsockopt)(struct sock *, int, int, char __user *, int __user *))
{
	struct compat_group_filter __user *gf32 = (void *)optval;
	struct group_filter __user *kgf;
	int __user	*koptlen;
	u32 interface, fmode, numsrc;
	int klen, ulen, err;

	if (optname != MCAST_MSFILTER)
		return getsockopt(sock, level, optname, optval, optlen);

	koptlen = compat_alloc_user_space(sizeof(*koptlen));
	if (!access_ok(VERIFY_READ, optlen, sizeof(*optlen)) ||
	    __get_user(ulen, optlen))
		return -EFAULT;

	/* adjust len for pad */
	klen = ulen + sizeof(*kgf) - sizeof(*gf32);

	if (klen < GROUP_FILTER_SIZE(0))
		return -EINVAL;

	if (!access_ok(VERIFY_WRITE, koptlen, sizeof(*koptlen)) ||
	    __put_user(klen, koptlen))
		return -EFAULT;

	/* have to allow space for previous compat_alloc_user_space, too */
	kgf = compat_alloc_user_space(klen+sizeof(*optlen));

	if (!access_ok(VERIFY_READ, gf32, __COMPAT_GF0_SIZE) ||
	    __get_user(interface, &gf32->gf_interface) ||
	    __get_user(fmode, &gf32->gf_fmode) ||
	    __get_user(numsrc, &gf32->gf_numsrc) ||
	    __put_user(interface, &kgf->gf_interface) ||
	    __put_user(fmode, &kgf->gf_fmode) ||
	    __put_user(numsrc, &kgf->gf_numsrc) ||
	    copy_in_user(&kgf->gf_group, &gf32->gf_group, sizeof(kgf->gf_group)))
		return -EFAULT;

	err = getsockopt(sock, level, optname, (char __user *)kgf, koptlen);
	if (err)
		return err;

	if (!access_ok(VERIFY_READ, koptlen, sizeof(*koptlen)) ||
	    __get_user(klen, koptlen))
		return -EFAULT;

	ulen = klen - (sizeof(*kgf)-sizeof(*gf32));

	if (!access_ok(VERIFY_WRITE, optlen, sizeof(*optlen)) ||
	    __put_user(ulen, optlen))
		return -EFAULT;

	if (!access_ok(VERIFY_READ, kgf, klen) ||
	    !access_ok(VERIFY_WRITE, gf32, ulen) ||
	    __get_user(interface, &kgf->gf_interface) ||
	    __get_user(fmode, &kgf->gf_fmode) ||
	    __get_user(numsrc, &kgf->gf_numsrc) ||
	    __put_user(interface, &gf32->gf_interface) ||
	    __put_user(fmode, &gf32->gf_fmode) ||
	    __put_user(numsrc, &gf32->gf_numsrc))
		return -EFAULT;
	if (numsrc) {
		int copylen;

		klen -= GROUP_FILTER_SIZE(0);
		copylen = numsrc * sizeof(gf32->gf_slist[0]);
		if (copylen > klen)
			copylen = klen;
		if (copy_in_user(gf32->gf_slist, kgf->gf_slist, copylen))
			return -EFAULT;
	}
	return err;
}
EXPORT_SYMBOL(compat_mc_getsockopt);


/* Argument list sizes for compat_sys_socketcall */
#define AL(x) ((x) * sizeof(u32))
static unsigned char nas[21] = {
	AL(0), AL(3), AL(3), AL(3), AL(2), AL(3),
	AL(3), AL(3), AL(4), AL(4), AL(4), AL(6),
	AL(6), AL(2), AL(5), AL(5), AL(3), AL(3),
	AL(4), AL(5), AL(4)
};
#undef AL

asmlinkage long compat_sys_sendmsg(int fd, struct compat_msghdr __user *msg, unsigned int flags)
{
	if (flags & MSG_CMSG_COMPAT)
		return -EINVAL;
	return __sys_sendmsg(fd, (struct msghdr __user *)msg, flags | MSG_CMSG_COMPAT);
}

asmlinkage long compat_sys_sendmmsg(int fd, struct compat_mmsghdr __user *mmsg,
				    unsigned int vlen, unsigned int flags)
{
	if (flags & MSG_CMSG_COMPAT)
		return -EINVAL;
	return __sys_sendmmsg(fd, (struct mmsghdr __user *)mmsg, vlen,
			      flags | MSG_CMSG_COMPAT);
}

asmlinkage long compat_sys_recvmsg(int fd, struct compat_msghdr __user *msg, unsigned int flags)
{
	if (flags & MSG_CMSG_COMPAT)
		return -EINVAL;
	return __sys_recvmsg(fd, (struct msghdr __user *)msg, flags | MSG_CMSG_COMPAT);
}

asmlinkage long compat_sys_recv(int fd, void __user *buf, size_t len, unsigned int flags)
{
	return sys_recv(fd, buf, len, flags | MSG_CMSG_COMPAT);
}

asmlinkage long compat_sys_recvfrom(int fd, void __user *buf, size_t len,
				    unsigned int flags, struct sockaddr __user *addr,
				    int __user *addrlen)
{
	return sys_recvfrom(fd, buf, len, flags | MSG_CMSG_COMPAT, addr, addrlen);
}

asmlinkage long compat_sys_recvmmsg(int fd, struct compat_mmsghdr __user *mmsg,
				    unsigned int vlen, unsigned int flags,
				    struct compat_timespec __user *timeout)
{
	int datagrams;
	struct timespec ktspec;

	if (flags & MSG_CMSG_COMPAT)
		return -EINVAL;

	if (COMPAT_USE_64BIT_TIME)
		return __sys_recvmmsg(fd, (struct mmsghdr __user *)mmsg, vlen,
				      flags | MSG_CMSG_COMPAT,
				      (struct timespec *) timeout);

	if (timeout == NULL)
		return __sys_recvmmsg(fd, (struct mmsghdr __user *)mmsg, vlen,
				      flags | MSG_CMSG_COMPAT, NULL);

	if (get_compat_timespec(&ktspec, timeout))
		return -EFAULT;

	datagrams = __sys_recvmmsg(fd, (struct mmsghdr __user *)mmsg, vlen,
				   flags | MSG_CMSG_COMPAT, &ktspec);
	if (datagrams > 0 && put_compat_timespec(&ktspec, timeout))
		datagrams = -EFAULT;

	return datagrams;
}

asmlinkage long compat_sys_socketcall(int call, u32 __user *args)
{
	int ret;
	u32 a[6];
	u32 a0, a1;

	if (call < SYS_SOCKET || call > SYS_SENDMMSG)
		return -EINVAL;
	if (copy_from_user(a, args, nas[call]))
		return -EFAULT;
	a0 = a[0];
	a1 = a[1];

	switch (call) {
	case SYS_SOCKET:
		ret = sys_socket(a0, a1, a[2]);
		break;
	case SYS_BIND:
		ret = sys_bind(a0, compat_ptr(a1), a[2]);
		break;
	case SYS_CONNECT:
		ret = sys_connect(a0, compat_ptr(a1), a[2]);
		break;
	case SYS_LISTEN:
		ret = sys_listen(a0, a1);
		break;
	case SYS_ACCEPT:
		ret = sys_accept4(a0, compat_ptr(a1), compat_ptr(a[2]), 0);
		break;
	case SYS_GETSOCKNAME:
		ret = sys_getsockname(a0, compat_ptr(a1), compat_ptr(a[2]));
		break;
	case SYS_GETPEERNAME:
		ret = sys_getpeername(a0, compat_ptr(a1), compat_ptr(a[2]));
		break;
	case SYS_SOCKETPAIR:
		ret = sys_socketpair(a0, a1, a[2], compat_ptr(a[3]));
		break;
	case SYS_SEND:
		ret = sys_send(a0, compat_ptr(a1), a[2], a[3]);
		break;
	case SYS_SENDTO:
		ret = sys_sendto(a0, compat_ptr(a1), a[2], a[3], compat_ptr(a[4]), a[5]);
		break;
	case SYS_RECV:
		ret = compat_sys_recv(a0, compat_ptr(a1), a[2], a[3]);
		break;
	case SYS_RECVFROM:
		ret = compat_sys_recvfrom(a0, compat_ptr(a1), a[2], a[3],
					  compat_ptr(a[4]), compat_ptr(a[5]));
		break;
	case SYS_SHUTDOWN:
		ret = sys_shutdown(a0, a1);
		break;
	case SYS_SETSOCKOPT:
		ret = compat_sys_setsockopt(a0, a1, a[2],
				compat_ptr(a[3]), a[4]);
		break;
	case SYS_GETSOCKOPT:
		ret = compat_sys_getsockopt(a0, a1, a[2],
				compat_ptr(a[3]), compat_ptr(a[4]));
		break;
	case SYS_SENDMSG:
		ret = compat_sys_sendmsg(a0, compat_ptr(a1), a[2]);
		break;
	case SYS_SENDMMSG:
		ret = compat_sys_sendmmsg(a0, compat_ptr(a1), a[2], a[3]);
		break;
	case SYS_RECVMSG:
		ret = compat_sys_recvmsg(a0, compat_ptr(a1), a[2]);
		break;
	case SYS_RECVMMSG:
		ret = compat_sys_recvmmsg(a0, compat_ptr(a1), a[2], a[3],
					  compat_ptr(a[4]));
		break;
	case SYS_ACCEPT4:
		ret = sys_accept4(a0, compat_ptr(a1), compat_ptr(a[2]), a[3]);
		break;
	default:
		ret = -EINVAL;
		break;
	}
	return ret;
}<|MERGE_RESOLUTION|>--- conflicted
+++ resolved
@@ -72,11 +72,7 @@
 	    __get_user(kmsg->msg_flags, &umsg->msg_flags))
 		return -EFAULT;
 	if (kmsg->msg_namelen > sizeof(struct sockaddr_storage))
-<<<<<<< HEAD
-		return -EINVAL;
-=======
 		kmsg->msg_namelen = sizeof(struct sockaddr_storage);
->>>>>>> d8ec26d7
 	kmsg->msg_name = compat_ptr(tmp1);
 	kmsg->msg_iov = compat_ptr(tmp2);
 	kmsg->msg_control = compat_ptr(tmp3);
