--- conflicted
+++ resolved
@@ -273,11 +273,8 @@
 	 */
 	lwtst = orig_dst->lwtstate;
 
-<<<<<<< HEAD
-=======
 	rlwt = rpl_lwt_lwtunnel(lwtst);
 
->>>>>>> c378bcea
 	local_bh_disable();
 	dst = dst_cache_get(&rlwt->cache);
 	local_bh_enable();
@@ -291,13 +288,9 @@
 	if (!dst) {
 		ip6_route_input(skb);
 		dst = skb_dst(skb);
-<<<<<<< HEAD
-		if (!dst->error) {
-=======
 
 		/* cache only if we don't create a dst reference loop */
 		if (!dst->error && lwtst != dst->lwtstate) {
->>>>>>> c378bcea
 			local_bh_disable();
 			dst_cache_set_ip6(&rlwt->cache, dst,
 					  &ipv6_hdr(skb)->saddr);
