// SPDX-License-Identifier: GPL-2.0-only
/*
 * Scanning implementation
 *
 * Copyright 2003, Jouni Malinen <jkmaline@cc.hut.fi>
 * Copyright 2004, Instant802 Networks, Inc.
 * Copyright 2005, Devicescape Software, Inc.
 * Copyright 2006-2007	Jiri Benc <jbenc@suse.cz>
 * Copyright 2007, Michael Wu <flamingice@sourmilk.net>
 * Copyright 2013-2015  Intel Mobile Communications GmbH
 * Copyright 2016-2017  Intel Deutschland GmbH
 * Copyright (C) 2018-2024 Intel Corporation
 */

#include <linux/if_arp.h>
#include <linux/etherdevice.h>
#include <linux/rtnetlink.h>
#include <net/sch_generic.h>
#include <linux/slab.h>
#include <linux/export.h>
#include <linux/random.h>
#include <net/mac80211.h>

#include "ieee80211_i.h"
#include "driver-ops.h"
#include "mesh.h"

#define IEEE80211_PROBE_DELAY (HZ / 33)
#define IEEE80211_CHANNEL_TIME (HZ / 33)
#define IEEE80211_PASSIVE_CHANNEL_TIME (HZ / 9)

void ieee80211_rx_bss_put(struct ieee80211_local *local,
			  struct ieee80211_bss *bss)
{
	if (!bss)
		return;
	cfg80211_put_bss(local->hw.wiphy,
			 container_of((void *)bss, struct cfg80211_bss, priv));
}

static bool is_uapsd_supported(struct ieee802_11_elems *elems)
{
	u8 qos_info;

	if (elems->wmm_info && elems->wmm_info_len == 7
	    && elems->wmm_info[5] == 1)
		qos_info = elems->wmm_info[6];
	else if (elems->wmm_param && elems->wmm_param_len == 24
		 && elems->wmm_param[5] == 1)
		qos_info = elems->wmm_param[6];
	else
		/* no valid wmm information or parameter element found */
		return false;

	return qos_info & IEEE80211_WMM_IE_AP_QOSINFO_UAPSD;
}

struct inform_bss_update_data {
	struct ieee80211_rx_status *rx_status;
	bool beacon;
};

void ieee80211_inform_bss(struct wiphy *wiphy,
			  struct cfg80211_bss *cbss,
			  const struct cfg80211_bss_ies *ies,
			  void *data)
{
	struct ieee80211_local *local = wiphy_priv(wiphy);
	struct inform_bss_update_data *update_data = data;
	struct ieee80211_bss *bss = (void *)cbss->priv;
	struct ieee80211_rx_status *rx_status;
	struct ieee802_11_elems *elems;
	int clen, srlen;

	/* This happens while joining an IBSS */
	if (!update_data)
		return;

	elems = ieee802_11_parse_elems(ies->data, ies->len, false, NULL);
	if (!elems)
		return;

	rx_status = update_data->rx_status;

	if (update_data->beacon)
		bss->device_ts_beacon = rx_status->device_timestamp;
	else
		bss->device_ts_presp = rx_status->device_timestamp;

	if (elems->parse_error) {
		if (update_data->beacon)
			bss->corrupt_data |= IEEE80211_BSS_CORRUPT_BEACON;
		else
			bss->corrupt_data |= IEEE80211_BSS_CORRUPT_PROBE_RESP;
	} else {
		if (update_data->beacon)
			bss->corrupt_data &= ~IEEE80211_BSS_CORRUPT_BEACON;
		else
			bss->corrupt_data &= ~IEEE80211_BSS_CORRUPT_PROBE_RESP;
	}

	/* save the ERP value so that it is available at association time */
	if (elems->erp_info && (!elems->parse_error ||
				!(bss->valid_data & IEEE80211_BSS_VALID_ERP))) {
		bss->erp_value = elems->erp_info[0];
		bss->has_erp_value = true;
		if (!elems->parse_error)
			bss->valid_data |= IEEE80211_BSS_VALID_ERP;
	}

	/* replace old supported rates if we get new values */
	if (!elems->parse_error ||
	    !(bss->valid_data & IEEE80211_BSS_VALID_RATES)) {
		srlen = 0;
		if (elems->supp_rates) {
			clen = IEEE80211_MAX_SUPP_RATES;
			if (clen > elems->supp_rates_len)
				clen = elems->supp_rates_len;
			memcpy(bss->supp_rates, elems->supp_rates, clen);
			srlen += clen;
		}
		if (elems->ext_supp_rates) {
			clen = IEEE80211_MAX_SUPP_RATES - srlen;
			if (clen > elems->ext_supp_rates_len)
				clen = elems->ext_supp_rates_len;
			memcpy(bss->supp_rates + srlen, elems->ext_supp_rates,
			       clen);
			srlen += clen;
		}
		if (srlen) {
			bss->supp_rates_len = srlen;
			if (!elems->parse_error)
				bss->valid_data |= IEEE80211_BSS_VALID_RATES;
		}
	}

	if (!elems->parse_error ||
	    !(bss->valid_data & IEEE80211_BSS_VALID_WMM)) {
		bss->wmm_used = elems->wmm_param || elems->wmm_info;
		bss->uapsd_supported = is_uapsd_supported(elems);
		if (!elems->parse_error)
			bss->valid_data |= IEEE80211_BSS_VALID_WMM;
	}

	if (update_data->beacon) {
		struct ieee80211_supported_band *sband =
			local->hw.wiphy->bands[rx_status->band];
		if (!(rx_status->encoding == RX_ENC_HT) &&
		    !(rx_status->encoding == RX_ENC_VHT))
			bss->beacon_rate =
				&sband->bitrates[rx_status->rate_idx];
	}

	if (elems->vht_cap_elem)
		bss->vht_cap_info =
			le32_to_cpu(elems->vht_cap_elem->vht_cap_info);
	else
		bss->vht_cap_info = 0;

	kfree(elems);
}

struct ieee80211_bss *
ieee80211_bss_info_update(struct ieee80211_local *local,
			  struct ieee80211_rx_status *rx_status,
			  struct ieee80211_mgmt *mgmt, size_t len,
			  struct ieee80211_channel *channel)
{
	bool beacon = ieee80211_is_beacon(mgmt->frame_control) ||
		      ieee80211_is_s1g_beacon(mgmt->frame_control);
	struct cfg80211_bss *cbss;
	struct inform_bss_update_data update_data = {
		.rx_status = rx_status,
		.beacon = beacon,
	};
	struct cfg80211_inform_bss bss_meta = {
		.boottime_ns = rx_status->boottime_ns,
		.drv_data = (void *)&update_data,
	};
	bool signal_valid;
	struct ieee80211_sub_if_data *scan_sdata;

	if (rx_status->flag & RX_FLAG_NO_SIGNAL_VAL)
		bss_meta.signal = 0; /* invalid signal indication */
	else if (ieee80211_hw_check(&local->hw, SIGNAL_DBM))
		bss_meta.signal = rx_status->signal * 100;
	else if (ieee80211_hw_check(&local->hw, SIGNAL_UNSPEC))
		bss_meta.signal = (rx_status->signal * 100) / local->hw.max_signal;

	bss_meta.chan = channel;

	rcu_read_lock();
	scan_sdata = rcu_dereference(local->scan_sdata);
	if (scan_sdata && scan_sdata->vif.type == NL80211_IFTYPE_STATION &&
	    scan_sdata->vif.cfg.assoc &&
	    ieee80211_have_rx_timestamp(rx_status)) {
		struct ieee80211_bss_conf *link_conf = NULL;

		/* for an MLO connection, set the TSF data only in case we have
		 * an indication on which of the links the frame was received
		 */
		if (ieee80211_vif_is_mld(&scan_sdata->vif)) {
			if (rx_status->link_valid) {
				s8 link_id = rx_status->link_id;

				link_conf =
					rcu_dereference(scan_sdata->vif.link_conf[link_id]);
			}
		} else {
			link_conf = &scan_sdata->vif.bss_conf;
		}

		if (link_conf) {
			bss_meta.parent_tsf =
				ieee80211_calculate_rx_timestamp(local,
								 rx_status,
								 len + FCS_LEN,
								 24);

			ether_addr_copy(bss_meta.parent_bssid,
					link_conf->bssid);
		}
	}
	rcu_read_unlock();

	cbss = cfg80211_inform_bss_frame_data(local->hw.wiphy, &bss_meta,
					      mgmt, len, GFP_ATOMIC);
	if (!cbss)
		return NULL;

	/* In case the signal is invalid update the status */
	signal_valid = channel == cbss->channel;
	if (!signal_valid)
		rx_status->flag |= RX_FLAG_NO_SIGNAL_VAL;

	return (void *)cbss->priv;
}

static bool ieee80211_scan_accept_presp(struct ieee80211_sub_if_data *sdata,
					struct ieee80211_channel *channel,
					u32 scan_flags, const u8 *da)
{
	if (!sdata)
		return false;

	/* accept broadcast on 6 GHz and for OCE */
	if (is_broadcast_ether_addr(da) &&
	    (channel->band == NL80211_BAND_6GHZ ||
	     scan_flags & NL80211_SCAN_FLAG_ACCEPT_BCAST_PROBE_RESP))
		return true;

	if (scan_flags & NL80211_SCAN_FLAG_RANDOM_ADDR)
		return true;
	return ether_addr_equal(da, sdata->vif.addr);
}

void ieee80211_scan_rx(struct ieee80211_local *local, struct sk_buff *skb)
{
	struct ieee80211_rx_status *rx_status = IEEE80211_SKB_RXCB(skb);
	struct ieee80211_mgmt *mgmt = (void *)skb->data;
	struct ieee80211_bss *bss;
	struct ieee80211_channel *channel;
	size_t min_hdr_len = offsetof(struct ieee80211_mgmt,
				      u.probe_resp.variable);

	if (!ieee80211_is_probe_resp(mgmt->frame_control) &&
	    !ieee80211_is_beacon(mgmt->frame_control) &&
	    !ieee80211_is_s1g_beacon(mgmt->frame_control))
		return;

	if (ieee80211_is_s1g_beacon(mgmt->frame_control)) {
		if (ieee80211_is_s1g_short_beacon(mgmt->frame_control))
			min_hdr_len = offsetof(struct ieee80211_ext,
					       u.s1g_short_beacon.variable);
		else
			min_hdr_len = offsetof(struct ieee80211_ext,
					       u.s1g_beacon);
	}

	if (skb->len < min_hdr_len)
		return;

	if (test_and_clear_bit(SCAN_BEACON_WAIT, &local->scanning)) {
		/*
		 * we were passive scanning because of radar/no-IR, but
		 * the beacon/proberesp rx gives us an opportunity to upgrade
		 * to active scan
		 */
		set_bit(SCAN_BEACON_DONE, &local->scanning);
		wiphy_delayed_work_queue(local->hw.wiphy, &local->scan_work, 0);
	}

	channel = ieee80211_get_channel_khz(local->hw.wiphy,
					    ieee80211_rx_status_to_khz(rx_status));

	if (!channel || channel->flags & IEEE80211_CHAN_DISABLED)
		return;

	if (ieee80211_is_probe_resp(mgmt->frame_control)) {
		struct ieee80211_sub_if_data *sdata1, *sdata2;
		struct cfg80211_scan_request *scan_req;
		struct cfg80211_sched_scan_request *sched_scan_req;
		u32 scan_req_flags = 0, sched_scan_req_flags = 0;

		sdata1 = rcu_dereference(local->scan_sdata);
		sdata2 = rcu_dereference(local->sched_scan_sdata);

		if (likely(!sdata1 && !sdata2))
			return;

		scan_req = rcu_dereference(local->scan_req);
		sched_scan_req = rcu_dereference(local->sched_scan_req);

		if (scan_req)
			scan_req_flags = scan_req->flags;

		if (sched_scan_req)
			sched_scan_req_flags = sched_scan_req->flags;

		/* ignore ProbeResp to foreign address or non-bcast (OCE)
		 * unless scanning with randomised address
		 */
		if (!ieee80211_scan_accept_presp(sdata1, channel,
						 scan_req_flags,
						 mgmt->da) &&
		    !ieee80211_scan_accept_presp(sdata2, channel,
						 sched_scan_req_flags,
						 mgmt->da))
			return;
	} else {
		/* Beacons are expected only with broadcast address */
		if (!is_broadcast_ether_addr(mgmt->da))
			return;
	}

	/* Do not update the BSS table in case of only monitor interfaces */
	if (local->open_count == local->monitors)
		return;

	bss = ieee80211_bss_info_update(local, rx_status,
					mgmt, skb->len,
					channel);
	if (bss)
		ieee80211_rx_bss_put(local, bss);
}

static void ieee80211_prepare_scan_chandef(struct cfg80211_chan_def *chandef)
{
	memset(chandef, 0, sizeof(*chandef));

	chandef->width = NL80211_CHAN_WIDTH_20_NOHT;
}

/* return false if no more work */
static bool ieee80211_prep_hw_scan(struct ieee80211_sub_if_data *sdata)
{
	struct ieee80211_local *local = sdata->local;
	struct cfg80211_scan_request *req;
	struct cfg80211_chan_def chandef;
	u8 bands_used = 0;
	int i, ielen;
	u32 *n_chans;
	u32 flags = 0;

	req = rcu_dereference_protected(local->scan_req,
					lockdep_is_held(&local->hw.wiphy->mtx));

	if (test_bit(SCAN_HW_CANCELLED, &local->scanning))
		return false;

	if (ieee80211_hw_check(&local->hw, SINGLE_SCAN_ON_ALL_BANDS)) {
		local->hw_scan_req->req.n_channels = req->n_channels;

		for (i = 0; i < req->n_channels; i++) {
			local->hw_scan_req->req.channels[i] = req->channels[i];
			bands_used |= BIT(req->channels[i]->band);
		}
	} else {
		do {
			if (local->hw_scan_band == NUM_NL80211_BANDS)
				return false;

			n_chans = &local->hw_scan_req->req.n_channels;
			*n_chans = 0;

			for (i = 0; i < req->n_channels; i++) {
				if (req->channels[i]->band !=
				    local->hw_scan_band)
					continue;
				local->hw_scan_req->req.channels[(*n_chans)++] =
							req->channels[i];

				bands_used |= BIT(req->channels[i]->band);
			}

			local->hw_scan_band++;
		} while (!*n_chans);
	}

<<<<<<< HEAD
	local->hw_scan_req->req.n_channels = n_chans;
=======
>>>>>>> 0c383648
	ieee80211_prepare_scan_chandef(&chandef);

	if (req->flags & NL80211_SCAN_FLAG_MIN_PREQ_CONTENT)
		flags |= IEEE80211_PROBE_FLAG_MIN_CONTENT;

	ielen = ieee80211_build_preq_ies(sdata,
					 (u8 *)local->hw_scan_req->req.ie,
					 local->hw_scan_ies_bufsize,
					 &local->hw_scan_req->ies,
					 req->ie, req->ie_len,
					 bands_used, req->rates, &chandef,
					 flags);
	if (ielen < 0)
		return false;
	local->hw_scan_req->req.ie_len = ielen;
	local->hw_scan_req->req.no_cck = req->no_cck;
	ether_addr_copy(local->hw_scan_req->req.mac_addr, req->mac_addr);
	ether_addr_copy(local->hw_scan_req->req.mac_addr_mask,
			req->mac_addr_mask);
	ether_addr_copy(local->hw_scan_req->req.bssid, req->bssid);

	return true;
}

static void __ieee80211_scan_completed(struct ieee80211_hw *hw, bool aborted)
{
	struct ieee80211_local *local = hw_to_local(hw);
	bool hw_scan = test_bit(SCAN_HW_SCANNING, &local->scanning);
	bool was_scanning = local->scanning;
	struct cfg80211_scan_request *scan_req;
	struct ieee80211_sub_if_data *scan_sdata;
	struct ieee80211_sub_if_data *sdata;

	lockdep_assert_wiphy(local->hw.wiphy);

	/*
	 * It's ok to abort a not-yet-running scan (that
	 * we have one at all will be verified by checking
	 * local->scan_req next), but not to complete it
	 * successfully.
	 */
	if (WARN_ON(!local->scanning && !aborted))
		aborted = true;

	if (WARN_ON(!local->scan_req))
		return;

	scan_sdata = rcu_dereference_protected(local->scan_sdata,
					       lockdep_is_held(&local->hw.wiphy->mtx));

	if (hw_scan && !aborted &&
	    !ieee80211_hw_check(&local->hw, SINGLE_SCAN_ON_ALL_BANDS) &&
	    ieee80211_prep_hw_scan(scan_sdata)) {
		int rc;

		rc = drv_hw_scan(local,
			rcu_dereference_protected(local->scan_sdata,
						  lockdep_is_held(&local->hw.wiphy->mtx)),
			local->hw_scan_req);

		if (rc == 0)
			return;

		/* HW scan failed and is going to be reported as aborted,
		 * so clear old scan info.
		 */
		memset(&local->scan_info, 0, sizeof(local->scan_info));
		aborted = true;
	}

	kfree(local->hw_scan_req);
	local->hw_scan_req = NULL;

	scan_req = rcu_dereference_protected(local->scan_req,
					     lockdep_is_held(&local->hw.wiphy->mtx));

	RCU_INIT_POINTER(local->scan_req, NULL);
	RCU_INIT_POINTER(local->scan_sdata, NULL);

	local->scanning = 0;
	local->scan_chandef.chan = NULL;

	synchronize_rcu();

	if (scan_req != local->int_scan_req) {
		local->scan_info.aborted = aborted;
		cfg80211_scan_done(scan_req, &local->scan_info);
	}

	/* Set power back to normal operating levels. */
	ieee80211_hw_conf_chan(local);

	if (!hw_scan && was_scanning) {
		ieee80211_configure_filter(local);
		drv_sw_scan_complete(local, scan_sdata);
		ieee80211_offchannel_return(local);
	}

	ieee80211_recalc_idle(local);

	ieee80211_mlme_notify_scan_completed(local);
	ieee80211_ibss_notify_scan_completed(local);

	/* Requeue all the work that might have been ignored while
	 * the scan was in progress; if there was none this will
	 * just be a no-op for the particular interface.
	 */
	list_for_each_entry_rcu(sdata, &local->interfaces, list) {
		if (ieee80211_sdata_running(sdata))
			wiphy_work_queue(sdata->local->hw.wiphy, &sdata->work);
	}

	if (was_scanning)
		ieee80211_start_next_roc(local);
}

void ieee80211_scan_completed(struct ieee80211_hw *hw,
			      struct cfg80211_scan_info *info)
{
	struct ieee80211_local *local = hw_to_local(hw);

	trace_api_scan_completed(local, info->aborted);

	set_bit(SCAN_COMPLETED, &local->scanning);
	if (info->aborted)
		set_bit(SCAN_ABORTED, &local->scanning);

	memcpy(&local->scan_info, info, sizeof(*info));

	wiphy_delayed_work_queue(local->hw.wiphy, &local->scan_work, 0);
}
EXPORT_SYMBOL(ieee80211_scan_completed);

static int ieee80211_start_sw_scan(struct ieee80211_local *local,
				   struct ieee80211_sub_if_data *sdata)
{
	/* Software scan is not supported in multi-channel cases */
	if (!local->emulate_chanctx)
		return -EOPNOTSUPP;

	/*
	 * Hardware/driver doesn't support hw_scan, so use software
	 * scanning instead. First send a nullfunc frame with power save
	 * bit on so that AP will buffer the frames for us while we are not
	 * listening, then send probe requests to each channel and wait for
	 * the responses. After all channels are scanned, tune back to the
	 * original channel and send a nullfunc frame with power save bit
	 * off to trigger the AP to send us all the buffered frames.
	 *
	 * Note that while local->sw_scanning is true everything else but
	 * nullfunc frames and probe requests will be dropped in
	 * ieee80211_tx_h_check_assoc().
	 */
	drv_sw_scan_start(local, sdata, local->scan_addr);

	local->leave_oper_channel_time = jiffies;
	local->next_scan_state = SCAN_DECISION;
	local->scan_channel_idx = 0;

	ieee80211_offchannel_stop_vifs(local);

	/* ensure nullfunc is transmitted before leaving operating channel */
	ieee80211_flush_queues(local, NULL, false);

	ieee80211_configure_filter(local);

	/* We need to set power level at maximum rate for scanning. */
	ieee80211_hw_conf_chan(local);

	wiphy_delayed_work_queue(local->hw.wiphy, &local->scan_work, 0);

	return 0;
}

static bool __ieee80211_can_leave_ch(struct ieee80211_sub_if_data *sdata)
{
	struct ieee80211_local *local = sdata->local;
	struct ieee80211_sub_if_data *sdata_iter;

	lockdep_assert_wiphy(local->hw.wiphy);

	if (!ieee80211_is_radar_required(local))
		return true;

	if (!regulatory_pre_cac_allowed(local->hw.wiphy))
		return false;

	list_for_each_entry(sdata_iter, &local->interfaces, list) {
		if (sdata_iter->wdev.cac_started)
			return false;
	}

	return true;
}

static bool ieee80211_can_scan(struct ieee80211_local *local,
			       struct ieee80211_sub_if_data *sdata)
{
	if (!__ieee80211_can_leave_ch(sdata))
		return false;

	if (!list_empty(&local->roc_list))
		return false;

	if (sdata->vif.type == NL80211_IFTYPE_STATION &&
	    sdata->u.mgd.flags & IEEE80211_STA_CONNECTION_POLL)
		return false;

	return true;
}

void ieee80211_run_deferred_scan(struct ieee80211_local *local)
{
	lockdep_assert_wiphy(local->hw.wiphy);

	if (!local->scan_req || local->scanning)
		return;

	if (!ieee80211_can_scan(local,
				rcu_dereference_protected(
					local->scan_sdata,
					lockdep_is_held(&local->hw.wiphy->mtx))))
		return;

	wiphy_delayed_work_queue(local->hw.wiphy, &local->scan_work,
				 round_jiffies_relative(0));
}

static void ieee80211_send_scan_probe_req(struct ieee80211_sub_if_data *sdata,
					  const u8 *src, const u8 *dst,
					  const u8 *ssid, size_t ssid_len,
					  const u8 *ie, size_t ie_len,
					  u32 ratemask, u32 flags, u32 tx_flags,
					  struct ieee80211_channel *channel)
{
	struct sk_buff *skb;

	skb = ieee80211_build_probe_req(sdata, src, dst, ratemask, channel,
					ssid, ssid_len,
					ie, ie_len, flags);

	if (skb) {
		if (flags & IEEE80211_PROBE_FLAG_RANDOM_SN) {
			struct ieee80211_hdr *hdr = (void *)skb->data;
			struct ieee80211_tx_info *info = IEEE80211_SKB_CB(skb);
			u16 sn = get_random_u16();

			info->control.flags |= IEEE80211_TX_CTRL_NO_SEQNO;
			hdr->seq_ctrl =
				cpu_to_le16(IEEE80211_SN_TO_SEQ(sn));
		}
		IEEE80211_SKB_CB(skb)->flags |= tx_flags;
		IEEE80211_SKB_CB(skb)->control.flags |= IEEE80211_TX_CTRL_SCAN_TX;
		ieee80211_tx_skb_tid_band(sdata, skb, 7, channel->band);
	}
}

static void ieee80211_scan_state_send_probe(struct ieee80211_local *local,
					    unsigned long *next_delay)
{
	int i;
	struct ieee80211_sub_if_data *sdata;
	struct cfg80211_scan_request *scan_req;
	enum nl80211_band band = local->hw.conf.chandef.chan->band;
	u32 flags = 0, tx_flags;

	scan_req = rcu_dereference_protected(local->scan_req,
					     lockdep_is_held(&local->hw.wiphy->mtx));

	tx_flags = IEEE80211_TX_INTFL_OFFCHAN_TX_OK;
	if (scan_req->no_cck)
		tx_flags |= IEEE80211_TX_CTL_NO_CCK_RATE;
	if (scan_req->flags & NL80211_SCAN_FLAG_MIN_PREQ_CONTENT)
		flags |= IEEE80211_PROBE_FLAG_MIN_CONTENT;
	if (scan_req->flags & NL80211_SCAN_FLAG_RANDOM_SN)
		flags |= IEEE80211_PROBE_FLAG_RANDOM_SN;

	sdata = rcu_dereference_protected(local->scan_sdata,
					  lockdep_is_held(&local->hw.wiphy->mtx));

	for (i = 0; i < scan_req->n_ssids; i++)
		ieee80211_send_scan_probe_req(
			sdata, local->scan_addr, scan_req->bssid,
			scan_req->ssids[i].ssid, scan_req->ssids[i].ssid_len,
			scan_req->ie, scan_req->ie_len,
			scan_req->rates[band], flags,
			tx_flags, local->hw.conf.chandef.chan);

	/*
	 * After sending probe requests, wait for probe responses
	 * on the channel.
	 */
	*next_delay = msecs_to_jiffies(scan_req->duration) >
		      IEEE80211_PROBE_DELAY + IEEE80211_CHANNEL_TIME ?
		      msecs_to_jiffies(scan_req->duration) - IEEE80211_PROBE_DELAY :
		      IEEE80211_CHANNEL_TIME;
	local->next_scan_state = SCAN_DECISION;
}

static int __ieee80211_start_scan(struct ieee80211_sub_if_data *sdata,
				  struct cfg80211_scan_request *req)
{
	struct ieee80211_local *local = sdata->local;
	bool hw_scan = local->ops->hw_scan;
	int rc;

	lockdep_assert_wiphy(local->hw.wiphy);

	if (local->scan_req)
		return -EBUSY;

	/* For an MLO connection, if a link ID was specified, validate that it
<<<<<<< HEAD
	 * is indeed active. If no link ID was specified, select one of the
	 * active links.
	 */
	if (ieee80211_vif_is_mld(&sdata->vif)) {
		if (req->tsf_report_link_id >= 0) {
			if (!(sdata->vif.active_links &
			      BIT(req->tsf_report_link_id)))
				return -EINVAL;
		} else {
			req->tsf_report_link_id =
				__ffs(sdata->vif.active_links);
		}
	}
=======
	 * is indeed active.
	 */
	if (ieee80211_vif_is_mld(&sdata->vif) && req->tsf_report_link_id >= 0 &&
	    !(sdata->vif.active_links & BIT(req->tsf_report_link_id)))
		return -EINVAL;
>>>>>>> 0c383648

	if (!__ieee80211_can_leave_ch(sdata))
		return -EBUSY;

	if (!ieee80211_can_scan(local, sdata)) {
		/* wait for the work to finish/time out */
		rcu_assign_pointer(local->scan_req, req);
		rcu_assign_pointer(local->scan_sdata, sdata);
		return 0;
	}

 again:
	if (hw_scan) {
		u8 *ies;

		local->hw_scan_ies_bufsize = local->scan_ies_len + req->ie_len;

		if (ieee80211_hw_check(&local->hw, SINGLE_SCAN_ON_ALL_BANDS)) {
			int i, n_bands = 0;
			u8 bands_counted = 0;

			for (i = 0; i < req->n_channels; i++) {
				if (bands_counted & BIT(req->channels[i]->band))
					continue;
				bands_counted |= BIT(req->channels[i]->band);
				n_bands++;
			}

			local->hw_scan_ies_bufsize *= n_bands;
		}

		local->hw_scan_req = kmalloc(struct_size(local->hw_scan_req,
							 req.channels,
							 req->n_channels) +
					     local->hw_scan_ies_bufsize,
					     GFP_KERNEL);
		if (!local->hw_scan_req)
			return -ENOMEM;

		local->hw_scan_req->req.ssids = req->ssids;
		local->hw_scan_req->req.n_ssids = req->n_ssids;
		/* None of the channels are actually set
		 * up but let UBSAN know the boundaries.
		 */
		local->hw_scan_req->req.n_channels = req->n_channels;

		ies = (u8 *)local->hw_scan_req +
			sizeof(*local->hw_scan_req) +
			req->n_channels * sizeof(req->channels[0]);
		local->hw_scan_req->req.ie = ies;
		local->hw_scan_req->req.flags = req->flags;
		eth_broadcast_addr(local->hw_scan_req->req.bssid);
		local->hw_scan_req->req.duration = req->duration;
		local->hw_scan_req->req.duration_mandatory =
			req->duration_mandatory;
		local->hw_scan_req->req.tsf_report_link_id =
			req->tsf_report_link_id;

		local->hw_scan_band = 0;
		local->hw_scan_req->req.n_6ghz_params = req->n_6ghz_params;
		local->hw_scan_req->req.scan_6ghz_params =
			req->scan_6ghz_params;
		local->hw_scan_req->req.scan_6ghz = req->scan_6ghz;

		/*
		 * After allocating local->hw_scan_req, we must
		 * go through until ieee80211_prep_hw_scan(), so
		 * anything that might be changed here and leave
		 * this function early must not go after this
		 * allocation.
		 */
	}

	rcu_assign_pointer(local->scan_req, req);
	rcu_assign_pointer(local->scan_sdata, sdata);

	if (req->flags & NL80211_SCAN_FLAG_RANDOM_ADDR)
		get_random_mask_addr(local->scan_addr,
				     req->mac_addr,
				     req->mac_addr_mask);
	else
		memcpy(local->scan_addr, sdata->vif.addr, ETH_ALEN);

	if (hw_scan) {
		__set_bit(SCAN_HW_SCANNING, &local->scanning);
	} else if ((req->n_channels == 1) &&
		   (req->channels[0] == local->hw.conf.chandef.chan)) {
		/*
		 * If we are scanning only on the operating channel
		 * then we do not need to stop normal activities
		 */
		unsigned long next_delay;

		__set_bit(SCAN_ONCHANNEL_SCANNING, &local->scanning);

		ieee80211_recalc_idle(local);

		/* Notify driver scan is starting, keep order of operations
		 * same as normal software scan, in case that matters. */
		drv_sw_scan_start(local, sdata, local->scan_addr);

		ieee80211_configure_filter(local); /* accept probe-responses */

		/* We need to ensure power level is at max for scanning. */
		ieee80211_hw_conf_chan(local);

		if ((req->channels[0]->flags & (IEEE80211_CHAN_NO_IR |
						IEEE80211_CHAN_RADAR)) ||
		    !req->n_ssids) {
			next_delay = IEEE80211_PASSIVE_CHANNEL_TIME;
			if (req->n_ssids)
				set_bit(SCAN_BEACON_WAIT, &local->scanning);
		} else {
			ieee80211_scan_state_send_probe(local, &next_delay);
			next_delay = IEEE80211_CHANNEL_TIME;
		}

		/* Now, just wait a bit and we are all done! */
		wiphy_delayed_work_queue(local->hw.wiphy, &local->scan_work,
					 next_delay);
		return 0;
	} else {
		/* Do normal software scan */
		__set_bit(SCAN_SW_SCANNING, &local->scanning);
	}

	ieee80211_recalc_idle(local);

	if (hw_scan) {
		WARN_ON(!ieee80211_prep_hw_scan(sdata));
		rc = drv_hw_scan(local, sdata, local->hw_scan_req);
	} else {
		rc = ieee80211_start_sw_scan(local, sdata);
	}

	if (rc) {
		kfree(local->hw_scan_req);
		local->hw_scan_req = NULL;
		local->scanning = 0;

		ieee80211_recalc_idle(local);

		local->scan_req = NULL;
		RCU_INIT_POINTER(local->scan_sdata, NULL);
	}

	if (hw_scan && rc == 1) {
		/*
		 * we can't fall back to software for P2P-GO
		 * as it must update NoA etc.
		 */
		if (ieee80211_vif_type_p2p(&sdata->vif) ==
				NL80211_IFTYPE_P2P_GO)
			return -EOPNOTSUPP;
		hw_scan = false;
		goto again;
	}

	return rc;
}

static unsigned long
ieee80211_scan_get_channel_time(struct ieee80211_channel *chan)
{
	/*
	 * TODO: channel switching also consumes quite some time,
	 * add that delay as well to get a better estimation
	 */
	if (chan->flags & (IEEE80211_CHAN_NO_IR | IEEE80211_CHAN_RADAR))
		return IEEE80211_PASSIVE_CHANNEL_TIME;
	return IEEE80211_PROBE_DELAY + IEEE80211_CHANNEL_TIME;
}

static void ieee80211_scan_state_decision(struct ieee80211_local *local,
					  unsigned long *next_delay)
{
	bool associated = false;
	bool tx_empty = true;
	bool bad_latency;
	struct ieee80211_sub_if_data *sdata;
	struct ieee80211_channel *next_chan;
	enum mac80211_scan_state next_scan_state;
	struct cfg80211_scan_request *scan_req;

	lockdep_assert_wiphy(local->hw.wiphy);

	/*
	 * check if at least one STA interface is associated,
	 * check if at least one STA interface has pending tx frames
	 * and grab the lowest used beacon interval
	 */
	list_for_each_entry(sdata, &local->interfaces, list) {
		if (!ieee80211_sdata_running(sdata))
			continue;

		if (sdata->vif.type == NL80211_IFTYPE_STATION) {
			if (sdata->u.mgd.associated) {
				associated = true;

				if (!qdisc_all_tx_empty(sdata->dev)) {
					tx_empty = false;
					break;
				}
			}
		}
	}

	scan_req = rcu_dereference_protected(local->scan_req,
					     lockdep_is_held(&local->hw.wiphy->mtx));

	next_chan = scan_req->channels[local->scan_channel_idx];

	/*
	 * we're currently scanning a different channel, let's
	 * see if we can scan another channel without interfering
	 * with the current traffic situation.
	 *
	 * Keep good latency, do not stay off-channel more than 125 ms.
	 */

	bad_latency = time_after(jiffies +
				 ieee80211_scan_get_channel_time(next_chan),
				 local->leave_oper_channel_time + HZ / 8);

	if (associated && !tx_empty) {
		if (scan_req->flags & NL80211_SCAN_FLAG_LOW_PRIORITY)
			next_scan_state = SCAN_ABORT;
		else
			next_scan_state = SCAN_SUSPEND;
	} else if (associated && bad_latency) {
		next_scan_state = SCAN_SUSPEND;
	} else {
		next_scan_state = SCAN_SET_CHANNEL;
	}

	local->next_scan_state = next_scan_state;

	*next_delay = 0;
}

static void ieee80211_scan_state_set_channel(struct ieee80211_local *local,
					     unsigned long *next_delay)
{
	int skip;
	struct ieee80211_channel *chan;
	struct cfg80211_scan_request *scan_req;

	scan_req = rcu_dereference_protected(local->scan_req,
					     lockdep_is_held(&local->hw.wiphy->mtx));

	skip = 0;
	chan = scan_req->channels[local->scan_channel_idx];

	local->scan_chandef.chan = chan;
	local->scan_chandef.center_freq1 = chan->center_freq;
	local->scan_chandef.freq1_offset = chan->freq_offset;
	local->scan_chandef.center_freq2 = 0;

	/* For scanning on the S1G band, detect the channel width according to
	 * the channel being scanned.
	 */
	if (chan->band == NL80211_BAND_S1GHZ) {
		local->scan_chandef.width = ieee80211_s1g_channel_width(chan);
		goto set_channel;
	}

	/* If scanning on oper channel, use whatever channel-type
	 * is currently in use.
	 */
	if (chan == local->hw.conf.chandef.chan)
		local->scan_chandef = local->hw.conf.chandef;
	else
		local->scan_chandef.width = NL80211_CHAN_WIDTH_20_NOHT;

set_channel:
	if (ieee80211_hw_conf_chan(local))
		skip = 1;

	/* advance state machine to next channel/band */
	local->scan_channel_idx++;

	if (skip) {
		/* if we skip this channel return to the decision state */
		local->next_scan_state = SCAN_DECISION;
		return;
	}

	/*
	 * Probe delay is used to update the NAV, cf. 11.1.3.2.2
	 * (which unfortunately doesn't say _why_ step a) is done,
	 * but it waits for the probe delay or until a frame is
	 * received - and the received frame would update the NAV).
	 * For now, we do not support waiting until a frame is
	 * received.
	 *
	 * In any case, it is not necessary for a passive scan.
	 */
	if ((chan->flags & (IEEE80211_CHAN_NO_IR | IEEE80211_CHAN_RADAR)) ||
	    !scan_req->n_ssids) {
		*next_delay = msecs_to_jiffies(scan_req->duration) >
			      IEEE80211_PASSIVE_CHANNEL_TIME ?
			      msecs_to_jiffies(scan_req->duration) :
			      IEEE80211_PASSIVE_CHANNEL_TIME;
		local->next_scan_state = SCAN_DECISION;
		if (scan_req->n_ssids)
			set_bit(SCAN_BEACON_WAIT, &local->scanning);
		return;
	}

	/* active scan, send probes */
	*next_delay = IEEE80211_PROBE_DELAY;
	local->next_scan_state = SCAN_SEND_PROBE;
}

static void ieee80211_scan_state_suspend(struct ieee80211_local *local,
					 unsigned long *next_delay)
{
	/* switch back to the operating channel */
	local->scan_chandef.chan = NULL;
	ieee80211_hw_conf_chan(local);

	/* disable PS */
	ieee80211_offchannel_return(local);

	*next_delay = HZ / 5;
	/* afterwards, resume scan & go to next channel */
	local->next_scan_state = SCAN_RESUME;
}

static void ieee80211_scan_state_resume(struct ieee80211_local *local,
					unsigned long *next_delay)
{
	ieee80211_offchannel_stop_vifs(local);

	if (local->ops->flush) {
		ieee80211_flush_queues(local, NULL, false);
		*next_delay = 0;
	} else
		*next_delay = HZ / 10;

	/* remember when we left the operating channel */
	local->leave_oper_channel_time = jiffies;

	/* advance to the next channel to be scanned */
	local->next_scan_state = SCAN_SET_CHANNEL;
}

void ieee80211_scan_work(struct wiphy *wiphy, struct wiphy_work *work)
{
	struct ieee80211_local *local =
		container_of(work, struct ieee80211_local, scan_work.work);
	struct ieee80211_sub_if_data *sdata;
	struct cfg80211_scan_request *scan_req;
	unsigned long next_delay = 0;
	bool aborted;

	lockdep_assert_wiphy(local->hw.wiphy);

	if (!ieee80211_can_run_worker(local)) {
		aborted = true;
		goto out_complete;
	}

	sdata = rcu_dereference_protected(local->scan_sdata,
					  lockdep_is_held(&local->hw.wiphy->mtx));
	scan_req = rcu_dereference_protected(local->scan_req,
					     lockdep_is_held(&local->hw.wiphy->mtx));

	/* When scanning on-channel, the first-callback means completed. */
	if (test_bit(SCAN_ONCHANNEL_SCANNING, &local->scanning)) {
		aborted = test_and_clear_bit(SCAN_ABORTED, &local->scanning);
		goto out_complete;
	}

	if (test_and_clear_bit(SCAN_COMPLETED, &local->scanning)) {
		aborted = test_and_clear_bit(SCAN_ABORTED, &local->scanning);
		goto out_complete;
	}

	if (!sdata || !scan_req)
		return;

	if (!local->scanning) {
		int rc;

		RCU_INIT_POINTER(local->scan_req, NULL);
		RCU_INIT_POINTER(local->scan_sdata, NULL);

		rc = __ieee80211_start_scan(sdata, scan_req);
		if (!rc)
			return;
		/* need to complete scan in cfg80211 */
		rcu_assign_pointer(local->scan_req, scan_req);
		aborted = true;
		goto out_complete;
	}

	clear_bit(SCAN_BEACON_WAIT, &local->scanning);

	/*
	 * as long as no delay is required advance immediately
	 * without scheduling a new work
	 */
	do {
		if (!ieee80211_sdata_running(sdata)) {
			aborted = true;
			goto out_complete;
		}

		if (test_and_clear_bit(SCAN_BEACON_DONE, &local->scanning) &&
		    local->next_scan_state == SCAN_DECISION)
			local->next_scan_state = SCAN_SEND_PROBE;

		switch (local->next_scan_state) {
		case SCAN_DECISION:
			/* if no more bands/channels left, complete scan */
			if (local->scan_channel_idx >= scan_req->n_channels) {
				aborted = false;
				goto out_complete;
			}
			ieee80211_scan_state_decision(local, &next_delay);
			break;
		case SCAN_SET_CHANNEL:
			ieee80211_scan_state_set_channel(local, &next_delay);
			break;
		case SCAN_SEND_PROBE:
			ieee80211_scan_state_send_probe(local, &next_delay);
			break;
		case SCAN_SUSPEND:
			ieee80211_scan_state_suspend(local, &next_delay);
			break;
		case SCAN_RESUME:
			ieee80211_scan_state_resume(local, &next_delay);
			break;
		case SCAN_ABORT:
			aborted = true;
			goto out_complete;
		}
	} while (next_delay == 0);

	wiphy_delayed_work_queue(local->hw.wiphy, &local->scan_work,
				 next_delay);
	return;

out_complete:
	__ieee80211_scan_completed(&local->hw, aborted);
}

int ieee80211_request_scan(struct ieee80211_sub_if_data *sdata,
			   struct cfg80211_scan_request *req)
{
	lockdep_assert_wiphy(sdata->local->hw.wiphy);

	return __ieee80211_start_scan(sdata, req);
}

int ieee80211_request_ibss_scan(struct ieee80211_sub_if_data *sdata,
				const u8 *ssid, u8 ssid_len,
				struct ieee80211_channel **channels,
				unsigned int n_channels)
{
	struct ieee80211_local *local = sdata->local;
	int ret = -EBUSY, i, n_ch = 0;
	enum nl80211_band band;

	lockdep_assert_wiphy(local->hw.wiphy);

	/* busy scanning */
	if (local->scan_req)
		goto unlock;

	/* fill internal scan request */
	if (!channels) {
		int max_n;

		for (band = 0; band < NUM_NL80211_BANDS; band++) {
			if (!local->hw.wiphy->bands[band] ||
			    band == NL80211_BAND_6GHZ)
				continue;

			max_n = local->hw.wiphy->bands[band]->n_channels;
			for (i = 0; i < max_n; i++) {
				struct ieee80211_channel *tmp_ch =
				    &local->hw.wiphy->bands[band]->channels[i];

				if (tmp_ch->flags & (IEEE80211_CHAN_NO_IR |
						     IEEE80211_CHAN_DISABLED))
					continue;

				local->int_scan_req->channels[n_ch] = tmp_ch;
				n_ch++;
			}
		}

		if (WARN_ON_ONCE(n_ch == 0))
			goto unlock;

		local->int_scan_req->n_channels = n_ch;
	} else {
		for (i = 0; i < n_channels; i++) {
			if (channels[i]->flags & (IEEE80211_CHAN_NO_IR |
						  IEEE80211_CHAN_DISABLED))
				continue;

			local->int_scan_req->channels[n_ch] = channels[i];
			n_ch++;
		}

		if (WARN_ON_ONCE(n_ch == 0))
			goto unlock;

		local->int_scan_req->n_channels = n_ch;
	}

	local->int_scan_req->ssids = &local->scan_ssid;
	local->int_scan_req->n_ssids = 1;
	memcpy(local->int_scan_req->ssids[0].ssid, ssid, IEEE80211_MAX_SSID_LEN);
	local->int_scan_req->ssids[0].ssid_len = ssid_len;

	ret = __ieee80211_start_scan(sdata, sdata->local->int_scan_req);
 unlock:
	return ret;
}

void ieee80211_scan_cancel(struct ieee80211_local *local)
{
	/* ensure a new scan cannot be queued */
	lockdep_assert_wiphy(local->hw.wiphy);

	/*
	 * We are canceling software scan, or deferred scan that was not
	 * yet really started (see __ieee80211_start_scan ).
	 *
	 * Regarding hardware scan:
	 * - we can not call  __ieee80211_scan_completed() as when
	 *   SCAN_HW_SCANNING bit is set this function change
	 *   local->hw_scan_req to operate on 5G band, what race with
	 *   driver which can use local->hw_scan_req
	 *
	 * - we can not cancel scan_work since driver can schedule it
	 *   by ieee80211_scan_completed(..., true) to finish scan
	 *
	 * Hence we only call the cancel_hw_scan() callback, but the low-level
	 * driver is still responsible for calling ieee80211_scan_completed()
	 * after the scan was completed/aborted.
	 */

	if (!local->scan_req)
		return;

	/*
	 * We have a scan running and the driver already reported completion,
	 * but the worker hasn't run yet or is stuck on the mutex - mark it as
	 * cancelled.
	 */
	if (test_bit(SCAN_HW_SCANNING, &local->scanning) &&
	    test_bit(SCAN_COMPLETED, &local->scanning)) {
		set_bit(SCAN_HW_CANCELLED, &local->scanning);
		return;
	}

	if (test_bit(SCAN_HW_SCANNING, &local->scanning)) {
		/*
		 * Make sure that __ieee80211_scan_completed doesn't trigger a
		 * scan on another band.
		 */
		set_bit(SCAN_HW_CANCELLED, &local->scanning);
		if (local->ops->cancel_hw_scan)
			drv_cancel_hw_scan(local,
				rcu_dereference_protected(local->scan_sdata,
						lockdep_is_held(&local->hw.wiphy->mtx)));
		return;
	}

	wiphy_delayed_work_cancel(local->hw.wiphy, &local->scan_work);
	/* and clean up */
	memset(&local->scan_info, 0, sizeof(local->scan_info));
	__ieee80211_scan_completed(&local->hw, true);
}

int __ieee80211_request_sched_scan_start(struct ieee80211_sub_if_data *sdata,
					struct cfg80211_sched_scan_request *req)
{
	struct ieee80211_local *local = sdata->local;
	struct ieee80211_scan_ies sched_scan_ies = {};
	struct cfg80211_chan_def chandef;
	int ret, i, iebufsz, num_bands = 0;
	u32 rate_masks[NUM_NL80211_BANDS] = {};
	u8 bands_used = 0;
	u8 *ie;
	u32 flags = 0;

	lockdep_assert_wiphy(local->hw.wiphy);

	iebufsz = local->scan_ies_len + req->ie_len;

	if (!local->ops->sched_scan_start)
		return -EOPNOTSUPP;

	for (i = 0; i < NUM_NL80211_BANDS; i++) {
		if (local->hw.wiphy->bands[i]) {
			bands_used |= BIT(i);
			rate_masks[i] = (u32) -1;
			num_bands++;
		}
	}

	if (req->flags & NL80211_SCAN_FLAG_MIN_PREQ_CONTENT)
		flags |= IEEE80211_PROBE_FLAG_MIN_CONTENT;

	ie = kcalloc(iebufsz, num_bands, GFP_KERNEL);
	if (!ie) {
		ret = -ENOMEM;
		goto out;
	}

	ieee80211_prepare_scan_chandef(&chandef);

	ret = ieee80211_build_preq_ies(sdata, ie, num_bands * iebufsz,
				       &sched_scan_ies, req->ie,
				       req->ie_len, bands_used, rate_masks,
				       &chandef, flags);
	if (ret < 0)
		goto error;

	ret = drv_sched_scan_start(local, sdata, req, &sched_scan_ies);
	if (ret == 0) {
		rcu_assign_pointer(local->sched_scan_sdata, sdata);
		rcu_assign_pointer(local->sched_scan_req, req);
	}

error:
	kfree(ie);
out:
	if (ret) {
		/* Clean in case of failure after HW restart or upon resume. */
		RCU_INIT_POINTER(local->sched_scan_sdata, NULL);
		RCU_INIT_POINTER(local->sched_scan_req, NULL);
	}

	return ret;
}

int ieee80211_request_sched_scan_start(struct ieee80211_sub_if_data *sdata,
				       struct cfg80211_sched_scan_request *req)
{
	struct ieee80211_local *local = sdata->local;

	lockdep_assert_wiphy(local->hw.wiphy);

	if (rcu_access_pointer(local->sched_scan_sdata))
		return -EBUSY;

	return __ieee80211_request_sched_scan_start(sdata, req);
}

int ieee80211_request_sched_scan_stop(struct ieee80211_local *local)
{
	struct ieee80211_sub_if_data *sched_scan_sdata;
	int ret = -ENOENT;

	lockdep_assert_wiphy(local->hw.wiphy);

	if (!local->ops->sched_scan_stop)
		return -EOPNOTSUPP;

	/* We don't want to restart sched scan anymore. */
	RCU_INIT_POINTER(local->sched_scan_req, NULL);

	sched_scan_sdata = rcu_dereference_protected(local->sched_scan_sdata,
						lockdep_is_held(&local->hw.wiphy->mtx));
	if (sched_scan_sdata) {
		ret = drv_sched_scan_stop(local, sched_scan_sdata);
		if (!ret)
			RCU_INIT_POINTER(local->sched_scan_sdata, NULL);
	}

	return ret;
}

void ieee80211_sched_scan_results(struct ieee80211_hw *hw)
{
	struct ieee80211_local *local = hw_to_local(hw);

	trace_api_sched_scan_results(local);

	cfg80211_sched_scan_results(hw->wiphy, 0);
}
EXPORT_SYMBOL(ieee80211_sched_scan_results);

void ieee80211_sched_scan_end(struct ieee80211_local *local)
{
	lockdep_assert_wiphy(local->hw.wiphy);

	if (!rcu_access_pointer(local->sched_scan_sdata))
		return;

	RCU_INIT_POINTER(local->sched_scan_sdata, NULL);

	/* If sched scan was aborted by the driver. */
	RCU_INIT_POINTER(local->sched_scan_req, NULL);

	cfg80211_sched_scan_stopped_locked(local->hw.wiphy, 0);
}

void ieee80211_sched_scan_stopped_work(struct wiphy *wiphy,
				       struct wiphy_work *work)
{
	struct ieee80211_local *local =
		container_of(work, struct ieee80211_local,
			     sched_scan_stopped_work);

	ieee80211_sched_scan_end(local);
}

void ieee80211_sched_scan_stopped(struct ieee80211_hw *hw)
{
	struct ieee80211_local *local = hw_to_local(hw);

	trace_api_sched_scan_stopped(local);

	/*
	 * this shouldn't really happen, so for simplicity
	 * simply ignore it, and let mac80211 reconfigure
	 * the sched scan later on.
	 */
	if (local->in_reconfig)
		return;

	wiphy_work_queue(hw->wiphy, &local->sched_scan_stopped_work);
}
EXPORT_SYMBOL(ieee80211_sched_scan_stopped);<|MERGE_RESOLUTION|>--- conflicted
+++ resolved
@@ -397,10 +397,6 @@
 		} while (!*n_chans);
 	}
 
-<<<<<<< HEAD
-	local->hw_scan_req->req.n_channels = n_chans;
-=======
->>>>>>> 0c383648
 	ieee80211_prepare_scan_chandef(&chandef);
 
 	if (req->flags & NL80211_SCAN_FLAG_MIN_PREQ_CONTENT)
@@ -713,27 +709,11 @@
 		return -EBUSY;
 
 	/* For an MLO connection, if a link ID was specified, validate that it
-<<<<<<< HEAD
-	 * is indeed active. If no link ID was specified, select one of the
-	 * active links.
-	 */
-	if (ieee80211_vif_is_mld(&sdata->vif)) {
-		if (req->tsf_report_link_id >= 0) {
-			if (!(sdata->vif.active_links &
-			      BIT(req->tsf_report_link_id)))
-				return -EINVAL;
-		} else {
-			req->tsf_report_link_id =
-				__ffs(sdata->vif.active_links);
-		}
-	}
-=======
 	 * is indeed active.
 	 */
 	if (ieee80211_vif_is_mld(&sdata->vif) && req->tsf_report_link_id >= 0 &&
 	    !(sdata->vif.active_links & BIT(req->tsf_report_link_id)))
 		return -EINVAL;
->>>>>>> 0c383648
 
 	if (!__ieee80211_can_leave_ch(sdata))
 		return -EBUSY;
