--- conflicted
+++ resolved
@@ -810,13 +810,7 @@
 	if (max_mtu < peer->max_data) {
 		trace_rxrpc_pmtud_reduce(peer, sp->hdr.serial, max_mtu,
 					 rxrpc_pmtud_reduce_ack);
-<<<<<<< HEAD
-		write_seqcount_begin(&peer->mtu_lock);
 		peer->max_data = max_mtu;
-		write_seqcount_end(&peer->mtu_lock);
-=======
-		peer->max_data = max_mtu;
->>>>>>> 1fc1a15d
 	}
 
 	max_data = umin(max_mtu, peer->max_data);
