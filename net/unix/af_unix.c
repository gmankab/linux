--- conflicted
+++ resolved
@@ -2741,10 +2741,6 @@
 		unix_state_unlock(sk);
 
 		if (drop) {
-<<<<<<< HEAD
-			WARN_ON_ONCE(skb_unref(skb));
-=======
->>>>>>> 17b65575
 			kfree_skb(skb);
 			return -EAGAIN;
 		}
