--- conflicted
+++ resolved
@@ -63,11 +63,7 @@
 	# Clear VPATH and srcroot because the source files reside in the output
 	# directory.
 	# shellcheck disable=SC2016 # $(MAKE) and $(build) will be expanded by Make
-<<<<<<< HEAD
-	"${MAKE}" run-command KBUILD_RUN_COMMAND='+$(MAKE) HOSTCC='"${CC}"' VPATH= srcroot=. $(build)='"${destdir}"/scripts
-=======
 	"${MAKE}" run-command KBUILD_RUN_COMMAND='+$(MAKE) HOSTCC='"${CC}"' VPATH= srcroot=. $(build)='"$(realpath --relative-base=. "${destdir}")"/scripts
->>>>>>> c378bcea
 
 	rm -f "${destdir}/scripts/Kbuild"
 fi
