// SPDX-License-Identifier: GPL-2.0-only
/*
 * Implementation of the security services.
 *
 * Authors : Stephen Smalley, <sds@tycho.nsa.gov>
 *	     James Morris <jmorris@redhat.com>
 *
 * Updated: Trusted Computer Solutions, Inc. <dgoeddel@trustedcs.com>
 *
 *	Support for enhanced MLS infrastructure.
 *	Support for context based audit filters.
 *
 * Updated: Frank Mayer <mayerf@tresys.com> and Karl MacMillan <kmacmillan@tresys.com>
 *
 *	Added conditional policy language extensions
 *
 * Updated: Hewlett-Packard <paul@paul-moore.com>
 *
 *      Added support for NetLabel
 *      Added support for the policy capability bitmap
 *
 * Updated: Chad Sellers <csellers@tresys.com>
 *
 *  Added validation of kernel classes and permissions
 *
 * Updated: KaiGai Kohei <kaigai@ak.jp.nec.com>
 *
 *  Added support for bounds domain and audit messaged on masked permissions
 *
 * Updated: Guido Trentalancia <guido@trentalancia.com>
 *
 *  Added support for runtime switching of the policy type
 *
 * Copyright (C) 2008, 2009 NEC Corporation
 * Copyright (C) 2006, 2007 Hewlett-Packard Development Company, L.P.
 * Copyright (C) 2004-2006 Trusted Computer Solutions, Inc.
 * Copyright (C) 2003 - 2004, 2006 Tresys Technology, LLC
 * Copyright (C) 2003 Red Hat, Inc., James Morris <jmorris@redhat.com>
 */
#include <linux/kernel.h>
#include <linux/slab.h>
#include <linux/string.h>
#include <linux/spinlock.h>
#include <linux/rcupdate.h>
#include <linux/errno.h>
#include <linux/in.h>
#include <linux/sched.h>
#include <linux/audit.h>
#include <linux/vmalloc.h>
#include <net/netlabel.h>

#include "flask.h"
#include "avc.h"
#include "avc_ss.h"
#include "security.h"
#include "context.h"
#include "policydb.h"
#include "sidtab.h"
#include "services.h"
#include "conditional.h"
#include "mls.h"
#include "objsec.h"
#include "netlabel.h"
#include "xfrm.h"
#include "ebitmap.h"
#include "audit.h"
#include "policycap_names.h"
#include "ima.h"
<<<<<<< HEAD
=======

struct convert_context_args {
	struct selinux_state *state;
	struct policydb *oldp;
	struct policydb *newp;
};

struct selinux_policy_convert_data {
	struct convert_context_args args;
	struct sidtab_convert_params sidtab_params;
};
>>>>>>> 7aef27f0

/* Forward declaration. */
static int context_struct_to_string(struct policydb *policydb,
				    struct context *context,
				    char **scontext,
				    u32 *scontext_len);

static int sidtab_entry_to_string(struct policydb *policydb,
				  struct sidtab *sidtab,
				  struct sidtab_entry *entry,
				  char **scontext,
				  u32 *scontext_len);

static void context_struct_compute_av(struct policydb *policydb,
				      struct context *scontext,
				      struct context *tcontext,
				      u16 tclass,
				      struct av_decision *avd,
				      struct extended_perms *xperms);

static int selinux_set_mapping(struct policydb *pol,
			       struct security_class_mapping *map,
			       struct selinux_map *out_map)
{
	u16 i, j;
	unsigned k;
	bool print_unknown_handle = false;

	/* Find number of classes in the input mapping */
	if (!map)
		return -EINVAL;
	i = 0;
	while (map[i].name)
		i++;

	/* Allocate space for the class records, plus one for class zero */
	out_map->mapping = kcalloc(++i, sizeof(*out_map->mapping), GFP_ATOMIC);
	if (!out_map->mapping)
		return -ENOMEM;

	/* Store the raw class and permission values */
	j = 0;
	while (map[j].name) {
		struct security_class_mapping *p_in = map + (j++);
		struct selinux_mapping *p_out = out_map->mapping + j;

		/* An empty class string skips ahead */
		if (!strcmp(p_in->name, "")) {
			p_out->num_perms = 0;
			continue;
		}

		p_out->value = string_to_security_class(pol, p_in->name);
		if (!p_out->value) {
			pr_info("SELinux:  Class %s not defined in policy.\n",
			       p_in->name);
			if (pol->reject_unknown)
				goto err;
			p_out->num_perms = 0;
			print_unknown_handle = true;
			continue;
		}

		k = 0;
		while (p_in->perms[k]) {
			/* An empty permission string skips ahead */
			if (!*p_in->perms[k]) {
				k++;
				continue;
			}
			p_out->perms[k] = string_to_av_perm(pol, p_out->value,
							    p_in->perms[k]);
			if (!p_out->perms[k]) {
				pr_info("SELinux:  Permission %s in class %s not defined in policy.\n",
				       p_in->perms[k], p_in->name);
				if (pol->reject_unknown)
					goto err;
				print_unknown_handle = true;
			}

			k++;
		}
		p_out->num_perms = k;
	}

	if (print_unknown_handle)
		pr_info("SELinux: the above unknown classes and permissions will be %s\n",
		       pol->allow_unknown ? "allowed" : "denied");

	out_map->size = i;
	return 0;
err:
	kfree(out_map->mapping);
	out_map->mapping = NULL;
	return -EINVAL;
}

/*
 * Get real, policy values from mapped values
 */

static u16 unmap_class(struct selinux_map *map, u16 tclass)
{
	if (tclass < map->size)
		return map->mapping[tclass].value;

	return tclass;
}

/*
 * Get kernel value for class from its policy value
 */
static u16 map_class(struct selinux_map *map, u16 pol_value)
{
	u16 i;

	for (i = 1; i < map->size; i++) {
		if (map->mapping[i].value == pol_value)
			return i;
	}

	return SECCLASS_NULL;
}

static void map_decision(struct selinux_map *map,
			 u16 tclass, struct av_decision *avd,
			 int allow_unknown)
{
	if (tclass < map->size) {
		struct selinux_mapping *mapping = &map->mapping[tclass];
		unsigned int i, n = mapping->num_perms;
		u32 result;

		for (i = 0, result = 0; i < n; i++) {
			if (avd->allowed & mapping->perms[i])
				result |= 1<<i;
			if (allow_unknown && !mapping->perms[i])
				result |= 1<<i;
		}
		avd->allowed = result;

		for (i = 0, result = 0; i < n; i++)
			if (avd->auditallow & mapping->perms[i])
				result |= 1<<i;
		avd->auditallow = result;

		for (i = 0, result = 0; i < n; i++) {
			if (avd->auditdeny & mapping->perms[i])
				result |= 1<<i;
			if (!allow_unknown && !mapping->perms[i])
				result |= 1<<i;
		}
		/*
		 * In case the kernel has a bug and requests a permission
		 * between num_perms and the maximum permission number, we
		 * should audit that denial
		 */
		for (; i < (sizeof(u32)*8); i++)
			result |= 1<<i;
		avd->auditdeny = result;
	}
}

int security_mls_enabled(struct selinux_state *state)
{
	int mls_enabled;
	struct selinux_policy *policy;

	if (!selinux_initialized(state))
		return 0;

	rcu_read_lock();
	policy = rcu_dereference(state->policy);
	mls_enabled = policy->policydb.mls_enabled;
	rcu_read_unlock();
	return mls_enabled;
}

/*
 * Return the boolean value of a constraint expression
 * when it is applied to the specified source and target
 * security contexts.
 *
 * xcontext is a special beast...  It is used by the validatetrans rules
 * only.  For these rules, scontext is the context before the transition,
 * tcontext is the context after the transition, and xcontext is the context
 * of the process performing the transition.  All other callers of
 * constraint_expr_eval should pass in NULL for xcontext.
 */
static int constraint_expr_eval(struct policydb *policydb,
				struct context *scontext,
				struct context *tcontext,
				struct context *xcontext,
				struct constraint_expr *cexpr)
{
	u32 val1, val2;
	struct context *c;
	struct role_datum *r1, *r2;
	struct mls_level *l1, *l2;
	struct constraint_expr *e;
	int s[CEXPR_MAXDEPTH];
	int sp = -1;

	for (e = cexpr; e; e = e->next) {
		switch (e->expr_type) {
		case CEXPR_NOT:
			BUG_ON(sp < 0);
			s[sp] = !s[sp];
			break;
		case CEXPR_AND:
			BUG_ON(sp < 1);
			sp--;
			s[sp] &= s[sp + 1];
			break;
		case CEXPR_OR:
			BUG_ON(sp < 1);
			sp--;
			s[sp] |= s[sp + 1];
			break;
		case CEXPR_ATTR:
			if (sp == (CEXPR_MAXDEPTH - 1))
				return 0;
			switch (e->attr) {
			case CEXPR_USER:
				val1 = scontext->user;
				val2 = tcontext->user;
				break;
			case CEXPR_TYPE:
				val1 = scontext->type;
				val2 = tcontext->type;
				break;
			case CEXPR_ROLE:
				val1 = scontext->role;
				val2 = tcontext->role;
				r1 = policydb->role_val_to_struct[val1 - 1];
				r2 = policydb->role_val_to_struct[val2 - 1];
				switch (e->op) {
				case CEXPR_DOM:
					s[++sp] = ebitmap_get_bit(&r1->dominates,
								  val2 - 1);
					continue;
				case CEXPR_DOMBY:
					s[++sp] = ebitmap_get_bit(&r2->dominates,
								  val1 - 1);
					continue;
				case CEXPR_INCOMP:
					s[++sp] = (!ebitmap_get_bit(&r1->dominates,
								    val2 - 1) &&
						   !ebitmap_get_bit(&r2->dominates,
								    val1 - 1));
					continue;
				default:
					break;
				}
				break;
			case CEXPR_L1L2:
				l1 = &(scontext->range.level[0]);
				l2 = &(tcontext->range.level[0]);
				goto mls_ops;
			case CEXPR_L1H2:
				l1 = &(scontext->range.level[0]);
				l2 = &(tcontext->range.level[1]);
				goto mls_ops;
			case CEXPR_H1L2:
				l1 = &(scontext->range.level[1]);
				l2 = &(tcontext->range.level[0]);
				goto mls_ops;
			case CEXPR_H1H2:
				l1 = &(scontext->range.level[1]);
				l2 = &(tcontext->range.level[1]);
				goto mls_ops;
			case CEXPR_L1H1:
				l1 = &(scontext->range.level[0]);
				l2 = &(scontext->range.level[1]);
				goto mls_ops;
			case CEXPR_L2H2:
				l1 = &(tcontext->range.level[0]);
				l2 = &(tcontext->range.level[1]);
				goto mls_ops;
mls_ops:
			switch (e->op) {
			case CEXPR_EQ:
				s[++sp] = mls_level_eq(l1, l2);
				continue;
			case CEXPR_NEQ:
				s[++sp] = !mls_level_eq(l1, l2);
				continue;
			case CEXPR_DOM:
				s[++sp] = mls_level_dom(l1, l2);
				continue;
			case CEXPR_DOMBY:
				s[++sp] = mls_level_dom(l2, l1);
				continue;
			case CEXPR_INCOMP:
				s[++sp] = mls_level_incomp(l2, l1);
				continue;
			default:
				BUG();
				return 0;
			}
			break;
			default:
				BUG();
				return 0;
			}

			switch (e->op) {
			case CEXPR_EQ:
				s[++sp] = (val1 == val2);
				break;
			case CEXPR_NEQ:
				s[++sp] = (val1 != val2);
				break;
			default:
				BUG();
				return 0;
			}
			break;
		case CEXPR_NAMES:
			if (sp == (CEXPR_MAXDEPTH-1))
				return 0;
			c = scontext;
			if (e->attr & CEXPR_TARGET)
				c = tcontext;
			else if (e->attr & CEXPR_XTARGET) {
				c = xcontext;
				if (!c) {
					BUG();
					return 0;
				}
			}
			if (e->attr & CEXPR_USER)
				val1 = c->user;
			else if (e->attr & CEXPR_ROLE)
				val1 = c->role;
			else if (e->attr & CEXPR_TYPE)
				val1 = c->type;
			else {
				BUG();
				return 0;
			}

			switch (e->op) {
			case CEXPR_EQ:
				s[++sp] = ebitmap_get_bit(&e->names, val1 - 1);
				break;
			case CEXPR_NEQ:
				s[++sp] = !ebitmap_get_bit(&e->names, val1 - 1);
				break;
			default:
				BUG();
				return 0;
			}
			break;
		default:
			BUG();
			return 0;
		}
	}

	BUG_ON(sp != 0);
	return s[0];
}

/*
 * security_dump_masked_av - dumps masked permissions during
 * security_compute_av due to RBAC, MLS/Constraint and Type bounds.
 */
static int dump_masked_av_helper(void *k, void *d, void *args)
{
	struct perm_datum *pdatum = d;
	char **permission_names = args;

	BUG_ON(pdatum->value < 1 || pdatum->value > 32);

	permission_names[pdatum->value - 1] = (char *)k;

	return 0;
}

static void security_dump_masked_av(struct policydb *policydb,
				    struct context *scontext,
				    struct context *tcontext,
				    u16 tclass,
				    u32 permissions,
				    const char *reason)
{
	struct common_datum *common_dat;
	struct class_datum *tclass_dat;
	struct audit_buffer *ab;
	char *tclass_name;
	char *scontext_name = NULL;
	char *tcontext_name = NULL;
	char *permission_names[32];
	int index;
	u32 length;
	bool need_comma = false;

	if (!permissions)
		return;

	tclass_name = sym_name(policydb, SYM_CLASSES, tclass - 1);
	tclass_dat = policydb->class_val_to_struct[tclass - 1];
	common_dat = tclass_dat->comdatum;

	/* init permission_names */
	if (common_dat &&
	    hashtab_map(&common_dat->permissions.table,
			dump_masked_av_helper, permission_names) < 0)
		goto out;

	if (hashtab_map(&tclass_dat->permissions.table,
			dump_masked_av_helper, permission_names) < 0)
		goto out;

	/* get scontext/tcontext in text form */
	if (context_struct_to_string(policydb, scontext,
				     &scontext_name, &length) < 0)
		goto out;

	if (context_struct_to_string(policydb, tcontext,
				     &tcontext_name, &length) < 0)
		goto out;

	/* audit a message */
	ab = audit_log_start(audit_context(),
			     GFP_ATOMIC, AUDIT_SELINUX_ERR);
	if (!ab)
		goto out;

	audit_log_format(ab, "op=security_compute_av reason=%s "
			 "scontext=%s tcontext=%s tclass=%s perms=",
			 reason, scontext_name, tcontext_name, tclass_name);

	for (index = 0; index < 32; index++) {
		u32 mask = (1 << index);

		if ((mask & permissions) == 0)
			continue;

		audit_log_format(ab, "%s%s",
				 need_comma ? "," : "",
				 permission_names[index]
				 ? permission_names[index] : "????");
		need_comma = true;
	}
	audit_log_end(ab);
out:
	/* release scontext/tcontext */
	kfree(tcontext_name);
	kfree(scontext_name);

	return;
}

/*
 * security_boundary_permission - drops violated permissions
 * on boundary constraint.
 */
static void type_attribute_bounds_av(struct policydb *policydb,
				     struct context *scontext,
				     struct context *tcontext,
				     u16 tclass,
				     struct av_decision *avd)
{
	struct context lo_scontext;
	struct context lo_tcontext, *tcontextp = tcontext;
	struct av_decision lo_avd;
	struct type_datum *source;
	struct type_datum *target;
	u32 masked = 0;

	source = policydb->type_val_to_struct[scontext->type - 1];
	BUG_ON(!source);

	if (!source->bounds)
		return;

	target = policydb->type_val_to_struct[tcontext->type - 1];
	BUG_ON(!target);

	memset(&lo_avd, 0, sizeof(lo_avd));

	memcpy(&lo_scontext, scontext, sizeof(lo_scontext));
	lo_scontext.type = source->bounds;

	if (target->bounds) {
		memcpy(&lo_tcontext, tcontext, sizeof(lo_tcontext));
		lo_tcontext.type = target->bounds;
		tcontextp = &lo_tcontext;
	}

	context_struct_compute_av(policydb, &lo_scontext,
				  tcontextp,
				  tclass,
				  &lo_avd,
				  NULL);

	masked = ~lo_avd.allowed & avd->allowed;

	if (likely(!masked))
		return;		/* no masked permission */

	/* mask violated permissions */
	avd->allowed &= ~masked;

	/* audit masked permissions */
	security_dump_masked_av(policydb, scontext, tcontext,
				tclass, masked, "bounds");
}

/*
 * flag which drivers have permissions
 * only looking for ioctl based extended permssions
 */
void services_compute_xperms_drivers(
		struct extended_perms *xperms,
		struct avtab_node *node)
{
	unsigned int i;

	if (node->datum.u.xperms->specified == AVTAB_XPERMS_IOCTLDRIVER) {
		/* if one or more driver has all permissions allowed */
		for (i = 0; i < ARRAY_SIZE(xperms->drivers.p); i++)
			xperms->drivers.p[i] |= node->datum.u.xperms->perms.p[i];
	} else if (node->datum.u.xperms->specified == AVTAB_XPERMS_IOCTLFUNCTION) {
		/* if allowing permissions within a driver */
		security_xperm_set(xperms->drivers.p,
					node->datum.u.xperms->driver);
	}

	xperms->len = 1;
}

/*
 * Compute access vectors and extended permissions based on a context
 * structure pair for the permissions in a particular class.
 */
static void context_struct_compute_av(struct policydb *policydb,
				      struct context *scontext,
				      struct context *tcontext,
				      u16 tclass,
				      struct av_decision *avd,
				      struct extended_perms *xperms)
{
	struct constraint_node *constraint;
	struct role_allow *ra;
	struct avtab_key avkey;
	struct avtab_node *node;
	struct class_datum *tclass_datum;
	struct ebitmap *sattr, *tattr;
	struct ebitmap_node *snode, *tnode;
	unsigned int i, j;

	avd->allowed = 0;
	avd->auditallow = 0;
	avd->auditdeny = 0xffffffff;
	if (xperms) {
		memset(&xperms->drivers, 0, sizeof(xperms->drivers));
		xperms->len = 0;
	}

	if (unlikely(!tclass || tclass > policydb->p_classes.nprim)) {
		if (printk_ratelimit())
			pr_warn("SELinux:  Invalid class %hu\n", tclass);
		return;
	}

	tclass_datum = policydb->class_val_to_struct[tclass - 1];

	/*
	 * If a specific type enforcement rule was defined for
	 * this permission check, then use it.
	 */
	avkey.target_class = tclass;
	avkey.specified = AVTAB_AV | AVTAB_XPERMS;
	sattr = &policydb->type_attr_map_array[scontext->type - 1];
	tattr = &policydb->type_attr_map_array[tcontext->type - 1];
	ebitmap_for_each_positive_bit(sattr, snode, i) {
		ebitmap_for_each_positive_bit(tattr, tnode, j) {
			avkey.source_type = i + 1;
			avkey.target_type = j + 1;
			for (node = avtab_search_node(&policydb->te_avtab,
						      &avkey);
			     node;
			     node = avtab_search_node_next(node, avkey.specified)) {
				if (node->key.specified == AVTAB_ALLOWED)
					avd->allowed |= node->datum.u.data;
				else if (node->key.specified == AVTAB_AUDITALLOW)
					avd->auditallow |= node->datum.u.data;
				else if (node->key.specified == AVTAB_AUDITDENY)
					avd->auditdeny &= node->datum.u.data;
				else if (xperms && (node->key.specified & AVTAB_XPERMS))
					services_compute_xperms_drivers(xperms, node);
			}

			/* Check conditional av table for additional permissions */
			cond_compute_av(&policydb->te_cond_avtab, &avkey,
					avd, xperms);

		}
	}

	/*
	 * Remove any permissions prohibited by a constraint (this includes
	 * the MLS policy).
	 */
	constraint = tclass_datum->constraints;
	while (constraint) {
		if ((constraint->permissions & (avd->allowed)) &&
		    !constraint_expr_eval(policydb, scontext, tcontext, NULL,
					  constraint->expr)) {
			avd->allowed &= ~(constraint->permissions);
		}
		constraint = constraint->next;
	}

	/*
	 * If checking process transition permission and the
	 * role is changing, then check the (current_role, new_role)
	 * pair.
	 */
	if (tclass == policydb->process_class &&
	    (avd->allowed & policydb->process_trans_perms) &&
	    scontext->role != tcontext->role) {
		for (ra = policydb->role_allow; ra; ra = ra->next) {
			if (scontext->role == ra->role &&
			    tcontext->role == ra->new_role)
				break;
		}
		if (!ra)
			avd->allowed &= ~policydb->process_trans_perms;
	}

	/*
	 * If the given source and target types have boundary
	 * constraint, lazy checks have to mask any violated
	 * permission and notice it to userspace via audit.
	 */
	type_attribute_bounds_av(policydb, scontext, tcontext,
				 tclass, avd);
}

static int security_validtrans_handle_fail(struct selinux_state *state,
					struct selinux_policy *policy,
					struct sidtab_entry *oentry,
					struct sidtab_entry *nentry,
					struct sidtab_entry *tentry,
					u16 tclass)
{
	struct policydb *p = &policy->policydb;
	struct sidtab *sidtab = policy->sidtab;
	char *o = NULL, *n = NULL, *t = NULL;
	u32 olen, nlen, tlen;

	if (sidtab_entry_to_string(p, sidtab, oentry, &o, &olen))
		goto out;
	if (sidtab_entry_to_string(p, sidtab, nentry, &n, &nlen))
		goto out;
	if (sidtab_entry_to_string(p, sidtab, tentry, &t, &tlen))
		goto out;
	audit_log(audit_context(), GFP_ATOMIC, AUDIT_SELINUX_ERR,
		  "op=security_validate_transition seresult=denied"
		  " oldcontext=%s newcontext=%s taskcontext=%s tclass=%s",
		  o, n, t, sym_name(p, SYM_CLASSES, tclass-1));
out:
	kfree(o);
	kfree(n);
	kfree(t);

	if (!enforcing_enabled(state))
		return 0;
	return -EPERM;
}

static int security_compute_validatetrans(struct selinux_state *state,
					  u32 oldsid, u32 newsid, u32 tasksid,
					  u16 orig_tclass, bool user)
{
	struct selinux_policy *policy;
	struct policydb *policydb;
	struct sidtab *sidtab;
	struct sidtab_entry *oentry;
	struct sidtab_entry *nentry;
	struct sidtab_entry *tentry;
	struct class_datum *tclass_datum;
	struct constraint_node *constraint;
	u16 tclass;
	int rc = 0;


	if (!selinux_initialized(state))
		return 0;

	rcu_read_lock();

	policy = rcu_dereference(state->policy);
	policydb = &policy->policydb;
	sidtab = policy->sidtab;

	if (!user)
		tclass = unmap_class(&policy->map, orig_tclass);
	else
		tclass = orig_tclass;

	if (!tclass || tclass > policydb->p_classes.nprim) {
		rc = -EINVAL;
		goto out;
	}
	tclass_datum = policydb->class_val_to_struct[tclass - 1];

	oentry = sidtab_search_entry(sidtab, oldsid);
	if (!oentry) {
		pr_err("SELinux: %s:  unrecognized SID %d\n",
			__func__, oldsid);
		rc = -EINVAL;
		goto out;
	}

	nentry = sidtab_search_entry(sidtab, newsid);
	if (!nentry) {
		pr_err("SELinux: %s:  unrecognized SID %d\n",
			__func__, newsid);
		rc = -EINVAL;
		goto out;
	}

	tentry = sidtab_search_entry(sidtab, tasksid);
	if (!tentry) {
		pr_err("SELinux: %s:  unrecognized SID %d\n",
			__func__, tasksid);
		rc = -EINVAL;
		goto out;
	}

	constraint = tclass_datum->validatetrans;
	while (constraint) {
		if (!constraint_expr_eval(policydb, &oentry->context,
					  &nentry->context, &tentry->context,
					  constraint->expr)) {
			if (user)
				rc = -EPERM;
			else
				rc = security_validtrans_handle_fail(state,
								policy,
								oentry,
								nentry,
								tentry,
								tclass);
			goto out;
		}
		constraint = constraint->next;
	}

out:
	rcu_read_unlock();
	return rc;
}

int security_validate_transition_user(struct selinux_state *state,
				      u32 oldsid, u32 newsid, u32 tasksid,
				      u16 tclass)
{
	return security_compute_validatetrans(state, oldsid, newsid, tasksid,
					      tclass, true);
}

int security_validate_transition(struct selinux_state *state,
				 u32 oldsid, u32 newsid, u32 tasksid,
				 u16 orig_tclass)
{
	return security_compute_validatetrans(state, oldsid, newsid, tasksid,
					      orig_tclass, false);
}

/*
 * security_bounded_transition - check whether the given
 * transition is directed to bounded, or not.
 * It returns 0, if @newsid is bounded by @oldsid.
 * Otherwise, it returns error code.
 *
 * @oldsid : current security identifier
 * @newsid : destinated security identifier
 */
int security_bounded_transition(struct selinux_state *state,
				u32 old_sid, u32 new_sid)
{
	struct selinux_policy *policy;
	struct policydb *policydb;
	struct sidtab *sidtab;
	struct sidtab_entry *old_entry, *new_entry;
	struct type_datum *type;
	int index;
	int rc;

	if (!selinux_initialized(state))
		return 0;

	rcu_read_lock();
	policy = rcu_dereference(state->policy);
	policydb = &policy->policydb;
	sidtab = policy->sidtab;

	rc = -EINVAL;
	old_entry = sidtab_search_entry(sidtab, old_sid);
	if (!old_entry) {
		pr_err("SELinux: %s: unrecognized SID %u\n",
		       __func__, old_sid);
		goto out;
	}

	rc = -EINVAL;
	new_entry = sidtab_search_entry(sidtab, new_sid);
	if (!new_entry) {
		pr_err("SELinux: %s: unrecognized SID %u\n",
		       __func__, new_sid);
		goto out;
	}

	rc = 0;
	/* type/domain unchanged */
	if (old_entry->context.type == new_entry->context.type)
		goto out;

	index = new_entry->context.type;
	while (true) {
		type = policydb->type_val_to_struct[index - 1];
		BUG_ON(!type);

		/* not bounded anymore */
		rc = -EPERM;
		if (!type->bounds)
			break;

		/* @newsid is bounded by @oldsid */
		rc = 0;
		if (type->bounds == old_entry->context.type)
			break;

		index = type->bounds;
	}

	if (rc) {
		char *old_name = NULL;
		char *new_name = NULL;
		u32 length;

		if (!sidtab_entry_to_string(policydb, sidtab, old_entry,
					    &old_name, &length) &&
		    !sidtab_entry_to_string(policydb, sidtab, new_entry,
					    &new_name, &length)) {
			audit_log(audit_context(),
				  GFP_ATOMIC, AUDIT_SELINUX_ERR,
				  "op=security_bounded_transition "
				  "seresult=denied "
				  "oldcontext=%s newcontext=%s",
				  old_name, new_name);
		}
		kfree(new_name);
		kfree(old_name);
	}
out:
	rcu_read_unlock();

	return rc;
}

static void avd_init(struct selinux_policy *policy, struct av_decision *avd)
{
	avd->allowed = 0;
	avd->auditallow = 0;
	avd->auditdeny = 0xffffffff;
	if (policy)
		avd->seqno = policy->latest_granting;
	else
		avd->seqno = 0;
	avd->flags = 0;
}

void services_compute_xperms_decision(struct extended_perms_decision *xpermd,
					struct avtab_node *node)
{
	unsigned int i;

	if (node->datum.u.xperms->specified == AVTAB_XPERMS_IOCTLFUNCTION) {
		if (xpermd->driver != node->datum.u.xperms->driver)
			return;
	} else if (node->datum.u.xperms->specified == AVTAB_XPERMS_IOCTLDRIVER) {
		if (!security_xperm_test(node->datum.u.xperms->perms.p,
					xpermd->driver))
			return;
	} else {
		BUG();
	}

	if (node->key.specified == AVTAB_XPERMS_ALLOWED) {
		xpermd->used |= XPERMS_ALLOWED;
		if (node->datum.u.xperms->specified == AVTAB_XPERMS_IOCTLDRIVER) {
			memset(xpermd->allowed->p, 0xff,
					sizeof(xpermd->allowed->p));
		}
		if (node->datum.u.xperms->specified == AVTAB_XPERMS_IOCTLFUNCTION) {
			for (i = 0; i < ARRAY_SIZE(xpermd->allowed->p); i++)
				xpermd->allowed->p[i] |=
					node->datum.u.xperms->perms.p[i];
		}
	} else if (node->key.specified == AVTAB_XPERMS_AUDITALLOW) {
		xpermd->used |= XPERMS_AUDITALLOW;
		if (node->datum.u.xperms->specified == AVTAB_XPERMS_IOCTLDRIVER) {
			memset(xpermd->auditallow->p, 0xff,
					sizeof(xpermd->auditallow->p));
		}
		if (node->datum.u.xperms->specified == AVTAB_XPERMS_IOCTLFUNCTION) {
			for (i = 0; i < ARRAY_SIZE(xpermd->auditallow->p); i++)
				xpermd->auditallow->p[i] |=
					node->datum.u.xperms->perms.p[i];
		}
	} else if (node->key.specified == AVTAB_XPERMS_DONTAUDIT) {
		xpermd->used |= XPERMS_DONTAUDIT;
		if (node->datum.u.xperms->specified == AVTAB_XPERMS_IOCTLDRIVER) {
			memset(xpermd->dontaudit->p, 0xff,
					sizeof(xpermd->dontaudit->p));
		}
		if (node->datum.u.xperms->specified == AVTAB_XPERMS_IOCTLFUNCTION) {
			for (i = 0; i < ARRAY_SIZE(xpermd->dontaudit->p); i++)
				xpermd->dontaudit->p[i] |=
					node->datum.u.xperms->perms.p[i];
		}
	} else {
		BUG();
	}
}

void security_compute_xperms_decision(struct selinux_state *state,
				      u32 ssid,
				      u32 tsid,
				      u16 orig_tclass,
				      u8 driver,
				      struct extended_perms_decision *xpermd)
{
	struct selinux_policy *policy;
	struct policydb *policydb;
	struct sidtab *sidtab;
	u16 tclass;
	struct context *scontext, *tcontext;
	struct avtab_key avkey;
	struct avtab_node *node;
	struct ebitmap *sattr, *tattr;
	struct ebitmap_node *snode, *tnode;
	unsigned int i, j;

	xpermd->driver = driver;
	xpermd->used = 0;
	memset(xpermd->allowed->p, 0, sizeof(xpermd->allowed->p));
	memset(xpermd->auditallow->p, 0, sizeof(xpermd->auditallow->p));
	memset(xpermd->dontaudit->p, 0, sizeof(xpermd->dontaudit->p));

	rcu_read_lock();
	if (!selinux_initialized(state))
		goto allow;

	policy = rcu_dereference(state->policy);
	policydb = &policy->policydb;
	sidtab = policy->sidtab;

	scontext = sidtab_search(sidtab, ssid);
	if (!scontext) {
		pr_err("SELinux: %s:  unrecognized SID %d\n",
		       __func__, ssid);
		goto out;
	}

	tcontext = sidtab_search(sidtab, tsid);
	if (!tcontext) {
		pr_err("SELinux: %s:  unrecognized SID %d\n",
		       __func__, tsid);
		goto out;
	}

	tclass = unmap_class(&policy->map, orig_tclass);
	if (unlikely(orig_tclass && !tclass)) {
		if (policydb->allow_unknown)
			goto allow;
		goto out;
	}


	if (unlikely(!tclass || tclass > policydb->p_classes.nprim)) {
		pr_warn_ratelimited("SELinux:  Invalid class %hu\n", tclass);
		goto out;
	}

	avkey.target_class = tclass;
	avkey.specified = AVTAB_XPERMS;
	sattr = &policydb->type_attr_map_array[scontext->type - 1];
	tattr = &policydb->type_attr_map_array[tcontext->type - 1];
	ebitmap_for_each_positive_bit(sattr, snode, i) {
		ebitmap_for_each_positive_bit(tattr, tnode, j) {
			avkey.source_type = i + 1;
			avkey.target_type = j + 1;
			for (node = avtab_search_node(&policydb->te_avtab,
						      &avkey);
			     node;
			     node = avtab_search_node_next(node, avkey.specified))
				services_compute_xperms_decision(xpermd, node);

			cond_compute_xperms(&policydb->te_cond_avtab,
						&avkey, xpermd);
		}
	}
out:
	rcu_read_unlock();
	return;
allow:
	memset(xpermd->allowed->p, 0xff, sizeof(xpermd->allowed->p));
	goto out;
}

/**
 * security_compute_av - Compute access vector decisions.
 * @ssid: source security identifier
 * @tsid: target security identifier
 * @tclass: target security class
 * @avd: access vector decisions
 * @xperms: extended permissions
 *
 * Compute a set of access vector decisions based on the
 * SID pair (@ssid, @tsid) for the permissions in @tclass.
 */
void security_compute_av(struct selinux_state *state,
			 u32 ssid,
			 u32 tsid,
			 u16 orig_tclass,
			 struct av_decision *avd,
			 struct extended_perms *xperms)
{
	struct selinux_policy *policy;
	struct policydb *policydb;
	struct sidtab *sidtab;
	u16 tclass;
	struct context *scontext = NULL, *tcontext = NULL;

	rcu_read_lock();
	policy = rcu_dereference(state->policy);
	avd_init(policy, avd);
	xperms->len = 0;
	if (!selinux_initialized(state))
		goto allow;

	policydb = &policy->policydb;
	sidtab = policy->sidtab;

	scontext = sidtab_search(sidtab, ssid);
	if (!scontext) {
		pr_err("SELinux: %s:  unrecognized SID %d\n",
		       __func__, ssid);
		goto out;
	}

	/* permissive domain? */
	if (ebitmap_get_bit(&policydb->permissive_map, scontext->type))
		avd->flags |= AVD_FLAGS_PERMISSIVE;

	tcontext = sidtab_search(sidtab, tsid);
	if (!tcontext) {
		pr_err("SELinux: %s:  unrecognized SID %d\n",
		       __func__, tsid);
		goto out;
	}

	tclass = unmap_class(&policy->map, orig_tclass);
	if (unlikely(orig_tclass && !tclass)) {
		if (policydb->allow_unknown)
			goto allow;
		goto out;
	}
	context_struct_compute_av(policydb, scontext, tcontext, tclass, avd,
				  xperms);
	map_decision(&policy->map, orig_tclass, avd,
		     policydb->allow_unknown);
out:
	rcu_read_unlock();
	return;
allow:
	avd->allowed = 0xffffffff;
	goto out;
}

void security_compute_av_user(struct selinux_state *state,
			      u32 ssid,
			      u32 tsid,
			      u16 tclass,
			      struct av_decision *avd)
{
	struct selinux_policy *policy;
	struct policydb *policydb;
	struct sidtab *sidtab;
	struct context *scontext = NULL, *tcontext = NULL;

	rcu_read_lock();
	policy = rcu_dereference(state->policy);
	avd_init(policy, avd);
	if (!selinux_initialized(state))
		goto allow;

	policydb = &policy->policydb;
	sidtab = policy->sidtab;

	scontext = sidtab_search(sidtab, ssid);
	if (!scontext) {
		pr_err("SELinux: %s:  unrecognized SID %d\n",
		       __func__, ssid);
		goto out;
	}

	/* permissive domain? */
	if (ebitmap_get_bit(&policydb->permissive_map, scontext->type))
		avd->flags |= AVD_FLAGS_PERMISSIVE;

	tcontext = sidtab_search(sidtab, tsid);
	if (!tcontext) {
		pr_err("SELinux: %s:  unrecognized SID %d\n",
		       __func__, tsid);
		goto out;
	}

	if (unlikely(!tclass)) {
		if (policydb->allow_unknown)
			goto allow;
		goto out;
	}

	context_struct_compute_av(policydb, scontext, tcontext, tclass, avd,
				  NULL);
 out:
	rcu_read_unlock();
	return;
allow:
	avd->allowed = 0xffffffff;
	goto out;
}

/*
 * Write the security context string representation of
 * the context structure `context' into a dynamically
 * allocated string of the correct size.  Set `*scontext'
 * to point to this string and set `*scontext_len' to
 * the length of the string.
 */
static int context_struct_to_string(struct policydb *p,
				    struct context *context,
				    char **scontext, u32 *scontext_len)
{
	char *scontextp;

	if (scontext)
		*scontext = NULL;
	*scontext_len = 0;

	if (context->len) {
		*scontext_len = context->len;
		if (scontext) {
			*scontext = kstrdup(context->str, GFP_ATOMIC);
			if (!(*scontext))
				return -ENOMEM;
		}
		return 0;
	}

	/* Compute the size of the context. */
	*scontext_len += strlen(sym_name(p, SYM_USERS, context->user - 1)) + 1;
	*scontext_len += strlen(sym_name(p, SYM_ROLES, context->role - 1)) + 1;
	*scontext_len += strlen(sym_name(p, SYM_TYPES, context->type - 1)) + 1;
	*scontext_len += mls_compute_context_len(p, context);

	if (!scontext)
		return 0;

	/* Allocate space for the context; caller must free this space. */
	scontextp = kmalloc(*scontext_len, GFP_ATOMIC);
	if (!scontextp)
		return -ENOMEM;
	*scontext = scontextp;

	/*
	 * Copy the user name, role name and type name into the context.
	 */
	scontextp += sprintf(scontextp, "%s:%s:%s",
		sym_name(p, SYM_USERS, context->user - 1),
		sym_name(p, SYM_ROLES, context->role - 1),
		sym_name(p, SYM_TYPES, context->type - 1));

	mls_sid_to_context(p, context, &scontextp);

	*scontextp = 0;

	return 0;
}

static int sidtab_entry_to_string(struct policydb *p,
				  struct sidtab *sidtab,
				  struct sidtab_entry *entry,
				  char **scontext, u32 *scontext_len)
{
	int rc = sidtab_sid2str_get(sidtab, entry, scontext, scontext_len);

	if (rc != -ENOENT)
		return rc;

	rc = context_struct_to_string(p, &entry->context, scontext,
				      scontext_len);
	if (!rc && scontext)
		sidtab_sid2str_put(sidtab, entry, *scontext, *scontext_len);
	return rc;
}

#include "initial_sid_to_string.h"

int security_sidtab_hash_stats(struct selinux_state *state, char *page)
{
	struct selinux_policy *policy;
	int rc;

	if (!selinux_initialized(state)) {
		pr_err("SELinux: %s:  called before initial load_policy\n",
		       __func__);
		return -EINVAL;
	}

	rcu_read_lock();
	policy = rcu_dereference(state->policy);
	rc = sidtab_hash_stats(policy->sidtab, page);
	rcu_read_unlock();

	return rc;
}

const char *security_get_initial_sid_context(u32 sid)
{
	if (unlikely(sid > SECINITSID_NUM))
		return NULL;
	return initial_sid_to_string[sid];
}

static int security_sid_to_context_core(struct selinux_state *state,
					u32 sid, char **scontext,
					u32 *scontext_len, int force,
					int only_invalid)
{
	struct selinux_policy *policy;
	struct policydb *policydb;
	struct sidtab *sidtab;
	struct sidtab_entry *entry;
	int rc = 0;

	if (scontext)
		*scontext = NULL;
	*scontext_len  = 0;

	if (!selinux_initialized(state)) {
		if (sid <= SECINITSID_NUM) {
			char *scontextp;
			const char *s = initial_sid_to_string[sid];

			if (!s)
				return -EINVAL;
			*scontext_len = strlen(s) + 1;
			if (!scontext)
				return 0;
			scontextp = kmemdup(s, *scontext_len, GFP_ATOMIC);
			if (!scontextp)
				return -ENOMEM;
			*scontext = scontextp;
			return 0;
		}
		pr_err("SELinux: %s:  called before initial "
		       "load_policy on unknown SID %d\n", __func__, sid);
		return -EINVAL;
	}
	rcu_read_lock();
	policy = rcu_dereference(state->policy);
	policydb = &policy->policydb;
	sidtab = policy->sidtab;

	if (force)
		entry = sidtab_search_entry_force(sidtab, sid);
	else
		entry = sidtab_search_entry(sidtab, sid);
	if (!entry) {
		pr_err("SELinux: %s:  unrecognized SID %d\n",
			__func__, sid);
		rc = -EINVAL;
		goto out_unlock;
	}
	if (only_invalid && !entry->context.len)
		goto out_unlock;

	rc = sidtab_entry_to_string(policydb, sidtab, entry, scontext,
				    scontext_len);

out_unlock:
	rcu_read_unlock();
	return rc;

}

/**
 * security_sid_to_context - Obtain a context for a given SID.
 * @sid: security identifier, SID
 * @scontext: security context
 * @scontext_len: length in bytes
 *
 * Write the string representation of the context associated with @sid
 * into a dynamically allocated string of the correct size.  Set @scontext
 * to point to this string and set @scontext_len to the length of the string.
 */
int security_sid_to_context(struct selinux_state *state,
			    u32 sid, char **scontext, u32 *scontext_len)
{
	return security_sid_to_context_core(state, sid, scontext,
					    scontext_len, 0, 0);
}

int security_sid_to_context_force(struct selinux_state *state, u32 sid,
				  char **scontext, u32 *scontext_len)
{
	return security_sid_to_context_core(state, sid, scontext,
					    scontext_len, 1, 0);
}

/**
 * security_sid_to_context_inval - Obtain a context for a given SID if it
 *                                 is invalid.
 * @sid: security identifier, SID
 * @scontext: security context
 * @scontext_len: length in bytes
 *
 * Write the string representation of the context associated with @sid
 * into a dynamically allocated string of the correct size, but only if the
 * context is invalid in the current policy.  Set @scontext to point to
 * this string (or NULL if the context is valid) and set @scontext_len to
 * the length of the string (or 0 if the context is valid).
 */
int security_sid_to_context_inval(struct selinux_state *state, u32 sid,
				  char **scontext, u32 *scontext_len)
{
	return security_sid_to_context_core(state, sid, scontext,
					    scontext_len, 1, 1);
}

/*
 * Caveat:  Mutates scontext.
 */
static int string_to_context_struct(struct policydb *pol,
				    struct sidtab *sidtabp,
				    char *scontext,
				    struct context *ctx,
				    u32 def_sid)
{
	struct role_datum *role;
	struct type_datum *typdatum;
	struct user_datum *usrdatum;
	char *scontextp, *p, oldc;
	int rc = 0;

	context_init(ctx);

	/* Parse the security context. */

	rc = -EINVAL;
	scontextp = (char *) scontext;

	/* Extract the user. */
	p = scontextp;
	while (*p && *p != ':')
		p++;

	if (*p == 0)
		goto out;

	*p++ = 0;

	usrdatum = symtab_search(&pol->p_users, scontextp);
	if (!usrdatum)
		goto out;

	ctx->user = usrdatum->value;

	/* Extract role. */
	scontextp = p;
	while (*p && *p != ':')
		p++;

	if (*p == 0)
		goto out;

	*p++ = 0;

	role = symtab_search(&pol->p_roles, scontextp);
	if (!role)
		goto out;
	ctx->role = role->value;

	/* Extract type. */
	scontextp = p;
	while (*p && *p != ':')
		p++;
	oldc = *p;
	*p++ = 0;

	typdatum = symtab_search(&pol->p_types, scontextp);
	if (!typdatum || typdatum->attribute)
		goto out;

	ctx->type = typdatum->value;

	rc = mls_context_to_sid(pol, oldc, p, ctx, sidtabp, def_sid);
	if (rc)
		goto out;

	/* Check the validity of the new context. */
	rc = -EINVAL;
	if (!policydb_context_isvalid(pol, ctx))
		goto out;
	rc = 0;
out:
	if (rc)
		context_destroy(ctx);
	return rc;
}

static int security_context_to_sid_core(struct selinux_state *state,
					const char *scontext, u32 scontext_len,
					u32 *sid, u32 def_sid, gfp_t gfp_flags,
					int force)
{
	struct selinux_policy *policy;
	struct policydb *policydb;
	struct sidtab *sidtab;
	char *scontext2, *str = NULL;
	struct context context;
	int rc = 0;

	/* An empty security context is never valid. */
	if (!scontext_len)
		return -EINVAL;

	/* Copy the string to allow changes and ensure a NUL terminator */
	scontext2 = kmemdup_nul(scontext, scontext_len, gfp_flags);
	if (!scontext2)
		return -ENOMEM;

	if (!selinux_initialized(state)) {
		int i;

		for (i = 1; i < SECINITSID_NUM; i++) {
			const char *s = initial_sid_to_string[i];

			if (s && !strcmp(s, scontext2)) {
				*sid = i;
				goto out;
			}
		}
		*sid = SECINITSID_KERNEL;
		goto out;
	}
	*sid = SECSID_NULL;

	if (force) {
		/* Save another copy for storing in uninterpreted form */
		rc = -ENOMEM;
		str = kstrdup(scontext2, gfp_flags);
		if (!str)
			goto out;
	}
	rcu_read_lock();
	policy = rcu_dereference(state->policy);
	policydb = &policy->policydb;
	sidtab = policy->sidtab;
	rc = string_to_context_struct(policydb, sidtab, scontext2,
				      &context, def_sid);
	if (rc == -EINVAL && force) {
		context.str = str;
		context.len = strlen(str) + 1;
		str = NULL;
	} else if (rc)
		goto out_unlock;
	rc = sidtab_context_to_sid(sidtab, &context, sid);
	context_destroy(&context);
out_unlock:
	rcu_read_unlock();
out:
	kfree(scontext2);
	kfree(str);
	return rc;
}

/**
 * security_context_to_sid - Obtain a SID for a given security context.
 * @scontext: security context
 * @scontext_len: length in bytes
 * @sid: security identifier, SID
 * @gfp: context for the allocation
 *
 * Obtains a SID associated with the security context that
 * has the string representation specified by @scontext.
 * Returns -%EINVAL if the context is invalid, -%ENOMEM if insufficient
 * memory is available, or 0 on success.
 */
int security_context_to_sid(struct selinux_state *state,
			    const char *scontext, u32 scontext_len, u32 *sid,
			    gfp_t gfp)
{
	return security_context_to_sid_core(state, scontext, scontext_len,
					    sid, SECSID_NULL, gfp, 0);
}

int security_context_str_to_sid(struct selinux_state *state,
				const char *scontext, u32 *sid, gfp_t gfp)
{
	return security_context_to_sid(state, scontext, strlen(scontext),
				       sid, gfp);
}

/**
 * security_context_to_sid_default - Obtain a SID for a given security context,
 * falling back to specified default if needed.
 *
 * @scontext: security context
 * @scontext_len: length in bytes
 * @sid: security identifier, SID
 * @def_sid: default SID to assign on error
 *
 * Obtains a SID associated with the security context that
 * has the string representation specified by @scontext.
 * The default SID is passed to the MLS layer to be used to allow
 * kernel labeling of the MLS field if the MLS field is not present
 * (for upgrading to MLS without full relabel).
 * Implicitly forces adding of the context even if it cannot be mapped yet.
 * Returns -%EINVAL if the context is invalid, -%ENOMEM if insufficient
 * memory is available, or 0 on success.
 */
int security_context_to_sid_default(struct selinux_state *state,
				    const char *scontext, u32 scontext_len,
				    u32 *sid, u32 def_sid, gfp_t gfp_flags)
{
	return security_context_to_sid_core(state, scontext, scontext_len,
					    sid, def_sid, gfp_flags, 1);
}

int security_context_to_sid_force(struct selinux_state *state,
				  const char *scontext, u32 scontext_len,
				  u32 *sid)
{
	return security_context_to_sid_core(state, scontext, scontext_len,
					    sid, SECSID_NULL, GFP_KERNEL, 1);
}

static int compute_sid_handle_invalid_context(
	struct selinux_state *state,
	struct selinux_policy *policy,
	struct sidtab_entry *sentry,
	struct sidtab_entry *tentry,
	u16 tclass,
	struct context *newcontext)
{
	struct policydb *policydb = &policy->policydb;
	struct sidtab *sidtab = policy->sidtab;
	char *s = NULL, *t = NULL, *n = NULL;
	u32 slen, tlen, nlen;
	struct audit_buffer *ab;

	if (sidtab_entry_to_string(policydb, sidtab, sentry, &s, &slen))
		goto out;
	if (sidtab_entry_to_string(policydb, sidtab, tentry, &t, &tlen))
		goto out;
	if (context_struct_to_string(policydb, newcontext, &n, &nlen))
		goto out;
	ab = audit_log_start(audit_context(), GFP_ATOMIC, AUDIT_SELINUX_ERR);
	audit_log_format(ab,
			 "op=security_compute_sid invalid_context=");
	/* no need to record the NUL with untrusted strings */
	audit_log_n_untrustedstring(ab, n, nlen - 1);
	audit_log_format(ab, " scontext=%s tcontext=%s tclass=%s",
			 s, t, sym_name(policydb, SYM_CLASSES, tclass-1));
	audit_log_end(ab);
out:
	kfree(s);
	kfree(t);
	kfree(n);
	if (!enforcing_enabled(state))
		return 0;
	return -EACCES;
}

static void filename_compute_type(struct policydb *policydb,
				  struct context *newcontext,
				  u32 stype, u32 ttype, u16 tclass,
				  const char *objname)
{
	struct filename_trans_key ft;
	struct filename_trans_datum *datum;

	/*
	 * Most filename trans rules are going to live in specific directories
	 * like /dev or /var/run.  This bitmap will quickly skip rule searches
	 * if the ttype does not contain any rules.
	 */
	if (!ebitmap_get_bit(&policydb->filename_trans_ttypes, ttype))
		return;

	ft.ttype = ttype;
	ft.tclass = tclass;
	ft.name = objname;

	datum = policydb_filenametr_search(policydb, &ft);
	while (datum) {
		if (ebitmap_get_bit(&datum->stypes, stype - 1)) {
			newcontext->type = datum->otype;
			return;
		}
		datum = datum->next;
	}
}

static int security_compute_sid(struct selinux_state *state,
				u32 ssid,
				u32 tsid,
				u16 orig_tclass,
				u32 specified,
				const char *objname,
				u32 *out_sid,
				bool kern)
{
	struct selinux_policy *policy;
	struct policydb *policydb;
	struct sidtab *sidtab;
	struct class_datum *cladatum = NULL;
	struct context *scontext, *tcontext, newcontext;
	struct sidtab_entry *sentry, *tentry;
	struct avtab_key avkey;
	struct avtab_datum *avdatum;
	struct avtab_node *node;
	u16 tclass;
	int rc = 0;
	bool sock;

	if (!selinux_initialized(state)) {
		switch (orig_tclass) {
		case SECCLASS_PROCESS: /* kernel value */
			*out_sid = ssid;
			break;
		default:
			*out_sid = tsid;
			break;
		}
		goto out;
	}

	context_init(&newcontext);

	rcu_read_lock();

	policy = rcu_dereference(state->policy);

	if (kern) {
		tclass = unmap_class(&policy->map, orig_tclass);
		sock = security_is_socket_class(orig_tclass);
	} else {
		tclass = orig_tclass;
		sock = security_is_socket_class(map_class(&policy->map,
							  tclass));
	}

	policydb = &policy->policydb;
	sidtab = policy->sidtab;

	sentry = sidtab_search_entry(sidtab, ssid);
	if (!sentry) {
		pr_err("SELinux: %s:  unrecognized SID %d\n",
		       __func__, ssid);
		rc = -EINVAL;
		goto out_unlock;
	}
	tentry = sidtab_search_entry(sidtab, tsid);
	if (!tentry) {
		pr_err("SELinux: %s:  unrecognized SID %d\n",
		       __func__, tsid);
		rc = -EINVAL;
		goto out_unlock;
	}

	scontext = &sentry->context;
	tcontext = &tentry->context;

	if (tclass && tclass <= policydb->p_classes.nprim)
		cladatum = policydb->class_val_to_struct[tclass - 1];

	/* Set the user identity. */
	switch (specified) {
	case AVTAB_TRANSITION:
	case AVTAB_CHANGE:
		if (cladatum && cladatum->default_user == DEFAULT_TARGET) {
			newcontext.user = tcontext->user;
		} else {
			/* notice this gets both DEFAULT_SOURCE and unset */
			/* Use the process user identity. */
			newcontext.user = scontext->user;
		}
		break;
	case AVTAB_MEMBER:
		/* Use the related object owner. */
		newcontext.user = tcontext->user;
		break;
	}

	/* Set the role to default values. */
	if (cladatum && cladatum->default_role == DEFAULT_SOURCE) {
		newcontext.role = scontext->role;
	} else if (cladatum && cladatum->default_role == DEFAULT_TARGET) {
		newcontext.role = tcontext->role;
	} else {
		if ((tclass == policydb->process_class) || sock)
			newcontext.role = scontext->role;
		else
			newcontext.role = OBJECT_R_VAL;
	}

	/* Set the type to default values. */
	if (cladatum && cladatum->default_type == DEFAULT_SOURCE) {
		newcontext.type = scontext->type;
	} else if (cladatum && cladatum->default_type == DEFAULT_TARGET) {
		newcontext.type = tcontext->type;
	} else {
		if ((tclass == policydb->process_class) || sock) {
			/* Use the type of process. */
			newcontext.type = scontext->type;
		} else {
			/* Use the type of the related object. */
			newcontext.type = tcontext->type;
		}
	}

	/* Look for a type transition/member/change rule. */
	avkey.source_type = scontext->type;
	avkey.target_type = tcontext->type;
	avkey.target_class = tclass;
	avkey.specified = specified;
	avdatum = avtab_search(&policydb->te_avtab, &avkey);

	/* If no permanent rule, also check for enabled conditional rules */
	if (!avdatum) {
		node = avtab_search_node(&policydb->te_cond_avtab, &avkey);
		for (; node; node = avtab_search_node_next(node, specified)) {
			if (node->key.specified & AVTAB_ENABLED) {
				avdatum = &node->datum;
				break;
			}
		}
	}

	if (avdatum) {
		/* Use the type from the type transition/member/change rule. */
		newcontext.type = avdatum->u.data;
	}

	/* if we have a objname this is a file trans check so check those rules */
	if (objname)
		filename_compute_type(policydb, &newcontext, scontext->type,
				      tcontext->type, tclass, objname);

	/* Check for class-specific changes. */
	if (specified & AVTAB_TRANSITION) {
		/* Look for a role transition rule. */
		struct role_trans_datum *rtd;
		struct role_trans_key rtk = {
			.role = scontext->role,
			.type = tcontext->type,
			.tclass = tclass,
		};

		rtd = policydb_roletr_search(policydb, &rtk);
		if (rtd)
			newcontext.role = rtd->new_role;
	}

	/* Set the MLS attributes.
	   This is done last because it may allocate memory. */
	rc = mls_compute_sid(policydb, scontext, tcontext, tclass, specified,
			     &newcontext, sock);
	if (rc)
		goto out_unlock;

	/* Check the validity of the context. */
	if (!policydb_context_isvalid(policydb, &newcontext)) {
		rc = compute_sid_handle_invalid_context(state, policy, sentry,
							tentry, tclass,
							&newcontext);
		if (rc)
			goto out_unlock;
	}
	/* Obtain the sid for the context. */
	rc = sidtab_context_to_sid(sidtab, &newcontext, out_sid);
out_unlock:
	rcu_read_unlock();
	context_destroy(&newcontext);
out:
	return rc;
}

/**
 * security_transition_sid - Compute the SID for a new subject/object.
 * @ssid: source security identifier
 * @tsid: target security identifier
 * @tclass: target security class
 * @out_sid: security identifier for new subject/object
 *
 * Compute a SID to use for labeling a new subject or object in the
 * class @tclass based on a SID pair (@ssid, @tsid).
 * Return -%EINVAL if any of the parameters are invalid, -%ENOMEM
 * if insufficient memory is available, or %0 if the new SID was
 * computed successfully.
 */
int security_transition_sid(struct selinux_state *state,
			    u32 ssid, u32 tsid, u16 tclass,
			    const struct qstr *qstr, u32 *out_sid)
{
	return security_compute_sid(state, ssid, tsid, tclass,
				    AVTAB_TRANSITION,
				    qstr ? qstr->name : NULL, out_sid, true);
}

int security_transition_sid_user(struct selinux_state *state,
				 u32 ssid, u32 tsid, u16 tclass,
				 const char *objname, u32 *out_sid)
{
	return security_compute_sid(state, ssid, tsid, tclass,
				    AVTAB_TRANSITION,
				    objname, out_sid, false);
}

/**
 * security_member_sid - Compute the SID for member selection.
 * @ssid: source security identifier
 * @tsid: target security identifier
 * @tclass: target security class
 * @out_sid: security identifier for selected member
 *
 * Compute a SID to use when selecting a member of a polyinstantiated
 * object of class @tclass based on a SID pair (@ssid, @tsid).
 * Return -%EINVAL if any of the parameters are invalid, -%ENOMEM
 * if insufficient memory is available, or %0 if the SID was
 * computed successfully.
 */
int security_member_sid(struct selinux_state *state,
			u32 ssid,
			u32 tsid,
			u16 tclass,
			u32 *out_sid)
{
	return security_compute_sid(state, ssid, tsid, tclass,
				    AVTAB_MEMBER, NULL,
				    out_sid, false);
}

/**
 * security_change_sid - Compute the SID for object relabeling.
 * @ssid: source security identifier
 * @tsid: target security identifier
 * @tclass: target security class
 * @out_sid: security identifier for selected member
 *
 * Compute a SID to use for relabeling an object of class @tclass
 * based on a SID pair (@ssid, @tsid).
 * Return -%EINVAL if any of the parameters are invalid, -%ENOMEM
 * if insufficient memory is available, or %0 if the SID was
 * computed successfully.
 */
int security_change_sid(struct selinux_state *state,
			u32 ssid,
			u32 tsid,
			u16 tclass,
			u32 *out_sid)
{
	return security_compute_sid(state,
				    ssid, tsid, tclass, AVTAB_CHANGE, NULL,
				    out_sid, false);
}

static inline int convert_context_handle_invalid_context(
	struct selinux_state *state,
	struct policydb *policydb,
	struct context *context)
{
	char *s;
	u32 len;

	if (enforcing_enabled(state))
		return -EINVAL;

	if (!context_struct_to_string(policydb, context, &s, &len)) {
		pr_warn("SELinux:  Context %s would be invalid if enforcing\n",
			s);
		kfree(s);
	}
	return 0;
}

/*
 * Convert the values in the security context
 * structure `oldc' from the values specified
 * in the policy `p->oldp' to the values specified
 * in the policy `p->newp', storing the new context
 * in `newc'.  Verify that the context is valid
 * under the new policy.
 */
static int convert_context(struct context *oldc, struct context *newc, void *p)
{
	struct convert_context_args *args;
	struct ocontext *oc;
	struct role_datum *role;
	struct type_datum *typdatum;
	struct user_datum *usrdatum;
	char *s;
	u32 len;
	int rc;

	args = p;

	if (oldc->str) {
		s = kstrdup(oldc->str, GFP_KERNEL);
		if (!s)
			return -ENOMEM;

		rc = string_to_context_struct(args->newp, NULL, s,
					      newc, SECSID_NULL);
		if (rc == -EINVAL) {
			/*
			 * Retain string representation for later mapping.
			 *
			 * IMPORTANT: We need to copy the contents of oldc->str
			 * back into s again because string_to_context_struct()
			 * may have garbled it.
			 */
			memcpy(s, oldc->str, oldc->len);
			context_init(newc);
			newc->str = s;
			newc->len = oldc->len;
			return 0;
		}
		kfree(s);
		if (rc) {
			/* Other error condition, e.g. ENOMEM. */
			pr_err("SELinux:   Unable to map context %s, rc = %d.\n",
			       oldc->str, -rc);
			return rc;
		}
		pr_info("SELinux:  Context %s became valid (mapped).\n",
			oldc->str);
		return 0;
	}

	context_init(newc);

	/* Convert the user. */
	rc = -EINVAL;
	usrdatum = symtab_search(&args->newp->p_users,
				 sym_name(args->oldp,
					  SYM_USERS, oldc->user - 1));
	if (!usrdatum)
		goto bad;
	newc->user = usrdatum->value;

	/* Convert the role. */
	rc = -EINVAL;
	role = symtab_search(&args->newp->p_roles,
			     sym_name(args->oldp, SYM_ROLES, oldc->role - 1));
	if (!role)
		goto bad;
	newc->role = role->value;

	/* Convert the type. */
	rc = -EINVAL;
	typdatum = symtab_search(&args->newp->p_types,
				 sym_name(args->oldp,
					  SYM_TYPES, oldc->type - 1));
	if (!typdatum)
		goto bad;
	newc->type = typdatum->value;

	/* Convert the MLS fields if dealing with MLS policies */
	if (args->oldp->mls_enabled && args->newp->mls_enabled) {
		rc = mls_convert_context(args->oldp, args->newp, oldc, newc);
		if (rc)
			goto bad;
	} else if (!args->oldp->mls_enabled && args->newp->mls_enabled) {
		/*
		 * Switching between non-MLS and MLS policy:
		 * ensure that the MLS fields of the context for all
		 * existing entries in the sidtab are filled in with a
		 * suitable default value, likely taken from one of the
		 * initial SIDs.
		 */
		oc = args->newp->ocontexts[OCON_ISID];
		while (oc && oc->sid[0] != SECINITSID_UNLABELED)
			oc = oc->next;
		rc = -EINVAL;
		if (!oc) {
			pr_err("SELinux:  unable to look up"
				" the initial SIDs list\n");
			goto bad;
		}
		rc = mls_range_set(newc, &oc->context[0].range);
		if (rc)
			goto bad;
	}

	/* Check the validity of the new context. */
	if (!policydb_context_isvalid(args->newp, newc)) {
		rc = convert_context_handle_invalid_context(args->state,
							args->oldp,
							oldc);
		if (rc)
			goto bad;
	}

	return 0;
bad:
	/* Map old representation to string and save it. */
	rc = context_struct_to_string(args->oldp, oldc, &s, &len);
	if (rc)
		return rc;
	context_destroy(newc);
	newc->str = s;
	newc->len = len;
	pr_info("SELinux:  Context %s became invalid (unmapped).\n",
		newc->str);
	return 0;
}

static void security_load_policycaps(struct selinux_state *state,
				struct selinux_policy *policy)
{
	struct policydb *p;
	unsigned int i;
	struct ebitmap_node *node;

	p = &policy->policydb;

	for (i = 0; i < ARRAY_SIZE(state->policycap); i++)
		WRITE_ONCE(state->policycap[i],
			ebitmap_get_bit(&p->policycaps, i));

	for (i = 0; i < ARRAY_SIZE(selinux_policycap_names); i++)
		pr_info("SELinux:  policy capability %s=%d\n",
			selinux_policycap_names[i],
			ebitmap_get_bit(&p->policycaps, i));

	ebitmap_for_each_positive_bit(&p->policycaps, node, i) {
		if (i >= ARRAY_SIZE(selinux_policycap_names))
			pr_info("SELinux:  unknown policy capability %u\n",
				i);
	}
}

static int security_preserve_bools(struct selinux_policy *oldpolicy,
				struct selinux_policy *newpolicy);

static void selinux_policy_free(struct selinux_policy *policy)
{
	if (!policy)
		return;

	sidtab_destroy(policy->sidtab);
	kfree(policy->map.mapping);
	policydb_destroy(&policy->policydb);
	kfree(policy->sidtab);
	kfree(policy);
}

static void selinux_policy_cond_free(struct selinux_policy *policy)
{
	cond_policydb_destroy_dup(&policy->policydb);
	kfree(policy);
}

void selinux_policy_cancel(struct selinux_state *state,
			   struct selinux_load_state *load_state)
{
	struct selinux_policy *oldpolicy;

	oldpolicy = rcu_dereference_protected(state->policy,
					lockdep_is_held(&state->policy_mutex));

	sidtab_cancel_convert(oldpolicy->sidtab);
	selinux_policy_free(load_state->policy);
	kfree(load_state->convert_data);
}

static void selinux_notify_policy_change(struct selinux_state *state,
					u32 seqno)
{
	/* Flush external caches and notify userspace of policy load */
	avc_ss_reset(state->avc, seqno);
	selnl_notify_policyload(seqno);
	selinux_status_update_policyload(state, seqno);
	selinux_netlbl_cache_invalidate();
	selinux_xfrm_notify_policyload();
	selinux_ima_measure_state(state);
}

void selinux_policy_commit(struct selinux_state *state,
			   struct selinux_load_state *load_state)
{
	struct selinux_policy *oldpolicy, *newpolicy = load_state->policy;
	u32 seqno;

	oldpolicy = rcu_dereference_protected(state->policy,
					lockdep_is_held(&state->policy_mutex));

	/* If switching between different policy types, log MLS status */
	if (oldpolicy) {
		if (oldpolicy->policydb.mls_enabled && !newpolicy->policydb.mls_enabled)
			pr_info("SELinux: Disabling MLS support...\n");
		else if (!oldpolicy->policydb.mls_enabled && newpolicy->policydb.mls_enabled)
			pr_info("SELinux: Enabling MLS support...\n");
	}

	/* Set latest granting seqno for new policy. */
	if (oldpolicy)
		newpolicy->latest_granting = oldpolicy->latest_granting + 1;
	else
		newpolicy->latest_granting = 1;
	seqno = newpolicy->latest_granting;

	/* Install the new policy. */
	rcu_assign_pointer(state->policy, newpolicy);

	/* Load the policycaps from the new policy */
	security_load_policycaps(state, newpolicy);

	if (!selinux_initialized(state)) {
		/*
		 * After first policy load, the security server is
		 * marked as initialized and ready to handle requests and
		 * any objects created prior to policy load are then labeled.
		 */
		selinux_mark_initialized(state);
		selinux_complete_init();
	}

	/* Free the old policy */
	synchronize_rcu();
	selinux_policy_free(oldpolicy);
	kfree(load_state->convert_data);

	/* Notify others of the policy change */
	selinux_notify_policy_change(state, seqno);
}

/**
 * security_load_policy - Load a security policy configuration.
 * @data: binary policy data
 * @len: length of data in bytes
 *
 * Load a new set of security policy configuration data,
 * validate it and convert the SID table as necessary.
 * This function will flush the access vector cache after
 * loading the new policy.
 */
int security_load_policy(struct selinux_state *state, void *data, size_t len,
			 struct selinux_load_state *load_state)
{
	struct selinux_policy *newpolicy, *oldpolicy;
	struct selinux_policy_convert_data *convert_data;
	int rc = 0;
	struct policy_file file = { data, len }, *fp = &file;

	newpolicy = kzalloc(sizeof(*newpolicy), GFP_KERNEL);
	if (!newpolicy)
		return -ENOMEM;

	newpolicy->sidtab = kzalloc(sizeof(*newpolicy->sidtab), GFP_KERNEL);
	if (!newpolicy->sidtab) {
		rc = -ENOMEM;
		goto err_policy;
	}

	rc = policydb_read(&newpolicy->policydb, fp);
	if (rc)
		goto err_sidtab;

	newpolicy->policydb.len = len;
	rc = selinux_set_mapping(&newpolicy->policydb, secclass_map,
				&newpolicy->map);
	if (rc)
		goto err_policydb;

	rc = policydb_load_isids(&newpolicy->policydb, newpolicy->sidtab);
	if (rc) {
		pr_err("SELinux:  unable to load the initial SIDs\n");
		goto err_mapping;
	}

	if (!selinux_initialized(state)) {
		/* First policy load, so no need to preserve state from old policy */
		load_state->policy = newpolicy;
		load_state->convert_data = NULL;
		return 0;
	}

	oldpolicy = rcu_dereference_protected(state->policy,
					lockdep_is_held(&state->policy_mutex));

	/* Preserve active boolean values from the old policy */
	rc = security_preserve_bools(oldpolicy, newpolicy);
	if (rc) {
		pr_err("SELinux:  unable to preserve booleans\n");
		goto err_free_isids;
	}

	convert_data = kmalloc(sizeof(*convert_data), GFP_KERNEL);
	if (!convert_data) {
		rc = -ENOMEM;
		goto err_free_isids;
	}

	/*
	 * Convert the internal representations of contexts
	 * in the new SID table.
	 */
	convert_data->args.state = state;
	convert_data->args.oldp = &oldpolicy->policydb;
	convert_data->args.newp = &newpolicy->policydb;

	convert_data->sidtab_params.func = convert_context;
	convert_data->sidtab_params.args = &convert_data->args;
	convert_data->sidtab_params.target = newpolicy->sidtab;

	rc = sidtab_convert(oldpolicy->sidtab, &convert_data->sidtab_params);
	if (rc) {
		pr_err("SELinux:  unable to convert the internal"
			" representation of contexts in the new SID"
			" table\n");
		goto err_free_convert_data;
	}

	load_state->policy = newpolicy;
	load_state->convert_data = convert_data;
	return 0;

err_free_convert_data:
	kfree(convert_data);
err_free_isids:
	sidtab_destroy(newpolicy->sidtab);
err_mapping:
	kfree(newpolicy->map.mapping);
err_policydb:
	policydb_destroy(&newpolicy->policydb);
err_sidtab:
	kfree(newpolicy->sidtab);
err_policy:
	kfree(newpolicy);

	return rc;
}

/**
 * security_port_sid - Obtain the SID for a port.
 * @protocol: protocol number
 * @port: port number
 * @out_sid: security identifier
 */
int security_port_sid(struct selinux_state *state,
		      u8 protocol, u16 port, u32 *out_sid)
{
	struct selinux_policy *policy;
	struct policydb *policydb;
	struct sidtab *sidtab;
	struct ocontext *c;
	int rc = 0;

	if (!selinux_initialized(state)) {
		*out_sid = SECINITSID_PORT;
		return 0;
	}

	rcu_read_lock();
	policy = rcu_dereference(state->policy);
	policydb = &policy->policydb;
	sidtab = policy->sidtab;

	c = policydb->ocontexts[OCON_PORT];
	while (c) {
		if (c->u.port.protocol == protocol &&
		    c->u.port.low_port <= port &&
		    c->u.port.high_port >= port)
			break;
		c = c->next;
	}

	if (c) {
		if (!c->sid[0]) {
			rc = sidtab_context_to_sid(sidtab, &c->context[0],
						   &c->sid[0]);
			if (rc)
				goto out;
		}
		*out_sid = c->sid[0];
	} else {
		*out_sid = SECINITSID_PORT;
	}

out:
	rcu_read_unlock();
	return rc;
}

/**
 * security_pkey_sid - Obtain the SID for a pkey.
 * @subnet_prefix: Subnet Prefix
 * @pkey_num: pkey number
 * @out_sid: security identifier
 */
int security_ib_pkey_sid(struct selinux_state *state,
			 u64 subnet_prefix, u16 pkey_num, u32 *out_sid)
{
	struct selinux_policy *policy;
	struct policydb *policydb;
	struct sidtab *sidtab;
	struct ocontext *c;
	int rc = 0;

	if (!selinux_initialized(state)) {
		*out_sid = SECINITSID_UNLABELED;
		return 0;
	}

	rcu_read_lock();
	policy = rcu_dereference(state->policy);
	policydb = &policy->policydb;
	sidtab = policy->sidtab;

	c = policydb->ocontexts[OCON_IBPKEY];
	while (c) {
		if (c->u.ibpkey.low_pkey <= pkey_num &&
		    c->u.ibpkey.high_pkey >= pkey_num &&
		    c->u.ibpkey.subnet_prefix == subnet_prefix)
			break;

		c = c->next;
	}

	if (c) {
		if (!c->sid[0]) {
			rc = sidtab_context_to_sid(sidtab,
						   &c->context[0],
						   &c->sid[0]);
			if (rc)
				goto out;
		}
		*out_sid = c->sid[0];
	} else
		*out_sid = SECINITSID_UNLABELED;

out:
	rcu_read_unlock();
	return rc;
}

/**
 * security_ib_endport_sid - Obtain the SID for a subnet management interface.
 * @dev_name: device name
 * @port: port number
 * @out_sid: security identifier
 */
int security_ib_endport_sid(struct selinux_state *state,
			    const char *dev_name, u8 port_num, u32 *out_sid)
{
	struct selinux_policy *policy;
	struct policydb *policydb;
	struct sidtab *sidtab;
	struct ocontext *c;
	int rc = 0;

	if (!selinux_initialized(state)) {
		*out_sid = SECINITSID_UNLABELED;
		return 0;
	}

	rcu_read_lock();
	policy = rcu_dereference(state->policy);
	policydb = &policy->policydb;
	sidtab = policy->sidtab;

	c = policydb->ocontexts[OCON_IBENDPORT];
	while (c) {
		if (c->u.ibendport.port == port_num &&
		    !strncmp(c->u.ibendport.dev_name,
			     dev_name,
			     IB_DEVICE_NAME_MAX))
			break;

		c = c->next;
	}

	if (c) {
		if (!c->sid[0]) {
			rc = sidtab_context_to_sid(sidtab, &c->context[0],
						   &c->sid[0]);
			if (rc)
				goto out;
		}
		*out_sid = c->sid[0];
	} else
		*out_sid = SECINITSID_UNLABELED;

out:
	rcu_read_unlock();
	return rc;
}

/**
 * security_netif_sid - Obtain the SID for a network interface.
 * @name: interface name
 * @if_sid: interface SID
 */
int security_netif_sid(struct selinux_state *state,
		       char *name, u32 *if_sid)
{
	struct selinux_policy *policy;
	struct policydb *policydb;
	struct sidtab *sidtab;
	int rc = 0;
	struct ocontext *c;

	if (!selinux_initialized(state)) {
		*if_sid = SECINITSID_NETIF;
		return 0;
	}

	rcu_read_lock();
	policy = rcu_dereference(state->policy);
	policydb = &policy->policydb;
	sidtab = policy->sidtab;

	c = policydb->ocontexts[OCON_NETIF];
	while (c) {
		if (strcmp(name, c->u.name) == 0)
			break;
		c = c->next;
	}

	if (c) {
		if (!c->sid[0] || !c->sid[1]) {
			rc = sidtab_context_to_sid(sidtab, &c->context[0],
						   &c->sid[0]);
			if (rc)
				goto out;
			rc = sidtab_context_to_sid(sidtab, &c->context[1],
						   &c->sid[1]);
			if (rc)
				goto out;
		}
		*if_sid = c->sid[0];
	} else
		*if_sid = SECINITSID_NETIF;

out:
	rcu_read_unlock();
	return rc;
}

static int match_ipv6_addrmask(u32 *input, u32 *addr, u32 *mask)
{
	int i, fail = 0;

	for (i = 0; i < 4; i++)
		if (addr[i] != (input[i] & mask[i])) {
			fail = 1;
			break;
		}

	return !fail;
}

/**
 * security_node_sid - Obtain the SID for a node (host).
 * @domain: communication domain aka address family
 * @addrp: address
 * @addrlen: address length in bytes
 * @out_sid: security identifier
 */
int security_node_sid(struct selinux_state *state,
		      u16 domain,
		      void *addrp,
		      u32 addrlen,
		      u32 *out_sid)
{
	struct selinux_policy *policy;
	struct policydb *policydb;
	struct sidtab *sidtab;
	int rc;
	struct ocontext *c;

	if (!selinux_initialized(state)) {
		*out_sid = SECINITSID_NODE;
		return 0;
	}

	rcu_read_lock();
	policy = rcu_dereference(state->policy);
	policydb = &policy->policydb;
	sidtab = policy->sidtab;

	switch (domain) {
	case AF_INET: {
		u32 addr;

		rc = -EINVAL;
		if (addrlen != sizeof(u32))
			goto out;

		addr = *((u32 *)addrp);

		c = policydb->ocontexts[OCON_NODE];
		while (c) {
			if (c->u.node.addr == (addr & c->u.node.mask))
				break;
			c = c->next;
		}
		break;
	}

	case AF_INET6:
		rc = -EINVAL;
		if (addrlen != sizeof(u64) * 2)
			goto out;
		c = policydb->ocontexts[OCON_NODE6];
		while (c) {
			if (match_ipv6_addrmask(addrp, c->u.node6.addr,
						c->u.node6.mask))
				break;
			c = c->next;
		}
		break;

	default:
		rc = 0;
		*out_sid = SECINITSID_NODE;
		goto out;
	}

	if (c) {
		if (!c->sid[0]) {
			rc = sidtab_context_to_sid(sidtab,
						   &c->context[0],
						   &c->sid[0]);
			if (rc)
				goto out;
		}
		*out_sid = c->sid[0];
	} else {
		*out_sid = SECINITSID_NODE;
	}

	rc = 0;
out:
	rcu_read_unlock();
	return rc;
}

#define SIDS_NEL 25

/**
 * security_get_user_sids - Obtain reachable SIDs for a user.
 * @fromsid: starting SID
 * @username: username
 * @sids: array of reachable SIDs for user
 * @nel: number of elements in @sids
 *
 * Generate the set of SIDs for legal security contexts
 * for a given user that can be reached by @fromsid.
 * Set *@sids to point to a dynamically allocated
 * array containing the set of SIDs.  Set *@nel to the
 * number of elements in the array.
 */

int security_get_user_sids(struct selinux_state *state,
			   u32 fromsid,
			   char *username,
			   u32 **sids,
			   u32 *nel)
{
	struct selinux_policy *policy;
	struct policydb *policydb;
	struct sidtab *sidtab;
	struct context *fromcon, usercon;
	u32 *mysids = NULL, *mysids2, sid;
	u32 mynel = 0, maxnel = SIDS_NEL;
	struct user_datum *user;
	struct role_datum *role;
	struct ebitmap_node *rnode, *tnode;
	int rc = 0, i, j;

	*sids = NULL;
	*nel = 0;

	if (!selinux_initialized(state))
		goto out;

	rcu_read_lock();
	policy = rcu_dereference(state->policy);
	policydb = &policy->policydb;
	sidtab = policy->sidtab;

	context_init(&usercon);

	rc = -EINVAL;
	fromcon = sidtab_search(sidtab, fromsid);
	if (!fromcon)
		goto out_unlock;

	rc = -EINVAL;
	user = symtab_search(&policydb->p_users, username);
	if (!user)
		goto out_unlock;

	usercon.user = user->value;

	rc = -ENOMEM;
	mysids = kcalloc(maxnel, sizeof(*mysids), GFP_ATOMIC);
	if (!mysids)
		goto out_unlock;

	ebitmap_for_each_positive_bit(&user->roles, rnode, i) {
		role = policydb->role_val_to_struct[i];
		usercon.role = i + 1;
		ebitmap_for_each_positive_bit(&role->types, tnode, j) {
			usercon.type = j + 1;

			if (mls_setup_user_range(policydb, fromcon, user,
						 &usercon))
				continue;

			rc = sidtab_context_to_sid(sidtab, &usercon, &sid);
			if (rc)
				goto out_unlock;
			if (mynel < maxnel) {
				mysids[mynel++] = sid;
			} else {
				rc = -ENOMEM;
				maxnel += SIDS_NEL;
				mysids2 = kcalloc(maxnel, sizeof(*mysids2), GFP_ATOMIC);
				if (!mysids2)
					goto out_unlock;
				memcpy(mysids2, mysids, mynel * sizeof(*mysids2));
				kfree(mysids);
				mysids = mysids2;
				mysids[mynel++] = sid;
			}
		}
	}
	rc = 0;
out_unlock:
	rcu_read_unlock();
	if (rc || !mynel) {
		kfree(mysids);
		goto out;
	}

	rc = -ENOMEM;
	mysids2 = kcalloc(mynel, sizeof(*mysids2), GFP_KERNEL);
	if (!mysids2) {
		kfree(mysids);
		goto out;
	}
	for (i = 0, j = 0; i < mynel; i++) {
		struct av_decision dummy_avd;
		rc = avc_has_perm_noaudit(state,
					  fromsid, mysids[i],
					  SECCLASS_PROCESS, /* kernel value */
					  PROCESS__TRANSITION, AVC_STRICT,
					  &dummy_avd);
		if (!rc)
			mysids2[j++] = mysids[i];
		cond_resched();
	}
	rc = 0;
	kfree(mysids);
	*sids = mysids2;
	*nel = j;
out:
	return rc;
}

/**
 * __security_genfs_sid - Helper to obtain a SID for a file in a filesystem
 * @fstype: filesystem type
 * @path: path from root of mount
 * @sclass: file security class
 * @sid: SID for path
 *
 * Obtain a SID to use for a file in a filesystem that
 * cannot support xattr or use a fixed labeling behavior like
 * transition SIDs or task SIDs.
 */
static inline int __security_genfs_sid(struct selinux_policy *policy,
				       const char *fstype,
				       char *path,
				       u16 orig_sclass,
				       u32 *sid)
{
	struct policydb *policydb = &policy->policydb;
	struct sidtab *sidtab = policy->sidtab;
	int len;
	u16 sclass;
	struct genfs *genfs;
	struct ocontext *c;
	int rc, cmp = 0;

	while (path[0] == '/' && path[1] == '/')
		path++;

	sclass = unmap_class(&policy->map, orig_sclass);
	*sid = SECINITSID_UNLABELED;

	for (genfs = policydb->genfs; genfs; genfs = genfs->next) {
		cmp = strcmp(fstype, genfs->fstype);
		if (cmp <= 0)
			break;
	}

	rc = -ENOENT;
	if (!genfs || cmp)
		goto out;

	for (c = genfs->head; c; c = c->next) {
		len = strlen(c->u.name);
		if ((!c->v.sclass || sclass == c->v.sclass) &&
		    (strncmp(c->u.name, path, len) == 0))
			break;
	}

	rc = -ENOENT;
	if (!c)
		goto out;

	if (!c->sid[0]) {
		rc = sidtab_context_to_sid(sidtab, &c->context[0], &c->sid[0]);
		if (rc)
			goto out;
	}

	*sid = c->sid[0];
	rc = 0;
out:
	return rc;
}

/**
 * security_genfs_sid - Obtain a SID for a file in a filesystem
 * @fstype: filesystem type
 * @path: path from root of mount
 * @sclass: file security class
 * @sid: SID for path
 *
 * Acquire policy_rwlock before calling __security_genfs_sid() and release
 * it afterward.
 */
int security_genfs_sid(struct selinux_state *state,
		       const char *fstype,
		       char *path,
		       u16 orig_sclass,
		       u32 *sid)
{
	struct selinux_policy *policy;
	int retval;

	if (!selinux_initialized(state)) {
		*sid = SECINITSID_UNLABELED;
		return 0;
	}

	rcu_read_lock();
	policy = rcu_dereference(state->policy);
	retval = __security_genfs_sid(policy,
				fstype, path, orig_sclass, sid);
	rcu_read_unlock();
	return retval;
}

int selinux_policy_genfs_sid(struct selinux_policy *policy,
			const char *fstype,
			char *path,
			u16 orig_sclass,
			u32 *sid)
{
	/* no lock required, policy is not yet accessible by other threads */
	return __security_genfs_sid(policy, fstype, path, orig_sclass, sid);
}

/**
 * security_fs_use - Determine how to handle labeling for a filesystem.
 * @sb: superblock in question
 */
int security_fs_use(struct selinux_state *state, struct super_block *sb)
{
	struct selinux_policy *policy;
	struct policydb *policydb;
	struct sidtab *sidtab;
	int rc = 0;
	struct ocontext *c;
	struct superblock_security_struct *sbsec = sb->s_security;
	const char *fstype = sb->s_type->name;

	if (!selinux_initialized(state)) {
		sbsec->behavior = SECURITY_FS_USE_NONE;
		sbsec->sid = SECINITSID_UNLABELED;
		return 0;
	}

	rcu_read_lock();
	policy = rcu_dereference(state->policy);
	policydb = &policy->policydb;
	sidtab = policy->sidtab;

	c = policydb->ocontexts[OCON_FSUSE];
	while (c) {
		if (strcmp(fstype, c->u.name) == 0)
			break;
		c = c->next;
	}

	if (c) {
		sbsec->behavior = c->v.behavior;
		if (!c->sid[0]) {
			rc = sidtab_context_to_sid(sidtab, &c->context[0],
						   &c->sid[0]);
			if (rc)
				goto out;
		}
		sbsec->sid = c->sid[0];
	} else {
		rc = __security_genfs_sid(policy, fstype, "/",
					SECCLASS_DIR, &sbsec->sid);
		if (rc) {
			sbsec->behavior = SECURITY_FS_USE_NONE;
			rc = 0;
		} else {
			sbsec->behavior = SECURITY_FS_USE_GENFS;
		}
	}

out:
	rcu_read_unlock();
	return rc;
}

int security_get_bools(struct selinux_policy *policy,
		       u32 *len, char ***names, int **values)
{
	struct policydb *policydb;
	u32 i;
	int rc;

	policydb = &policy->policydb;

	*names = NULL;
	*values = NULL;

	rc = 0;
	*len = policydb->p_bools.nprim;
	if (!*len)
		goto out;

	rc = -ENOMEM;
	*names = kcalloc(*len, sizeof(char *), GFP_ATOMIC);
	if (!*names)
		goto err;

	rc = -ENOMEM;
	*values = kcalloc(*len, sizeof(int), GFP_ATOMIC);
	if (!*values)
		goto err;

	for (i = 0; i < *len; i++) {
		(*values)[i] = policydb->bool_val_to_struct[i]->state;

		rc = -ENOMEM;
		(*names)[i] = kstrdup(sym_name(policydb, SYM_BOOLS, i),
				      GFP_ATOMIC);
		if (!(*names)[i])
			goto err;
	}
	rc = 0;
out:
	return rc;
err:
	if (*names) {
		for (i = 0; i < *len; i++)
			kfree((*names)[i]);
		kfree(*names);
	}
	kfree(*values);
	*len = 0;
	*names = NULL;
	*values = NULL;
	goto out;
}


int security_set_bools(struct selinux_state *state, u32 len, int *values)
{
	struct selinux_policy *newpolicy, *oldpolicy;
	int rc;
	u32 i, seqno = 0;

	if (!selinux_initialized(state))
		return -EINVAL;

	oldpolicy = rcu_dereference_protected(state->policy,
					lockdep_is_held(&state->policy_mutex));

	/* Consistency check on number of booleans, should never fail */
	if (WARN_ON(len != oldpolicy->policydb.p_bools.nprim))
		return -EINVAL;

	newpolicy = kmemdup(oldpolicy, sizeof(*newpolicy), GFP_KERNEL);
	if (!newpolicy)
		return -ENOMEM;

	/*
	 * Deep copy only the parts of the policydb that might be
	 * modified as a result of changing booleans.
	 */
	rc = cond_policydb_dup(&newpolicy->policydb, &oldpolicy->policydb);
	if (rc) {
		kfree(newpolicy);
		return -ENOMEM;
	}

	/* Update the boolean states in the copy */
	for (i = 0; i < len; i++) {
		int new_state = !!values[i];
		int old_state = newpolicy->policydb.bool_val_to_struct[i]->state;

		if (new_state != old_state) {
			audit_log(audit_context(), GFP_ATOMIC,
				AUDIT_MAC_CONFIG_CHANGE,
				"bool=%s val=%d old_val=%d auid=%u ses=%u",
				sym_name(&newpolicy->policydb, SYM_BOOLS, i),
				new_state,
				old_state,
				from_kuid(&init_user_ns, audit_get_loginuid(current)),
				audit_get_sessionid(current));
			newpolicy->policydb.bool_val_to_struct[i]->state = new_state;
		}
	}

	/* Re-evaluate the conditional rules in the copy */
	evaluate_cond_nodes(&newpolicy->policydb);

	/* Set latest granting seqno for new policy */
	newpolicy->latest_granting = oldpolicy->latest_granting + 1;
	seqno = newpolicy->latest_granting;

	/* Install the new policy */
	rcu_assign_pointer(state->policy, newpolicy);

	/*
	 * Free the conditional portions of the old policydb
	 * that were copied for the new policy, and the oldpolicy
	 * structure itself but not what it references.
	 */
	synchronize_rcu();
	selinux_policy_cond_free(oldpolicy);

	/* Notify others of the policy change */
	selinux_notify_policy_change(state, seqno);
	return 0;
}

int security_get_bool_value(struct selinux_state *state,
			    u32 index)
{
	struct selinux_policy *policy;
	struct policydb *policydb;
	int rc;
	u32 len;

	if (!selinux_initialized(state))
		return 0;

	rcu_read_lock();
	policy = rcu_dereference(state->policy);
	policydb = &policy->policydb;

	rc = -EFAULT;
	len = policydb->p_bools.nprim;
	if (index >= len)
		goto out;

	rc = policydb->bool_val_to_struct[index]->state;
out:
	rcu_read_unlock();
	return rc;
}

static int security_preserve_bools(struct selinux_policy *oldpolicy,
				struct selinux_policy *newpolicy)
{
	int rc, *bvalues = NULL;
	char **bnames = NULL;
	struct cond_bool_datum *booldatum;
	u32 i, nbools = 0;

	rc = security_get_bools(oldpolicy, &nbools, &bnames, &bvalues);
	if (rc)
		goto out;
	for (i = 0; i < nbools; i++) {
		booldatum = symtab_search(&newpolicy->policydb.p_bools,
					bnames[i]);
		if (booldatum)
			booldatum->state = bvalues[i];
	}
	evaluate_cond_nodes(&newpolicy->policydb);

out:
	if (bnames) {
		for (i = 0; i < nbools; i++)
			kfree(bnames[i]);
	}
	kfree(bnames);
	kfree(bvalues);
	return rc;
}

/*
 * security_sid_mls_copy() - computes a new sid based on the given
 * sid and the mls portion of mls_sid.
 */
int security_sid_mls_copy(struct selinux_state *state,
			  u32 sid, u32 mls_sid, u32 *new_sid)
{
	struct selinux_policy *policy;
	struct policydb *policydb;
	struct sidtab *sidtab;
	struct context *context1;
	struct context *context2;
	struct context newcon;
	char *s;
	u32 len;
	int rc;

	rc = 0;
	if (!selinux_initialized(state)) {
		*new_sid = sid;
		goto out;
	}

	context_init(&newcon);

	rcu_read_lock();
	policy = rcu_dereference(state->policy);
	policydb = &policy->policydb;
	sidtab = policy->sidtab;

	if (!policydb->mls_enabled) {
		*new_sid = sid;
		goto out_unlock;
	}

	rc = -EINVAL;
	context1 = sidtab_search(sidtab, sid);
	if (!context1) {
		pr_err("SELinux: %s:  unrecognized SID %d\n",
			__func__, sid);
		goto out_unlock;
	}

	rc = -EINVAL;
	context2 = sidtab_search(sidtab, mls_sid);
	if (!context2) {
		pr_err("SELinux: %s:  unrecognized SID %d\n",
			__func__, mls_sid);
		goto out_unlock;
	}

	newcon.user = context1->user;
	newcon.role = context1->role;
	newcon.type = context1->type;
	rc = mls_context_cpy(&newcon, context2);
	if (rc)
		goto out_unlock;

	/* Check the validity of the new context. */
	if (!policydb_context_isvalid(policydb, &newcon)) {
		rc = convert_context_handle_invalid_context(state, policydb,
							&newcon);
		if (rc) {
			if (!context_struct_to_string(policydb, &newcon, &s,
						      &len)) {
				struct audit_buffer *ab;

				ab = audit_log_start(audit_context(),
						     GFP_ATOMIC,
						     AUDIT_SELINUX_ERR);
				audit_log_format(ab,
						 "op=security_sid_mls_copy invalid_context=");
				/* don't record NUL with untrusted strings */
				audit_log_n_untrustedstring(ab, s, len - 1);
				audit_log_end(ab);
				kfree(s);
			}
			goto out_unlock;
		}
	}
	rc = sidtab_context_to_sid(sidtab, &newcon, new_sid);
out_unlock:
	rcu_read_unlock();
	context_destroy(&newcon);
out:
	return rc;
}

/**
 * security_net_peersid_resolve - Compare and resolve two network peer SIDs
 * @nlbl_sid: NetLabel SID
 * @nlbl_type: NetLabel labeling protocol type
 * @xfrm_sid: XFRM SID
 *
 * Description:
 * Compare the @nlbl_sid and @xfrm_sid values and if the two SIDs can be
 * resolved into a single SID it is returned via @peer_sid and the function
 * returns zero.  Otherwise @peer_sid is set to SECSID_NULL and the function
 * returns a negative value.  A table summarizing the behavior is below:
 *
 *                                 | function return |      @sid
 *   ------------------------------+-----------------+-----------------
 *   no peer labels                |        0        |    SECSID_NULL
 *   single peer label             |        0        |    <peer_label>
 *   multiple, consistent labels   |        0        |    <peer_label>
 *   multiple, inconsistent labels |    -<errno>     |    SECSID_NULL
 *
 */
int security_net_peersid_resolve(struct selinux_state *state,
				 u32 nlbl_sid, u32 nlbl_type,
				 u32 xfrm_sid,
				 u32 *peer_sid)
{
	struct selinux_policy *policy;
	struct policydb *policydb;
	struct sidtab *sidtab;
	int rc;
	struct context *nlbl_ctx;
	struct context *xfrm_ctx;

	*peer_sid = SECSID_NULL;

	/* handle the common (which also happens to be the set of easy) cases
	 * right away, these two if statements catch everything involving a
	 * single or absent peer SID/label */
	if (xfrm_sid == SECSID_NULL) {
		*peer_sid = nlbl_sid;
		return 0;
	}
	/* NOTE: an nlbl_type == NETLBL_NLTYPE_UNLABELED is a "fallback" label
	 * and is treated as if nlbl_sid == SECSID_NULL when a XFRM SID/label
	 * is present */
	if (nlbl_sid == SECSID_NULL || nlbl_type == NETLBL_NLTYPE_UNLABELED) {
		*peer_sid = xfrm_sid;
		return 0;
	}

	if (!selinux_initialized(state))
		return 0;

	rcu_read_lock();
	policy = rcu_dereference(state->policy);
	policydb = &policy->policydb;
	sidtab = policy->sidtab;

	/*
	 * We don't need to check initialized here since the only way both
	 * nlbl_sid and xfrm_sid are not equal to SECSID_NULL would be if the
	 * security server was initialized and state->initialized was true.
	 */
	if (!policydb->mls_enabled) {
		rc = 0;
		goto out;
	}

	rc = -EINVAL;
	nlbl_ctx = sidtab_search(sidtab, nlbl_sid);
	if (!nlbl_ctx) {
		pr_err("SELinux: %s:  unrecognized SID %d\n",
		       __func__, nlbl_sid);
		goto out;
	}
	rc = -EINVAL;
	xfrm_ctx = sidtab_search(sidtab, xfrm_sid);
	if (!xfrm_ctx) {
		pr_err("SELinux: %s:  unrecognized SID %d\n",
		       __func__, xfrm_sid);
		goto out;
	}
	rc = (mls_context_cmp(nlbl_ctx, xfrm_ctx) ? 0 : -EACCES);
	if (rc)
		goto out;

	/* at present NetLabel SIDs/labels really only carry MLS
	 * information so if the MLS portion of the NetLabel SID
	 * matches the MLS portion of the labeled XFRM SID/label
	 * then pass along the XFRM SID as it is the most
	 * expressive */
	*peer_sid = xfrm_sid;
out:
	rcu_read_unlock();
	return rc;
}

static int get_classes_callback(void *k, void *d, void *args)
{
	struct class_datum *datum = d;
	char *name = k, **classes = args;
	int value = datum->value - 1;

	classes[value] = kstrdup(name, GFP_ATOMIC);
	if (!classes[value])
		return -ENOMEM;

	return 0;
}

int security_get_classes(struct selinux_policy *policy,
			 char ***classes, int *nclasses)
{
	struct policydb *policydb;
	int rc;

	policydb = &policy->policydb;

	rc = -ENOMEM;
	*nclasses = policydb->p_classes.nprim;
	*classes = kcalloc(*nclasses, sizeof(**classes), GFP_ATOMIC);
	if (!*classes)
		goto out;

	rc = hashtab_map(&policydb->p_classes.table, get_classes_callback,
			 *classes);
	if (rc) {
		int i;
		for (i = 0; i < *nclasses; i++)
			kfree((*classes)[i]);
		kfree(*classes);
	}

out:
	return rc;
}

static int get_permissions_callback(void *k, void *d, void *args)
{
	struct perm_datum *datum = d;
	char *name = k, **perms = args;
	int value = datum->value - 1;

	perms[value] = kstrdup(name, GFP_ATOMIC);
	if (!perms[value])
		return -ENOMEM;

	return 0;
}

int security_get_permissions(struct selinux_policy *policy,
			     char *class, char ***perms, int *nperms)
{
	struct policydb *policydb;
	int rc, i;
	struct class_datum *match;

	policydb = &policy->policydb;

	rc = -EINVAL;
	match = symtab_search(&policydb->p_classes, class);
	if (!match) {
		pr_err("SELinux: %s:  unrecognized class %s\n",
			__func__, class);
		goto out;
	}

	rc = -ENOMEM;
	*nperms = match->permissions.nprim;
	*perms = kcalloc(*nperms, sizeof(**perms), GFP_ATOMIC);
	if (!*perms)
		goto out;

	if (match->comdatum) {
		rc = hashtab_map(&match->comdatum->permissions.table,
				 get_permissions_callback, *perms);
		if (rc)
			goto err;
	}

	rc = hashtab_map(&match->permissions.table, get_permissions_callback,
			 *perms);
	if (rc)
		goto err;

out:
	return rc;

err:
	for (i = 0; i < *nperms; i++)
		kfree((*perms)[i]);
	kfree(*perms);
	return rc;
}

int security_get_reject_unknown(struct selinux_state *state)
{
	struct selinux_policy *policy;
	int value;

	if (!selinux_initialized(state))
		return 0;

	rcu_read_lock();
	policy = rcu_dereference(state->policy);
	value = policy->policydb.reject_unknown;
	rcu_read_unlock();
	return value;
}

int security_get_allow_unknown(struct selinux_state *state)
{
	struct selinux_policy *policy;
	int value;

	if (!selinux_initialized(state))
		return 0;

	rcu_read_lock();
	policy = rcu_dereference(state->policy);
	value = policy->policydb.allow_unknown;
	rcu_read_unlock();
	return value;
}

/**
 * security_policycap_supported - Check for a specific policy capability
 * @req_cap: capability
 *
 * Description:
 * This function queries the currently loaded policy to see if it supports the
 * capability specified by @req_cap.  Returns true (1) if the capability is
 * supported, false (0) if it isn't supported.
 *
 */
int security_policycap_supported(struct selinux_state *state,
				 unsigned int req_cap)
{
	struct selinux_policy *policy;
	int rc;

	if (!selinux_initialized(state))
		return 0;

	rcu_read_lock();
	policy = rcu_dereference(state->policy);
	rc = ebitmap_get_bit(&policy->policydb.policycaps, req_cap);
	rcu_read_unlock();

	return rc;
}

struct selinux_audit_rule {
	u32 au_seqno;
	struct context au_ctxt;
};

void selinux_audit_rule_free(void *vrule)
{
	struct selinux_audit_rule *rule = vrule;

	if (rule) {
		context_destroy(&rule->au_ctxt);
		kfree(rule);
	}
}

int selinux_audit_rule_init(u32 field, u32 op, char *rulestr, void **vrule)
{
	struct selinux_state *state = &selinux_state;
	struct selinux_policy *policy;
	struct policydb *policydb;
	struct selinux_audit_rule *tmprule;
	struct role_datum *roledatum;
	struct type_datum *typedatum;
	struct user_datum *userdatum;
	struct selinux_audit_rule **rule = (struct selinux_audit_rule **)vrule;
	int rc = 0;

	*rule = NULL;

	if (!selinux_initialized(state))
		return -EOPNOTSUPP;

	switch (field) {
	case AUDIT_SUBJ_USER:
	case AUDIT_SUBJ_ROLE:
	case AUDIT_SUBJ_TYPE:
	case AUDIT_OBJ_USER:
	case AUDIT_OBJ_ROLE:
	case AUDIT_OBJ_TYPE:
		/* only 'equals' and 'not equals' fit user, role, and type */
		if (op != Audit_equal && op != Audit_not_equal)
			return -EINVAL;
		break;
	case AUDIT_SUBJ_SEN:
	case AUDIT_SUBJ_CLR:
	case AUDIT_OBJ_LEV_LOW:
	case AUDIT_OBJ_LEV_HIGH:
		/* we do not allow a range, indicated by the presence of '-' */
		if (strchr(rulestr, '-'))
			return -EINVAL;
		break;
	default:
		/* only the above fields are valid */
		return -EINVAL;
	}

	tmprule = kzalloc(sizeof(struct selinux_audit_rule), GFP_KERNEL);
	if (!tmprule)
		return -ENOMEM;

	context_init(&tmprule->au_ctxt);

	rcu_read_lock();
	policy = rcu_dereference(state->policy);
	policydb = &policy->policydb;

	tmprule->au_seqno = policy->latest_granting;

	switch (field) {
	case AUDIT_SUBJ_USER:
	case AUDIT_OBJ_USER:
		rc = -EINVAL;
		userdatum = symtab_search(&policydb->p_users, rulestr);
		if (!userdatum)
			goto out;
		tmprule->au_ctxt.user = userdatum->value;
		break;
	case AUDIT_SUBJ_ROLE:
	case AUDIT_OBJ_ROLE:
		rc = -EINVAL;
		roledatum = symtab_search(&policydb->p_roles, rulestr);
		if (!roledatum)
			goto out;
		tmprule->au_ctxt.role = roledatum->value;
		break;
	case AUDIT_SUBJ_TYPE:
	case AUDIT_OBJ_TYPE:
		rc = -EINVAL;
		typedatum = symtab_search(&policydb->p_types, rulestr);
		if (!typedatum)
			goto out;
		tmprule->au_ctxt.type = typedatum->value;
		break;
	case AUDIT_SUBJ_SEN:
	case AUDIT_SUBJ_CLR:
	case AUDIT_OBJ_LEV_LOW:
	case AUDIT_OBJ_LEV_HIGH:
		rc = mls_from_string(policydb, rulestr, &tmprule->au_ctxt,
				     GFP_ATOMIC);
		if (rc)
			goto out;
		break;
	}
	rc = 0;
out:
	rcu_read_unlock();

	if (rc) {
		selinux_audit_rule_free(tmprule);
		tmprule = NULL;
	}

	*rule = tmprule;

	return rc;
}

/* Check to see if the rule contains any selinux fields */
int selinux_audit_rule_known(struct audit_krule *rule)
{
	int i;

	for (i = 0; i < rule->field_count; i++) {
		struct audit_field *f = &rule->fields[i];
		switch (f->type) {
		case AUDIT_SUBJ_USER:
		case AUDIT_SUBJ_ROLE:
		case AUDIT_SUBJ_TYPE:
		case AUDIT_SUBJ_SEN:
		case AUDIT_SUBJ_CLR:
		case AUDIT_OBJ_USER:
		case AUDIT_OBJ_ROLE:
		case AUDIT_OBJ_TYPE:
		case AUDIT_OBJ_LEV_LOW:
		case AUDIT_OBJ_LEV_HIGH:
			return 1;
		}
	}

	return 0;
}

int selinux_audit_rule_match(u32 sid, u32 field, u32 op, void *vrule)
{
	struct selinux_state *state = &selinux_state;
	struct selinux_policy *policy;
	struct context *ctxt;
	struct mls_level *level;
	struct selinux_audit_rule *rule = vrule;
	int match = 0;

	if (unlikely(!rule)) {
		WARN_ONCE(1, "selinux_audit_rule_match: missing rule\n");
		return -ENOENT;
	}

	if (!selinux_initialized(state))
		return 0;

	rcu_read_lock();

	policy = rcu_dereference(state->policy);

	if (rule->au_seqno < policy->latest_granting) {
		match = -ESTALE;
		goto out;
	}

	ctxt = sidtab_search(policy->sidtab, sid);
	if (unlikely(!ctxt)) {
		WARN_ONCE(1, "selinux_audit_rule_match: unrecognized SID %d\n",
			  sid);
		match = -ENOENT;
		goto out;
	}

	/* a field/op pair that is not caught here will simply fall through
	   without a match */
	switch (field) {
	case AUDIT_SUBJ_USER:
	case AUDIT_OBJ_USER:
		switch (op) {
		case Audit_equal:
			match = (ctxt->user == rule->au_ctxt.user);
			break;
		case Audit_not_equal:
			match = (ctxt->user != rule->au_ctxt.user);
			break;
		}
		break;
	case AUDIT_SUBJ_ROLE:
	case AUDIT_OBJ_ROLE:
		switch (op) {
		case Audit_equal:
			match = (ctxt->role == rule->au_ctxt.role);
			break;
		case Audit_not_equal:
			match = (ctxt->role != rule->au_ctxt.role);
			break;
		}
		break;
	case AUDIT_SUBJ_TYPE:
	case AUDIT_OBJ_TYPE:
		switch (op) {
		case Audit_equal:
			match = (ctxt->type == rule->au_ctxt.type);
			break;
		case Audit_not_equal:
			match = (ctxt->type != rule->au_ctxt.type);
			break;
		}
		break;
	case AUDIT_SUBJ_SEN:
	case AUDIT_SUBJ_CLR:
	case AUDIT_OBJ_LEV_LOW:
	case AUDIT_OBJ_LEV_HIGH:
		level = ((field == AUDIT_SUBJ_SEN ||
			  field == AUDIT_OBJ_LEV_LOW) ?
			 &ctxt->range.level[0] : &ctxt->range.level[1]);
		switch (op) {
		case Audit_equal:
			match = mls_level_eq(&rule->au_ctxt.range.level[0],
					     level);
			break;
		case Audit_not_equal:
			match = !mls_level_eq(&rule->au_ctxt.range.level[0],
					      level);
			break;
		case Audit_lt:
			match = (mls_level_dom(&rule->au_ctxt.range.level[0],
					       level) &&
				 !mls_level_eq(&rule->au_ctxt.range.level[0],
					       level));
			break;
		case Audit_le:
			match = mls_level_dom(&rule->au_ctxt.range.level[0],
					      level);
			break;
		case Audit_gt:
			match = (mls_level_dom(level,
					      &rule->au_ctxt.range.level[0]) &&
				 !mls_level_eq(level,
					       &rule->au_ctxt.range.level[0]));
			break;
		case Audit_ge:
			match = mls_level_dom(level,
					      &rule->au_ctxt.range.level[0]);
			break;
		}
	}

out:
	rcu_read_unlock();
	return match;
}

static int aurule_avc_callback(u32 event)
{
	if (event == AVC_CALLBACK_RESET)
		return audit_update_lsm_rules();
	return 0;
}

static int __init aurule_init(void)
{
	int err;

	err = avc_add_callback(aurule_avc_callback, AVC_CALLBACK_RESET);
	if (err)
		panic("avc_add_callback() failed, error %d\n", err);

	return err;
}
__initcall(aurule_init);

#ifdef CONFIG_NETLABEL
/**
 * security_netlbl_cache_add - Add an entry to the NetLabel cache
 * @secattr: the NetLabel packet security attributes
 * @sid: the SELinux SID
 *
 * Description:
 * Attempt to cache the context in @ctx, which was derived from the packet in
 * @skb, in the NetLabel subsystem cache.  This function assumes @secattr has
 * already been initialized.
 *
 */
static void security_netlbl_cache_add(struct netlbl_lsm_secattr *secattr,
				      u32 sid)
{
	u32 *sid_cache;

	sid_cache = kmalloc(sizeof(*sid_cache), GFP_ATOMIC);
	if (sid_cache == NULL)
		return;
	secattr->cache = netlbl_secattr_cache_alloc(GFP_ATOMIC);
	if (secattr->cache == NULL) {
		kfree(sid_cache);
		return;
	}

	*sid_cache = sid;
	secattr->cache->free = kfree;
	secattr->cache->data = sid_cache;
	secattr->flags |= NETLBL_SECATTR_CACHE;
}

/**
 * security_netlbl_secattr_to_sid - Convert a NetLabel secattr to a SELinux SID
 * @secattr: the NetLabel packet security attributes
 * @sid: the SELinux SID
 *
 * Description:
 * Convert the given NetLabel security attributes in @secattr into a
 * SELinux SID.  If the @secattr field does not contain a full SELinux
 * SID/context then use SECINITSID_NETMSG as the foundation.  If possible the
 * 'cache' field of @secattr is set and the CACHE flag is set; this is to
 * allow the @secattr to be used by NetLabel to cache the secattr to SID
 * conversion for future lookups.  Returns zero on success, negative values on
 * failure.
 *
 */
int security_netlbl_secattr_to_sid(struct selinux_state *state,
				   struct netlbl_lsm_secattr *secattr,
				   u32 *sid)
{
	struct selinux_policy *policy;
	struct policydb *policydb;
	struct sidtab *sidtab;
	int rc;
	struct context *ctx;
	struct context ctx_new;

	if (!selinux_initialized(state)) {
		*sid = SECSID_NULL;
		return 0;
	}

	rcu_read_lock();
	policy = rcu_dereference(state->policy);
	policydb = &policy->policydb;
	sidtab = policy->sidtab;

	if (secattr->flags & NETLBL_SECATTR_CACHE)
		*sid = *(u32 *)secattr->cache->data;
	else if (secattr->flags & NETLBL_SECATTR_SECID)
		*sid = secattr->attr.secid;
	else if (secattr->flags & NETLBL_SECATTR_MLS_LVL) {
		rc = -EIDRM;
		ctx = sidtab_search(sidtab, SECINITSID_NETMSG);
		if (ctx == NULL)
			goto out;

		context_init(&ctx_new);
		ctx_new.user = ctx->user;
		ctx_new.role = ctx->role;
		ctx_new.type = ctx->type;
		mls_import_netlbl_lvl(policydb, &ctx_new, secattr);
		if (secattr->flags & NETLBL_SECATTR_MLS_CAT) {
			rc = mls_import_netlbl_cat(policydb, &ctx_new, secattr);
			if (rc)
				goto out;
		}
		rc = -EIDRM;
		if (!mls_context_isvalid(policydb, &ctx_new))
			goto out_free;

		rc = sidtab_context_to_sid(sidtab, &ctx_new, sid);
		if (rc)
			goto out_free;

		security_netlbl_cache_add(secattr, *sid);

		ebitmap_destroy(&ctx_new.range.level[0].cat);
	} else
		*sid = SECSID_NULL;

	rcu_read_unlock();
	return 0;
out_free:
	ebitmap_destroy(&ctx_new.range.level[0].cat);
out:
	rcu_read_unlock();
	return rc;
}

/**
 * security_netlbl_sid_to_secattr - Convert a SELinux SID to a NetLabel secattr
 * @sid: the SELinux SID
 * @secattr: the NetLabel packet security attributes
 *
 * Description:
 * Convert the given SELinux SID in @sid into a NetLabel security attribute.
 * Returns zero on success, negative values on failure.
 *
 */
int security_netlbl_sid_to_secattr(struct selinux_state *state,
				   u32 sid, struct netlbl_lsm_secattr *secattr)
{
	struct selinux_policy *policy;
	struct policydb *policydb;
	int rc;
	struct context *ctx;

	if (!selinux_initialized(state))
		return 0;

	rcu_read_lock();
	policy = rcu_dereference(state->policy);
	policydb = &policy->policydb;

	rc = -ENOENT;
	ctx = sidtab_search(policy->sidtab, sid);
	if (ctx == NULL)
		goto out;

	rc = -ENOMEM;
	secattr->domain = kstrdup(sym_name(policydb, SYM_TYPES, ctx->type - 1),
				  GFP_ATOMIC);
	if (secattr->domain == NULL)
		goto out;

	secattr->attr.secid = sid;
	secattr->flags |= NETLBL_SECATTR_DOMAIN_CPY | NETLBL_SECATTR_SECID;
	mls_export_netlbl_lvl(policydb, ctx, secattr);
	rc = mls_export_netlbl_cat(policydb, ctx, secattr);
out:
	rcu_read_unlock();
	return rc;
}
#endif /* CONFIG_NETLABEL */

/**
 * __security_read_policy - read the policy.
 * @policy: SELinux policy
 * @data: binary policy data
 * @len: length of data in bytes
 *
 */
static int __security_read_policy(struct selinux_policy *policy,
				  void *data, size_t *len)
{
	int rc;
	struct policy_file fp;

	fp.data = data;
	fp.len = *len;

	rc = policydb_write(&policy->policydb, &fp);
	if (rc)
		return rc;

	*len = (unsigned long)fp.data - (unsigned long)data;
	return 0;
}

/**
 * security_read_policy - read the policy.
 * @state: selinux_state
 * @data: binary policy data
 * @len: length of data in bytes
 *
 */
int security_read_policy(struct selinux_state *state,
			 void **data, size_t *len)
{
	struct selinux_policy *policy;

	policy = rcu_dereference_protected(
			state->policy, lockdep_is_held(&state->policy_mutex));
	if (!policy)
		return -EINVAL;

	*len = policy->policydb.len;
	*data = vmalloc_user(*len);
	if (!*data)
		return -ENOMEM;

	return __security_read_policy(policy, *data, len);
}

/**
 * security_read_state_kernel - read the policy.
 * @state: selinux_state
 * @data: binary policy data
 * @len: length of data in bytes
 *
 * Allocates kernel memory for reading SELinux policy.
 * This function is for internal use only and should not
 * be used for returning data to user space.
 *
 * This function must be called with policy_mutex held.
 */
int security_read_state_kernel(struct selinux_state *state,
			       void **data, size_t *len)
{
	struct selinux_policy *policy;

	policy = rcu_dereference_protected(
			state->policy, lockdep_is_held(&state->policy_mutex));
	if (!policy)
		return -EINVAL;

	*len = policy->policydb.len;
	*data = vmalloc(*len);
	if (!*data)
		return -ENOMEM;

	return __security_read_policy(policy, *data, len);
}<|MERGE_RESOLUTION|>--- conflicted
+++ resolved
@@ -66,8 +66,6 @@
 #include "audit.h"
 #include "policycap_names.h"
 #include "ima.h"
-<<<<<<< HEAD
-=======
 
 struct convert_context_args {
 	struct selinux_state *state;
@@ -79,7 +77,6 @@
 	struct convert_context_args args;
 	struct sidtab_convert_params sidtab_params;
 };
->>>>>>> 7aef27f0
 
 /* Forward declaration. */
 static int context_struct_to_string(struct policydb *policydb,
