--- conflicted
+++ resolved
@@ -578,16 +578,6 @@
 
 	handle = ACPI_HANDLE(pdev->dev.parent);
 	ret = acpi_evaluate_integer(handle, "_WOV", NULL, &dmic_status);
-<<<<<<< HEAD
-	if (!ACPI_FAILURE(ret))
-		wov_en = dmic_status;
-
-	if (is_dmic_enable && wov_en)
-		platform_set_drvdata(pdev, &acp6x_card);
-	else
-		return 0;
-
-=======
 	if (!ACPI_FAILURE(ret)) {
 		wov_en = dmic_status;
 		if (!wov_en)
@@ -601,7 +591,6 @@
 		platform_set_drvdata(pdev, &acp6x_card);
 
 check_dmi_entry:
->>>>>>> a5a056c8
 	/* check for any DMI overrides */
 	dmi_id = dmi_first_match(yc_acp_quirk_table);
 	if (dmi_id)
