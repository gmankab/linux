--- conflicted
+++ resolved
@@ -1370,11 +1370,7 @@
 {
 	char *buf = strdup(arg);
 	char *p;
-<<<<<<< HEAD
-	int err;
-=======
 	int err = 0;
->>>>>>> a5a056c8
 
 	if (!buf)
 		return -ENOMEM;
