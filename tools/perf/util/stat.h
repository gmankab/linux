/* SPDX-License-Identifier: GPL-2.0 */
#ifndef __PERF_STATS_H
#define __PERF_STATS_H

#include <linux/types.h>
#include <stdio.h>
#include "xyarray.h"
#include "rblist.h"

struct stats
{
	double n, mean, M2;
	u64 max, min;
};

enum perf_stat_evsel_id {
	PERF_STAT_EVSEL_ID__NONE = 0,
	PERF_STAT_EVSEL_ID__CYCLES_IN_TX,
	PERF_STAT_EVSEL_ID__TRANSACTION_START,
	PERF_STAT_EVSEL_ID__ELISION_START,
	PERF_STAT_EVSEL_ID__CYCLES_IN_TX_CP,
	PERF_STAT_EVSEL_ID__TOPDOWN_TOTAL_SLOTS,
	PERF_STAT_EVSEL_ID__TOPDOWN_SLOTS_ISSUED,
	PERF_STAT_EVSEL_ID__TOPDOWN_SLOTS_RETIRED,
	PERF_STAT_EVSEL_ID__TOPDOWN_FETCH_BUBBLES,
	PERF_STAT_EVSEL_ID__TOPDOWN_RECOVERY_BUBBLES,
	PERF_STAT_EVSEL_ID__SMI_NUM,
	PERF_STAT_EVSEL_ID__APERF,
	PERF_STAT_EVSEL_ID__MAX,
};

struct perf_stat_evsel {
	struct stats		 res_stats[3];
	enum perf_stat_evsel_id	 id;
	u64			*group_data;
};

enum aggr_mode {
	AGGR_NONE,
	AGGR_GLOBAL,
	AGGR_SOCKET,
	AGGR_CORE,
	AGGR_THREAD,
	AGGR_UNSET,
};

enum {
	CTX_BIT_USER	= 1 << 0,
	CTX_BIT_KERNEL	= 1 << 1,
	CTX_BIT_HV	= 1 << 2,
	CTX_BIT_HOST	= 1 << 3,
	CTX_BIT_IDLE	= 1 << 4,
	CTX_BIT_MAX	= 1 << 5,
};

#define NUM_CTX CTX_BIT_MAX

enum stat_type {
	STAT_NONE = 0,
	STAT_NSECS,
	STAT_CYCLES,
	STAT_STALLED_CYCLES_FRONT,
	STAT_STALLED_CYCLES_BACK,
	STAT_BRANCHES,
	STAT_CACHEREFS,
	STAT_L1_DCACHE,
	STAT_L1_ICACHE,
	STAT_LL_CACHE,
	STAT_ITLB_CACHE,
	STAT_DTLB_CACHE,
	STAT_CYCLES_IN_TX,
	STAT_TRANSACTION,
	STAT_ELISION,
	STAT_TOPDOWN_TOTAL_SLOTS,
	STAT_TOPDOWN_SLOTS_ISSUED,
	STAT_TOPDOWN_SLOTS_RETIRED,
	STAT_TOPDOWN_FETCH_BUBBLES,
	STAT_TOPDOWN_RECOVERY_BUBBLES,
	STAT_SMI_NUM,
	STAT_APERF,
	STAT_MAX
};

struct runtime_stat {
	struct rblist value_list;
};

struct perf_stat_config {
	enum aggr_mode	aggr_mode;
	bool		scale;
	FILE		*output;
	unsigned int	interval;
	struct runtime_stat *stats;
	int		stats_num;
};

void update_stats(struct stats *stats, u64 val);
double avg_stats(struct stats *stats);
double stddev_stats(struct stats *stats);
double rel_stddev_stats(double stddev, double avg);

static inline void init_stats(struct stats *stats)
{
	stats->n    = 0.0;
	stats->mean = 0.0;
	stats->M2   = 0.0;
	stats->min  = (u64) -1;
	stats->max  = 0;
}

struct perf_evsel;
struct perf_evlist;

struct perf_aggr_thread_value {
	struct perf_evsel *counter;
	int id;
	double uval;
	u64 val;
	u64 run;
	u64 ena;
};

bool __perf_evsel_stat__is(struct perf_evsel *evsel,
			   enum perf_stat_evsel_id id);

#define perf_stat_evsel__is(evsel, id) \
	__perf_evsel_stat__is(evsel, PERF_STAT_EVSEL_ID__ ## id)

void perf_stat_evsel_id_init(struct perf_evsel *evsel);

extern struct runtime_stat rt_stat;
extern struct stats walltime_nsecs_stats;

typedef void (*print_metric_t)(void *ctx, const char *color, const char *unit,
			       const char *fmt, double val);
typedef void (*new_line_t )(void *ctx);

void runtime_stat__init(struct runtime_stat *st);
void runtime_stat__exit(struct runtime_stat *st);
void perf_stat__init_shadow_stats(void);
void perf_stat__reset_shadow_stats(void);
<<<<<<< HEAD
void perf_stat__update_shadow_stats(struct perf_evsel *counter, u64 count,
				    int cpu);
=======
void perf_stat__reset_shadow_per_stat(struct runtime_stat *st);
void perf_stat__update_shadow_stats(struct perf_evsel *counter, u64 count,
				    int cpu, struct runtime_stat *st);
>>>>>>> 5fa4ec9c
struct perf_stat_output_ctx {
	void *ctx;
	print_metric_t print_metric;
	new_line_t new_line;
	bool force_header;
};

struct rblist;
void perf_stat__print_shadow_stats(struct perf_evsel *evsel,
				   double avg, int cpu,
				   struct perf_stat_output_ctx *out,
<<<<<<< HEAD
				   struct rblist *metric_events);
=======
				   struct rblist *metric_events,
				   struct runtime_stat *st);
>>>>>>> 5fa4ec9c
void perf_stat__collect_metric_expr(struct perf_evlist *);

int perf_evlist__alloc_stats(struct perf_evlist *evlist, bool alloc_raw);
void perf_evlist__free_stats(struct perf_evlist *evlist);
void perf_evlist__reset_stats(struct perf_evlist *evlist);

int perf_stat_process_counter(struct perf_stat_config *config,
			      struct perf_evsel *counter);
struct perf_tool;
union perf_event;
struct perf_session;
int perf_event__process_stat_event(struct perf_tool *tool,
				   union perf_event *event,
				   struct perf_session *session);

size_t perf_event__fprintf_stat(union perf_event *event, FILE *fp);
size_t perf_event__fprintf_stat_round(union perf_event *event, FILE *fp);
size_t perf_event__fprintf_stat_config(union perf_event *event, FILE *fp);
#endif<|MERGE_RESOLUTION|>--- conflicted
+++ resolved
@@ -139,14 +139,9 @@
 void runtime_stat__exit(struct runtime_stat *st);
 void perf_stat__init_shadow_stats(void);
 void perf_stat__reset_shadow_stats(void);
-<<<<<<< HEAD
-void perf_stat__update_shadow_stats(struct perf_evsel *counter, u64 count,
-				    int cpu);
-=======
 void perf_stat__reset_shadow_per_stat(struct runtime_stat *st);
 void perf_stat__update_shadow_stats(struct perf_evsel *counter, u64 count,
 				    int cpu, struct runtime_stat *st);
->>>>>>> 5fa4ec9c
 struct perf_stat_output_ctx {
 	void *ctx;
 	print_metric_t print_metric;
@@ -154,16 +149,11 @@
 	bool force_header;
 };
 
-struct rblist;
 void perf_stat__print_shadow_stats(struct perf_evsel *evsel,
 				   double avg, int cpu,
 				   struct perf_stat_output_ctx *out,
-<<<<<<< HEAD
-				   struct rblist *metric_events);
-=======
 				   struct rblist *metric_events,
 				   struct runtime_stat *st);
->>>>>>> 5fa4ec9c
 void perf_stat__collect_metric_expr(struct perf_evlist *);
 
 int perf_evlist__alloc_stats(struct perf_evlist *evlist, bool alloc_raw);
