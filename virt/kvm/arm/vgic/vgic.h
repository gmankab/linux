--- conflicted
+++ resolved
@@ -145,12 +145,9 @@
 struct vgic_irq *vgic_get_irq(struct kvm *kvm, struct kvm_vcpu *vcpu,
 			      u32 intid);
 void vgic_put_irq(struct kvm *kvm, struct vgic_irq *irq);
-<<<<<<< HEAD
-=======
 bool vgic_get_phys_line_level(struct vgic_irq *irq);
 void vgic_irq_set_phys_pending(struct vgic_irq *irq, bool pending);
 void vgic_irq_set_phys_active(struct vgic_irq *irq, bool active);
->>>>>>> 661e50bc
 bool vgic_queue_irq_unlock(struct kvm *kvm, struct vgic_irq *irq,
 			   unsigned long flags);
 void vgic_kick_vcpus(struct kvm *kvm);
